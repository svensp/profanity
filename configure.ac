--- conflicted
+++ resolved
@@ -29,32 +29,11 @@
 ### Options
 AC_ARG_ENABLE([notifications],
     [AS_HELP_STRING([--enable-notifications], [enable desktop notifications])])
+AC_ARG_ENABLE([otr],
+    [AS_HELP_STRING([--enable-otr], [enable otr encryption])])
 AC_ARG_WITH([libxml2],
     [AS_HELP_STRING([--with-libxml2], [link with libxml2 instead of expat])])
 AC_ARG_WITH([xscreensaver],
-<<<<<<< HEAD
-    [AS_HELP_STRING([--with-xscreensaver], [use libXScrnSaver to determine indle time])])
-AC_ARG_WITH([otr],
-    [AS_HELP_STRING([--with-libotr], [enable otr entryption using libtr library])])
-
-# Checks for libraries.
-if test "x$with_libxml2" = xyes; then
-    AC_CHECK_LIB([xml2], [main], [],
-        [AC_MSG_ERROR([libxml2 is required for profanity])])
-else
-    AC_CHECK_LIB([expat], [main], [],
-        [AC_MSG_ERROR([expat is required for profanity])])
-fi
-
-if test "x$enable_notifications" = xyes; then
-    AC_CHECK_LIB([notify], [main], [],
-        [AC_MSG_ERROR([libnotify is required for desktop notifications])])
-elif test "x$enable_notifications" = x; then
-    AC_CHECK_LIB([notify], [main], [],
-        [AC_MSG_NOTICE([libnotify not found, desktop notifications not supported])])
-fi
-
-=======
     [AS_HELP_STRING([--with-xscreensaver], [use libXScrnSaver to determine idle time])])
 
 ### Select first existing xml library among expat and libxml2
@@ -138,7 +117,6 @@
             [AC_MSG_NOTICE([libnotify support will be disabled])])])])
 
 # TODO: rewrite this
->>>>>>> cd4f4d0b
 if test "x$with_xscreensaver" = xyes; then
     AC_CHECK_LIB([Xss], [main], [],
         [AC_MSG_ERROR([libXss is required for x autoaway support])])
@@ -149,17 +127,14 @@
         [AC_MSG_NOTICE([libXss not found, falling back to profanity auto-away])])
     AC_CHECK_LIB([X11], [main], [],
         [AC_MSG_NOTICE([libX11 not found, falling back to profanity auto-away])])
-<<<<<<< HEAD
 fi
 
-if test "x$with_otr" = xyes; then
+if test "x$enable_otr" = xyes; then
     AC_CHECK_LIB([otr], [main], [],
         [AC_MSG_ERROR([libotr is required for otr encryption support])])
 elif test "x$enable_otr" = x; then
     AC_CHECK_LIB([otr], [main], [],
         [AC_MSG_NOTICE([libotr not found, otr entryption support no enabled])])
-=======
->>>>>>> cd4f4d0b
 fi
 
 ### cmocka is required only for tests, profanity shouldn't be linked with it
@@ -171,36 +146,12 @@
 AC_CHECK_HEADERS([ncursesw/ncurses.h], [], [])
 AC_CHECK_HEADERS([ncurses.h], [], [])
 
-<<<<<<< HEAD
-# Checks for pkgconfig modules
-PKG_CHECK_MODULES([DEPS], [openssl glib-2.0 libcurl])
-
-if test "x$enable_notifications" != xno; then
-    PKG_CHECK_MODULES([NOTIFY], [libnotify], [],
-        [AC_MSG_NOTICE([libnotify module not found])])
-fi
-
-if test "x$with_otr" != xno; then
-    PKG_CHECK_MODULES([OTR], [libotr], [],
-        [AC_MSG_NOTICE([libotr module not found])])
-fi
-
-# Default parameters
-AM_CFLAGS="-Wall"
-if test "x$PACKAGE_STATUS" = xdevelopment; then
-    AM_CFLAGS="$AM_CFLAGS -Wunused -Werror"
-fi
-LIBS="$LIBS $DEPS_LIBS $NOTIFY_LIBS $OTR_LIBS"
-
-AM_CPPFLAGS="$DEPS_CFLAGS $NOTIFY_CFLAGS $OTR_CLAGS"
-=======
 ### Default parameters
 AM_CFLAGS="-Wall"
 AS_IF([test "x$PACKAGE_STATUS" = xdevelopment],
     [AM_CFLAGS="$AM_CFLAGS -Wunused -Werror"])
 AM_CPPFLAGS="$AM_CPPFLAGS $glib_CFLAGS $curl_CFLAGS $libnotify_CFLAGS"
 LIBS="$LIBS $glib_LIBS $curl_LIBS $libnotify_LIBS"
->>>>>>> cd4f4d0b
 
 AC_SUBST(AM_CFLAGS)
 AC_SUBST(AM_CPPFLAGS)
