--- conflicted
+++ resolved
@@ -48,17 +48,12 @@
 ### Options
 AC_ARG_ENABLE([notifications],
     [AS_HELP_STRING([--enable-notifications], [enable desktop notifications])])
-<<<<<<< HEAD
 AC_ARG_ENABLE([ruby-plugins],
     [AS_HELP_STRING([--enable-ruby-plugins], [enable Ruby plugins])])
 AC_ARG_ENABLE([python-plugins],
     [AS_HELP_STRING([--enable-python-plugins], [enable Python plugins])])
 AC_ARG_ENABLE([lua-plugins],
     [AS_HELP_STRING([--enable-lua-plugins], [enable Lua plugins])])
-=======
-AC_ARG_ENABLE([python-plugins],
-    [AS_HELP_STRING([--enable-python-plugins], [enable Python plugins])])
->>>>>>> 06523f94
 AC_ARG_ENABLE([c-plugins],
     [AS_HELP_STRING([--enable-c-plugins], [enable C plugins])])
 AC_ARG_ENABLE([plugins],
@@ -74,7 +69,6 @@
 
 ### plugins
 
-<<<<<<< HEAD
 # ruby
 if test "x$enable_plugins" = xno; then
     AM_CONDITIONAL([BUILD_RUBY_API], [false])
@@ -136,20 +130,15 @@
     AM_CONDITIONAL([BUILD_RUBY_API], [false])
 fi
 
-=======
->>>>>>> 06523f94
 # python
 if test "x$enable_plugins" = xno; then
     AM_CONDITIONAL([BUILD_PYTHON_API], [false])
 elif test "x$enable_python_plugins" != xno; then
-<<<<<<< HEAD
-=======
     AS_IF([test "x$PLATFORM" = xosx], [
         AS_IF([test "x$PYTHON_FRAMEWORK" = x], [ PYTHON_FRAMEWORK="/Library/Frameworks/Python.framework" ])
         AC_MSG_NOTICE([Symlinking Python.framework to $PYTHON_FRAMEWORK])
         rm -f Python.framework
         ln -s $PYTHON_FRAMEWORK Python.framework ])
->>>>>>> 06523f94
     AC_CHECK_PROG(PYTHON_CONFIG_EXISTS, python-config, yes, no)
     if test "$PYTHON_CONFIG_EXISTS" == "yes"; then
         AX_PYTHON_DEVEL
@@ -163,15 +152,11 @@
             AC_MSG_NOTICE([Python development package not found, Python plugin support disabled.])
         fi
     fi
-<<<<<<< HEAD
-=======
     AS_IF([test "x$PLATFORM" = xosx], [rm -f Python.framework])
->>>>>>> 06523f94
 else
     AM_CONDITIONAL([BUILD_PYTHON_API], [false])
 fi
 
-<<<<<<< HEAD
 # lua
 if test "x$enable_plugins" = xno; then
     AM_CONDITIONAL([BUILD_LUA_API], [false])
@@ -186,8 +171,6 @@
     AM_CONDITIONAL([BUILD_LUA_API], [false])
 fi
 
-=======
->>>>>>> 06523f94
 # c
 LT_INIT
 if test "x$enable_plugins" = xno; then
@@ -360,17 +343,10 @@
 AM_CFLAGS="-Wall -Wno-deprecated-declarations"
 AS_IF([test "x$PACKAGE_STATUS" = xdevelopment],
     [AM_CFLAGS="$AM_CFLAGS -Wunused -Werror"])
-<<<<<<< HEAD
-AM_LDFLAGS="$AM_LDFLAGS $PYTHON_LDFLAGS $RUBY_LDFLAGS $LUA_LIB -export-dynamic"
+AM_LDFLAGS="$AM_LDFLAGS $RUBY_LDFLAGS $LUA_LIB -export-dynamic"
 AM_CPPFLAGS="$AM_CPPFLAGS $glib_CFLAGS $curl_CFLAGS $libnotify_CFLAGS $PYTHON_CPPFLAGS $RUBY_CFLAGS $LUA_INCLUDE"
 AM_CPPFLAGS="$AM_CPPFLAGS -DTHEMES_PATH=\"\\\"$THEMES_PATH\\\"\""
-LIBS="$glib_LIBS $curl_LIBS $libnotify_LIBS $RUBY_LIBS $LIBS"
-=======
-AM_LDFLAGS="$AM_LDFLAGS -export-dynamic"
-AM_CPPFLAGS="$AM_CPPFLAGS $glib_CFLAGS $curl_CFLAGS $libnotify_CFLAGS $PYTHON_CPPFLAGS"
-AM_CPPFLAGS="$AM_CPPFLAGS -DTHEMES_PATH=\"\\\"$THEMES_PATH\\\"\""
-LIBS="$glib_LIBS $curl_LIBS $libnotify_LIBS $PYTHON_LIBS $PYTHON_LDFLAGS $LIBS"
->>>>>>> 06523f94
+LIBS="$glib_LIBS $curl_LIBS $libnotify_LIBS $PYTHON_LIBS $PYTHON_LDFLAGS $RUBY_LIBS $LIBS"
 
 AC_SUBST(AM_LDFLAGS)
 AC_SUBST(AM_CFLAGS)
