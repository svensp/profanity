--- conflicted
+++ resolved
@@ -57,7 +57,6 @@
 AC_ARG_WITH([themes],
     [AS_HELP_STRING([--with-themes[[=PATH]]], [install themes (default yes)])])
 
-<<<<<<< HEAD
 ### plugins
 
 # ruby
@@ -172,7 +171,6 @@
     AM_CONDITIONAL([BUILD_C_API], [false])
 fi
 
-=======
 ### Select first existing xml library among expat and libxml2
 PARSER=""
 PARSER_LIBS=""
@@ -208,7 +206,6 @@
 LIBS="$LIBS $openssl_LIBS"
 
 # TODO: autodetect of XML parser libstrophe linked with
->>>>>>> 3cae0208
 CFLAGS_RESTORE="$CFLAGS"
 CFLAGS="$CFLAGS $AM_CPPFLAGS"
 AC_CHECK_LIB([strophe], [parser_new], [],
