core_sources = \
	src/contact.c src/contact.h src/log.c src/common.c \
	src/log.h src/profanity.c src/common.h \
	src/profanity.h src/chat_session.c \
	src/chat_session.h src/muc.c src/muc.h src/jid.h src/jid.c \
	src/chat_state.h src/chat_state.c \
	src/resource.c src/resource.h \
	src/roster_list.c src/roster_list.h \
	src/xmpp/xmpp.h src/xmpp/capabilities.c src/xmpp/connection.c \
	src/xmpp/iq.c src/xmpp/message.c src/xmpp/presence.c src/xmpp/stanza.c \
	src/xmpp/stanza.h src/xmpp/message.h src/xmpp/iq.h src/xmpp/presence.h \
	src/xmpp/capabilities.h src/xmpp/connection.h \
	src/xmpp/roster.c src/xmpp/roster.h \
	src/xmpp/bookmark.c src/xmpp/bookmark.h \
	src/xmpp/form.c src/xmpp/form.h \
	src/event/server_events.c src/event/server_events.h \
	src/ui/ui.h src/ui/window.c src/ui/window.h src/ui/core.c \
	src/ui/titlebar.c src/ui/statusbar.c src/ui/inputwin.c \
	src/ui/titlebar.h src/ui/statusbar.h src/ui/inputwin.h \
	src/ui/console.c src/ui/notifier.c \
	src/ui/windows.c src/ui/windows.h \
	src/ui/rosterwin.c src/ui/occupantswin.c \
	src/ui/buffer.c src/ui/buffer.h \
	src/command/command.h src/command/command.c \
	src/command/commands.h src/command/commands.c \
	src/tools/parser.c \
	src/tools/parser.h \
	src/tools/p_sha1.h src/tools/p_sha1.c \
	src/tools/autocomplete.c src/tools/autocomplete.h \
	src/tools/tinyurl.c src/tools/tinyurl.h \
	src/config/accounts.c src/config/accounts.h \
	src/config/account.c src/config/account.h \
	src/config/preferences.c src/config/preferences.h \
	src/config/theme.c src/config/theme.h \
	src/plugins/plugins.h src/plugins/plugins.c \
	src/plugins/api.h src/plugins/api.c \
	src/plugins/callbacks.h src/plugins/callbacks.c \
	src/plugins/autocompleters.c src/plugins/autocompleters.h


tests_sources = \
	src/contact.c src/contact.h src/common.c \
	src/log.h src/profanity.c src/common.h \
	src/profanity.h src/chat_session.c \
	src/chat_session.h src/muc.c src/muc.h src/jid.h src/jid.c \
	src/resource.c src/resource.h \
	src/chat_state.h src/chat_state.c \
	src/roster_list.c src/roster_list.h \
	src/xmpp/xmpp.h src/xmpp/form.c \
	src/ui/buffer.c \
	src/ui/titlebar.c src/ui/statusbar.c src/ui/inputwin.c \
	src/ui/titlebar.h src/ui/statusbar.h src/ui/inputwin.h \
	src/ui/windows.c src/ui/windows.h \
	src/ui/ui.h src/ui/window.c src/ui/window.h \
	src/otr/otr.h \
	src/command/command.h src/command/command.c \
	src/command/commands.h src/command/commands.c \
	src/tools/parser.c \
	src/tools/parser.h \
	src/tools/p_sha1.h src/tools/p_sha1.c \
	src/tools/autocomplete.c src/tools/autocomplete.h \
	src/tools/tinyurl.c src/tools/tinyurl.h \
	src/config/accounts.h \
	src/config/account.c src/config/account.h \
	src/config/preferences.c src/config/preferences.h \
	src/config/theme.c src/config/theme.h \
<<<<<<< HEAD
    src/plugins/plugins.h src/plugins/plugins.c \
    src/plugins/api.h src/plugins/api.c \
    src/plugins/callbacks.h src/plugins/callbacks.c \
	src/plugins/autocompleters.c src/plugins/autocompleters.h \
    src/server_events.c src/server_events.h \
=======
	src/ui/windows.c src/ui/windows.h \
	src/ui/window.c src/ui/window.h \
	src/ui/buffer.c \
	src/ui/titlebar.c src/ui/statusbar.c src/ui/inputwin.c \
	src/ui/titlebar.h src/ui/statusbar.h src/ui/inputwin.h \
	src/event/server_events.c src/event/server_events.h \
>>>>>>> 424f52c3
	tests/xmpp/stub_xmpp.c \
	tests/ui/stub_ui.c \
	tests/log/stub_log.c \
	tests/config/stub_accounts.c \
	tests/helpers.c tests/helpers.h \
	tests/test_cmd_account.c tests/test_cmd_account.h \
	tests/test_cmd_alias.c tests/test_cmd_alias.h \
	tests/test_cmd_bookmark.c tests/test_cmd_bookmark.h \
	tests/test_cmd_connect.c tests/test_cmd_connect.h \
	tests/test_cmd_join.c tests/test_cmd_join.h \
	tests/test_cmd_otr.c tests/test_cmd_otr.h \
	tests/test_cmd_rooms.c tests/test_cmd_rooms.h \
	tests/test_cmd_roster.c tests/test_cmd_roster.h \
	tests/test_cmd_statuses.c tests/test_cmd_statuses.h \
	tests/test_cmd_sub.c tests/test_cmd_sub.h \
	tests/test_cmd_win.c tests/test_cmd_win.h \
	tests/test_cmd_disconnect.c tests/test_cmd_disconnect.h \
	tests/test_common.c tests/test_common.h \
	tests/test_contact.c tests/test_contact.h \
	tests/test_form.c tests/test_form.h \
	tests/test_jid.c tests/test_jid.h \
	tests/test_muc.c tests/test_muc.h \
	tests/test_parser.c tests/test_parser.h \
	tests/test_preferences.c tests/test_preferences.h \
	tests/test_roster_list.c tests/test_roster_list.h \
	tests/test_server_events.c tests/test_server_events.h \
	tests/test_autocomplete.c tests/test_autocomplete.h \
	tests/test_chat_session.c tests/test_chat_session.h \
	tests/testsuite.c

main_source = src/main.c

python_sources = \
	src/plugins/python_plugins.h src/plugins/python_plugins.c \
	src/plugins/python_api.h src/plugins/python_api.c

ruby_sources = \
	src/plugins/ruby_plugins.h src/plugins/ruby_plugins.c \
	src/plugins/ruby_api.h src/plugins/ruby_api.c

lua_sources = \
	src/plugins/lua_plugins.h src/plugins/lua_plugins.c \
	src/plugins/lua_api.h src/plugins/lua_api.c

c_sources = \
	src/plugins/c_plugins.h src/plugins/c_plugins.c \
	src/plugins/c_api.h src/plugins/c_api.c

git_include = src/gitversion.h

otr3_sources = \
	src/otr/otrlib.h src/otr/otrlibv3.c src/otr/otr.h src/otr/otr.c

otr4_sources = \
    src/otr/otrlib.h src/otr/otrlibv4.c src/otr/otr.h src/otr/otr.c

if BUILD_PYTHON_API
core_sources += $(python_sources)
tests_sources += $(python_sources)
endif

if BUILD_RUBY_API
core_sources += $(ruby_sources)
tests_sources += $(ruby_sources)
endif

if BUILD_LUA_API
core_sources += $(lua_sources)
tests_sources += $(lua_sources)
endif

if BUILD_C_API
core_sources += $(c_sources)
tests_sources += $(c_sources)
endif

otr_test_sources = \
	tests/otr/stub_otr.c

themes_sources = themes/*

script_sources = bootstrap.sh configure-debug install-all.sh

man_sources = docs/profanity.1

if BUILD_OTR
tests_sources += $(otr_test_sources)
if BUILD_OTR3
core_sources += $(otr3_sources)
endif
if BUILD_OTR4
core_sources += $(otr4_sources)
endif
endif

bin_PROGRAMS = profanity
profanity_SOURCES = $(core_sources) $(main_source)
if THEMES_INSTALL
profanity_themesdir = @THEMES_PATH@
profanity_themes_DATA = $(themes_sources)
endif
if INCLUDE_GIT_VERSION
BUILT_SOURCES = $(git_include)
endif

if BUILD_C_API
lib_LTLIBRARIES = libprofanity.la
libprofanity_la_LDFLAGS=-avoid-version -shared
libprofanity_la_SOURCES = src/plugins/profapi.c

library_includedir=$(includedir)
library_include_HEADERS = src/plugins/profapi.h
endif

TESTS = tests/testsuite
check_PROGRAMS = tests/testsuite
tests_testsuite_SOURCES = $(tests_sources)
tests_testsuite_LDADD = -lcmocka

man_MANS = $(man_sources)

EXTRA_DIST = $(man_sources) $(themes_sources) $(script_sources) profrc.example LICENSE.txt

if INCLUDE_GIT_VERSION
EXTRA_DIST += .git/HEAD .git/index

$(git_include).in: .git/HEAD .git/index
	rm -f $@
	echo "#ifndef PROF_GIT_BRANCH" >> $@
	echo "#define PROF_GIT_BRANCH \"$(shell git rev-parse --symbolic-full-name --abbrev-ref HEAD)\"" >> $@
	echo "#endif" >> $@
	echo "#ifndef PROF_GIT_REVISION" >> $@
	echo "#define PROF_GIT_REVISION \"$(shell git log --pretty=format:'%h' -n 1)\"" >> $@
	echo "#endif" >> $@

#
# Create $(git_include) atomically to catch possible race. The race can occur
# when $(git_include) is generated in parallel with building of src/profanity.c.
# So this hack allows to find and fix the problem earlier.
#
$(git_include): $(git_include).in
	cp $< $@

clean-local:
	rm -f $(git_include) $(git_include).in
endif<|MERGE_RESOLUTION|>--- conflicted
+++ resolved
@@ -64,20 +64,11 @@
 	src/config/account.c src/config/account.h \
 	src/config/preferences.c src/config/preferences.h \
 	src/config/theme.c src/config/theme.h \
-<<<<<<< HEAD
     src/plugins/plugins.h src/plugins/plugins.c \
     src/plugins/api.h src/plugins/api.c \
     src/plugins/callbacks.h src/plugins/callbacks.c \
 	src/plugins/autocompleters.c src/plugins/autocompleters.h \
-    src/server_events.c src/server_events.h \
-=======
-	src/ui/windows.c src/ui/windows.h \
-	src/ui/window.c src/ui/window.h \
-	src/ui/buffer.c \
-	src/ui/titlebar.c src/ui/statusbar.c src/ui/inputwin.c \
-	src/ui/titlebar.h src/ui/statusbar.h src/ui/inputwin.h \
-	src/event/server_events.c src/event/server_events.h \
->>>>>>> 424f52c3
+    src/event/server_events.c src/event/server_events.h \
 	tests/xmpp/stub_xmpp.c \
 	tests/ui/stub_ui.c \
 	tests/log/stub_log.c \
