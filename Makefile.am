if INCLUDE_GIT_VERSION
src/gitversion.c: .git/HEAD .git/index
	rm -f src/gitversion.c src/gitversion.o
	echo "#ifndef PROF_GIT_BRANCH" >> $@
	echo "#define PROF_GIT_BRANCH \"$(shell git rev-parse --symbolic-full-name --abbrev-ref HEAD)\"" >> $@
	echo "#endif" >> $@
	echo "#ifndef PROF_GIT_REVISION" >> $@
	echo "#define PROF_GIT_REVISION \"$(shell git log --pretty=format:'%h' -n 1)\"" >> $@
	echo "#endif" >> $@

clean-local:
	rm -f src/gitversion.c src/gitversion.o
endif

core_sources = \
	src/contact.c src/contact.h src/log.c src/common.c \
	src/log.h src/profanity.c src/common.h \
	src/profanity.h src/chat_session.c \
	src/chat_session.h src/muc.c src/muc.h src/jid.h src/jid.c \
	src/resource.c src/resource.h \
	src/roster_list.c src/roster_list.h \
	src/xmpp/xmpp.h src/xmpp/capabilities.c src/xmpp/connection.c \
	src/xmpp/iq.c src/xmpp/message.c src/xmpp/presence.c src/xmpp/stanza.c \
	src/xmpp/stanza.h src/xmpp/message.h src/xmpp/iq.h src/xmpp/presence.h \
	src/xmpp/capabilities.h src/xmpp/connection.h \
	src/xmpp/roster.c src/xmpp/roster.h \
	src/xmpp/bookmark.c src/xmpp/bookmark.h \
    src/server_events.c src/server_events.h \
	src/ui/ui.h src/ui/window.c src/ui/window.h src/ui/core.c \
	src/ui/titlebar.c src/ui/statusbar.c src/ui/inputwin.c \
	src/ui/console.c src/ui/notifier.c \
    src/ui/windows.c src/ui/windows.h \
	src/command/command.h src/command/command.c src/command/history.c \
	src/command/commands.h src/command/commands.c \
	src/command/history.h src/tools/parser.c \
	src/tools/parser.h \
	src/tools/autocomplete.c src/tools/autocomplete.h \
	src/tools/history.c src/tools/history.h \
	src/tools/tinyurl.c src/tools/tinyurl.h \
	src/config/accounts.c src/config/accounts.h \
	src/config/preferences.c src/config/preferences.h \
	src/config/theme.c src/config/theme.h \
    src/plugins/plugins.h src/plugins/plugins.c \
    src/plugins/api.h src/plugins/api.c \
    src/plugins/callbacks.h src/plugins/callbacks.c

test_sources = \
	src/contact.c src/contact.h src/common.c \
	src/log.h src/profanity.c src/common.h \
	src/profanity.h src/chat_session.c \
	src/chat_session.h src/muc.c src/muc.h src/jid.h src/jid.c \
	src/resource.c src/resource.h \
	src/roster_list.c src/roster_list.h \
	src/xmpp/xmpp.h \
	src/ui/ui.h src/ui/window.c src/ui/window.h \
    src/ui/windows.c src/ui/windows.h \
    src/ui/muc_window.c src/ui/muc_window.h \
	src/command/command.h src/command/command.c src/command/history.c \
	src/command/commands.h src/command/commands.c \
	src/command/history.h src/tools/parser.c \
	src/tools/parser.h \
	src/tools/autocomplete.c src/tools/autocomplete.h \
	src/tools/history.c src/tools/history.h \
	src/tools/tinyurl.c src/tools/tinyurl.h \
	src/config/accounts.h \
	src/config/preferences.c src/config/preferences.h \
	src/config/theme.c src/config/theme.h \
<<<<<<< HEAD
    src/plugins/plugins.h src/plugins/plugins.c \
    src/plugins/api.h src/plugins/api.c \
    src/plugins/callbacks.h src/plugins/callbacks.c \
=======
    src/ui/windows.c src/ui/windows.h \
    src/ui/window.c src/ui/window.h \
>>>>>>> b1de8a40
    tests/xmpp/mock_xmpp.h tests/xmpp/mock_xmpp.c \
    tests/ui/mock_ui.h tests/ui/mock_ui.c \
    tests/config/mock_accounts.h tests/config/mock_accounts.c \
    tests/log/mock_log.c \
    tests/test_autocomplete.c \
    tests/test_common.c \
    tests/test_contact.c \
	tests/test_cmd_connect.c \
	tests/test_cmd_account.c \
	tests/test_cmd_rooms.c \
	tests/test_cmd_sub.c \
	tests/test_history.c \
	tests/test_jid.c \
	tests/test_parser.c \
	tests/test_roster_list.c \
    tests/testsuite.c

main_source = src/main.c

python_sources = \
    src/plugins/python_plugins.h src/plugins/python_plugins.c \
    src/plugins/python_api.h src/plugins/python_api.c

ruby_sources = \
    src/plugins/ruby_plugins.h src/plugins/ruby_plugins.c \
    src/plugins/ruby_api.h src/plugins/ruby_api.c

lua_sources = \
    src/plugins/lua_plugins.h src/plugins/lua_plugins.c \
    src/plugins/lua_api.h src/plugins/lua_api.c

c_sources = \
    src/plugins/c_plugins.h src/plugins/c_plugins.c \
    src/plugins/c_api.h src/plugins/c_api.c

git_sources = \
    src/gitversion.c

otr_sources = \
    src/otr.c src/otr.h

if BUILD_PYTHON_API
with_python_sources = $(core_sources) $(python_sources)
tests_with_python_sources = $(test_sources) $(python_sources)
else
with_python_sources = $(core_sources)
tests_with_python_sources = $(test_sources)
endif

if BUILD_RUBY_API
with_ruby_sources = $(with_python_sources) $(ruby_sources)
tests_with_ruby_sources = $(tests_with_python_sources) $(ruby_sources)
else
with_ruby_sources = $(with_python_sources)
tests_with_ruby_sources = $(tests_with_python_sources)
endif

if BUILD_LUA_API
with_lua_sources = $(with_ruby_sources) $(lua_sources)
tests_with_lua_sources = $(tests_with_ruby_sources) $(lua_sources)
else
with_lua_sources = $(with_ruby_sources)
test_with_lua_sources = $(tests_with_ruby_sources)
endif

if BUILD_C_API
with_c_sources = $(with_lua_sources) $(c_sources)
tests_with_c_sources = $(tests_with_lua_sources) $(c_sources)
else
with_c_sources = $(with_lua_sources)
test_with_c_sources = $(tests_with_lua_sources)
endif

if INCLUDE_GIT_VERSION
with_git_sources = $(git_sources) $(with_c_sources)
tests_with_git_sources = $(git_sources) $(tests_with_c_sources)
else
with_git_sources = $(with_c_sources)
tests_with_git_sources = $(tests_with_c_sources)
endif

if BUILD_OTR
with_otr_sources = $(with_git_sources) $(otr_sources)
tests_with_otr_sources = $(tests_with_git_sources) $(otr_sources)
else
with_otr_sources = $(with_git_sources)
tests_with_otr_sources = $(tests_with_git_sources)
endif

bin_PROGRAMS = profanity
profanity_SOURCES = $(with_otr_sources) $(main_source)

if BUILD_C_API
lib_LTLIBRARIES = libprofanity.la
libprofanity_la_LDFLAGS=-module -avoid-version -shared
libprofanity_la_SOURCES = src/plugins/profapi.c

library_includedir=$(includedir)
library_include_HEADERS = src/plugins/profapi.h
endif

TESTS = tests/testsuite
check_PROGRAMS = tests/testsuite
tests_testsuite_SOURCES = $(tests_with_otr_sources)
tests_testsuite_LDADD = -lcmocka

man_MANS = docs/profanity.1<|MERGE_RESOLUTION|>--- conflicted
+++ resolved
@@ -54,7 +54,6 @@
 	src/xmpp/xmpp.h \
 	src/ui/ui.h src/ui/window.c src/ui/window.h \
     src/ui/windows.c src/ui/windows.h \
-    src/ui/muc_window.c src/ui/muc_window.h \
 	src/command/command.h src/command/command.c src/command/history.c \
 	src/command/commands.h src/command/commands.c \
 	src/command/history.h src/tools/parser.c \
@@ -65,14 +64,9 @@
 	src/config/accounts.h \
 	src/config/preferences.c src/config/preferences.h \
 	src/config/theme.c src/config/theme.h \
-<<<<<<< HEAD
     src/plugins/plugins.h src/plugins/plugins.c \
     src/plugins/api.h src/plugins/api.c \
     src/plugins/callbacks.h src/plugins/callbacks.c \
-=======
-    src/ui/windows.c src/ui/windows.h \
-    src/ui/window.c src/ui/window.h \
->>>>>>> b1de8a40
     tests/xmpp/mock_xmpp.h tests/xmpp/mock_xmpp.c \
     tests/ui/mock_ui.h tests/ui/mock_ui.c \
     tests/config/mock_accounts.h tests/config/mock_accounts.c \
