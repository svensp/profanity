--- conflicted
+++ resolved
@@ -62,39 +62,9 @@
     tests/ui/mock_ui.h tests/ui/mock_ui.c \
 	src/ui/titlebar.c src/ui/statusbar.c src/ui/inputwin.c \
 	src/ui/titlebar.h src/ui/statusbar.h src/ui/inputwin.h \
-<<<<<<< HEAD
     tests/config/mock_accounts.h tests/config/mock_accounts.c \
     tests/helpers.c tests/helpers.h \
     tests/log/mock_log.c \
-    tests/test_autocomplete.c \
-    tests/test_common.c \
-    tests/test_contact.c \
-	tests/test_cmd_connect.c \
-	tests/test_cmd_account.c \
-	tests/test_cmd_rooms.c \
-	tests/test_cmd_sub.c \
-	tests/test_cmd_alias.c \
-	tests/test_cmd_statuses.c \
-	tests/test_cmd_bookmark.c \
-	tests/test_cmd_otr.c \
-	tests/test_cmd_join.c \
-	tests/test_history.c \
-	tests/test_jid.c \
-	tests/test_parser.c \
-	tests/test_roster_list.c \
-	tests/test_preferences.c \
-	tests/test_server_events.c \
-	tests/test_muc.c \
-    tests/test_cmd_roster.c \
-    tests/test_cmd_win.c \
-=======
-	src/server_events.c src/server_events.h \
-	tests/xmpp/mock_xmpp.h tests/xmpp/mock_xmpp.c \
-	tests/otr/mock_otr.h tests/otr/mock_otr.c \
-	tests/ui/mock_ui.h tests/ui/mock_ui.c \
-	tests/config/mock_accounts.h tests/config/mock_accounts.c \
-	tests/helpers.c tests/helpers.h \
-	tests/log/mock_log.c \
 	tests/test_autocomplete.c tests/test_autocomplete.h \
 	tests/test_common.c tests/test_common.h \
 	tests/test_contact.c tests/test_contact.h \
@@ -116,7 +86,6 @@
 	tests/test_muc.c tests/test_muc.h \
 	tests/test_cmd_roster.c tests/test_cmd_roster.h \
 	tests/test_cmd_win.c tests/test_cmd_win.h \
->>>>>>> 2c15aba9
 	tests/testsuite.c
 
 main_source = src/main.c
