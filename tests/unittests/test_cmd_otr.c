--- conflicted
+++ resolved
@@ -22,13 +22,9 @@
 #include "ui/ui.h"
 #include "ui/stub_ui.h"
 
-<<<<<<< HEAD
+#define CMD_OTR "/otr"
+
 #ifdef PROF_HAVE_LIBOTR
-=======
-#define CMD_OTR "/otr"
-
-#ifdef HAVE_LIBOTR
->>>>>>> 41c93c33
 void cmd_otr_shows_usage_when_no_args(void **state)
 {
     gchar *args[] = { NULL };
