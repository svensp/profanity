--- conflicted
+++ resolved
@@ -185,12 +185,7 @@
     assert_true(prof_output_exact("Word wrap disabled"));
     prof_input("/roster hide");
     assert_true(prof_output_exact("Roster disabled"));
-<<<<<<< HEAD
-    prof_input("/time statusbar off");
-    assert_true(prof_output_exact("Status bar time display disabled"));
-=======
     prof_input("/time main off");
->>>>>>> 406b821b
     prof_input("/time main off");
     assert_true(prof_output_exact("Time display disabled"));
 }
