--- conflicted
+++ resolved
@@ -65,10 +65,6 @@
 
 .DS_Store
 apidocs/c/html/
-<<<<<<< HEAD
-
 *.swp
-=======
->>>>>>> 4ecb4019
 python2/
 python3/