language: c
install:
    - lsb_release -a
    - uname -a
    - sudo apt-get update
<<<<<<< HEAD
    - sudo apt-get -y install libssl-dev libexpat1-dev libncursesw5-dev libglib2.0-dev libnotify-dev libcurl3-dev libxss-dev libotr2-dev libgpgme11-dev autoconf-archive uuid-dev expect-dev tcl-dev
    - sudo apt-get -y install libtool python-dev lua5.2 liblua5.2-dev ruby-dev
    - git clone git://github.com/strophe/libstrophe.git
    - cd libstrophe
=======
    - sudo apt-get -y install libssl-dev libexpat1-dev libncursesw5-dev libglib2.0-dev libnotify-dev libcurl3-dev libxss-dev libotr2-dev libgpgme11-dev uuid-dev expect-dev tcl-dev
    - git clone git://github.com/boothj5/libmesode.git
    - cd libmesode
>>>>>>> 4257ecb1
    - mkdir m4
    - ./bootstrap.sh
    - ./configure --prefix=/usr
    - make
    - sudo make install
    - cd ..
    - rm -rf libmesode
    - wget https://cmocka.org/files/1.0/cmocka-1.0.0.tar.xz
    - tar -xvf cmocka-1.0.0.tar.xz
    - cd cmocka-1.0.0
    - mkdir build
    - cd build
    - cmake -DCMAKE_INSTALL_PREFIX=/usr -DCMAKE_BUILD_TYPE=Debug ..
    - make
    - sudo make install
    - cd ../..
    - rm -rf cmocka-1.0.0
    - sudo apt-get install libmicrohttpd-dev
    - git clone git://github.com/boothj5/stabber.git
    - cd stabber
    - ./bootstrap.sh
    - ./configure --prefix=/usr
    - make
    - sudo make install
    - cd ..
    - rm -rf stabber
    - ./bootstrap.sh
script: ./configure --disable-ruby-plugins --enable-python-plugins --enable-c-plugins --disable-lua-plugins && make && make check<|MERGE_RESOLUTION|>--- conflicted
+++ resolved
@@ -3,16 +3,10 @@
     - lsb_release -a
     - uname -a
     - sudo apt-get update
-<<<<<<< HEAD
     - sudo apt-get -y install libssl-dev libexpat1-dev libncursesw5-dev libglib2.0-dev libnotify-dev libcurl3-dev libxss-dev libotr2-dev libgpgme11-dev autoconf-archive uuid-dev expect-dev tcl-dev
     - sudo apt-get -y install libtool python-dev lua5.2 liblua5.2-dev ruby-dev
-    - git clone git://github.com/strophe/libstrophe.git
-    - cd libstrophe
-=======
-    - sudo apt-get -y install libssl-dev libexpat1-dev libncursesw5-dev libglib2.0-dev libnotify-dev libcurl3-dev libxss-dev libotr2-dev libgpgme11-dev uuid-dev expect-dev tcl-dev
     - git clone git://github.com/boothj5/libmesode.git
     - cd libmesode
->>>>>>> 4257ecb1
     - mkdir m4
     - ./bootstrap.sh
     - ./configure --prefix=/usr
