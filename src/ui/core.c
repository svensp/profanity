/*
 * core.c
 *
 * Copyright (C) 2012 - 2014 James Booth <boothj5@gmail.com>
 *
 * This file is part of Profanity.
 *
 * Profanity is free software: you can redistribute it and/or modify
 * it under the terms of the GNU General Public License as published by
 * the Free Software Foundation, either version 3 of the License, or
 * (at your option) any later version.
 *
 * Profanity is distributed in the hope that it will be useful,
 * but WITHOUT ANY WARRANTY; without even the implied warranty of
 * MERCHANTABILITY or FITNESS FOR A PARTICULAR PURPOSE.  See the
 * GNU General Public License for more details.
 *
 * You should have received a copy of the GNU General Public License
 * along with Profanity.  If not, see <http://www.gnu.org/licenses/>.
 *
 * In addition, as a special exception, the copyright holders give permission to
 * link the code of portions of this program with the OpenSSL library under
 * certain conditions as described in each individual source file, and
 * distribute linked combinations including the two.
 *
 * You must obey the GNU General Public License in all respects for all of the
 * code used other than OpenSSL. If you modify file(s) with this exception, you
 * may extend this exception to your version of the file(s), but you are not
 * obligated to do so. If you do not wish to do so, delete this exception
 * statement from your version. If you delete this exception statement from all
 * source files in the program, then also delete it here.
 *
 */

#include "prof_config.h"

#ifdef PROF_HAVE_GIT_VERSION
#include "gitversion.h"
#endif

#include <stdlib.h>
#include <string.h>
<<<<<<< HEAD
#ifdef PROF_HAVE_LIBXSS
=======
#include <assert.h>
#ifdef HAVE_LIBXSS
>>>>>>> 39aae7f5
#include <X11/extensions/scrnsaver.h>
#endif
#include <glib.h>
#ifdef PROF_HAVE_NCURSESW_NCURSES_H
#include <ncursesw/ncurses.h>
#elif PROF_HAVE_NCURSES_H
#include <ncurses.h>
#endif

#include "chat_session.h"
#include "command/command.h"
#include "common.h"
#include "config/preferences.h"
#include "config/theme.h"
#include "contact.h"
#include "roster_list.h"
#include "jid.h"
#include "log.h"
#include "muc.h"
#ifdef PROF_HAVE_LIBOTR
#include "otr/otr.h"
#endif
#include "ui/ui.h"
#include "ui/titlebar.h"
#include "ui/statusbar.h"
#include "ui/inputwin.h"
#include "ui/window.h"
#include "ui/windows.h"
#include "xmpp/xmpp.h"
#include "plugins/plugins.h"

static char *win_title;

#ifdef PROF_HAVE_LIBXSS
static Display *display;
#endif

static GTimer *ui_idle_time;

static void _win_handle_switch(const wint_t * const ch);
static void _win_handle_page(const wint_t * const ch, const int result);
static void _win_show_history(int win_index, const char * const contact);
static void _ui_draw_term_title(void);

static void
_ui_init(void)
{
    log_info("Initialising UI");
    initscr();
    raw();
    keypad(stdscr, TRUE);
    if (prefs_get_boolean(PREF_MOUSE)) {
        mousemask(ALL_MOUSE_EVENTS, NULL);
        mouseinterval(5);
    }
    ui_load_colours();
    refresh();
    create_title_bar();
    create_status_bar();
    status_bar_active(1);
    create_input_window();
    wins_init();
    cons_about();
#ifdef PROF_HAVE_LIBXSS
    display = XOpenDisplay(0);
#endif
    ui_idle_time = g_timer_new();
    ProfWin *window = wins_get_current();
    win_update_virtual(window);
}

static void
_ui_update(void)
{
    ProfWin *current = wins_get_current();
    if (current->layout->paged == 0) {
        win_move_to_end(current);
    }

    win_update_virtual(current);

    if (prefs_get_boolean(PREF_TITLEBAR)) {
        _ui_draw_term_title();
    }
    title_bar_update_virtual();
    status_bar_update_virtual();
    inp_put_back();
    doupdate();
}

static void
_ui_about(void)
{
    cons_show("");
    cons_about();
}

static unsigned long
_ui_get_idle_time(void)
{
// if compiled with libxss, get the x sessions idle time
#ifdef PROF_HAVE_LIBXSS
    XScreenSaverInfo *info = XScreenSaverAllocInfo();
    if (info != NULL && display != NULL) {
        XScreenSaverQueryInfo(display, DefaultRootWindow(display), info);
        unsigned long result = info->idle;
        XFree(info);
        return result;
    }
    if (info != NULL) {
        XFree(info);
    }
// if no libxss or xss idle time failed, use profanity idle time
#endif
    gdouble seconds_elapsed = g_timer_elapsed(ui_idle_time, NULL);
    unsigned long ms_elapsed = seconds_elapsed * 1000.0;
    return ms_elapsed;
}

static void
_ui_reset_idle_time(void)
{
    g_timer_start(ui_idle_time);
}

static void
_ui_close(void)
{
    notifier_uninit();
    wins_destroy();
    endwin();
}

static wint_t
_ui_get_char(char *input, int *size, int *result)
{
    wint_t ch = inp_get_char(input, size, result);
    if (ch != ERR) {
        ui_reset_idle_time();
    }
    return ch;
}

static void
_ui_input_clear(void)
{
    inp_win_reset();
}

static void
_ui_replace_input(char *input, const char * const new_input, int *size)
{
    inp_replace_input(input, new_input, size);
}

static void
_ui_input_nonblocking(void)
{
    inp_non_block();
}

static void
_ui_resize(void)
{
    log_info("Resizing UI");
    erase();
    refresh();
    title_bar_resize();
    wins_resize_all();
    status_bar_resize();
    inp_win_resize();
    ProfWin *window = wins_get_current();
    win_update_virtual(window);
}

static void
_ui_redraw(void)
{
    title_bar_resize();
    wins_resize_all();
    status_bar_resize();
    inp_win_resize();
}

static void
_ui_load_colours(void)
{
    if (has_colors()) {
        use_default_colors();
        start_color();
        theme_init_colours();
    }
}

static gboolean
_ui_win_exists(int index)
{
    ProfWin *window = wins_get_by_num(index);
    return (window != NULL);
}

static gboolean
_ui_xmlconsole_exists(void)
{
    return wins_xmlconsole_exists();
}

static void
_ui_handle_stanza(const char * const msg)
{
    if (ui_xmlconsole_exists()) {
        ProfWin *xmlconsole = wins_get_xmlconsole();

        if (g_str_has_prefix(msg, "SENT:")) {
            win_save_print(xmlconsole, '-', NULL, 0, 0, "", "SENT:");
            win_save_print(xmlconsole, '-', NULL, 0, THEME_ONLINE, "", &msg[6]);
            win_save_print(xmlconsole, '-', NULL, 0, THEME_ONLINE, "", "");
        } else if (g_str_has_prefix(msg, "RECV:")) {
            win_save_print(xmlconsole, '-', NULL, 0, 0, "", "RECV:");
            win_save_print(xmlconsole, '-', NULL, 0, THEME_AWAY, "", &msg[6]);
            win_save_print(xmlconsole, '-', NULL, 0, THEME_AWAY, "", "");
        }
    }
}

static void
_ui_contact_typing(const char * const barejid)
{
    ProfChatWin *chatwin = wins_get_chat(barejid);

    if (prefs_get_boolean(PREF_INTYPE)) {
        // no chat window for user
        if (chatwin == NULL) {
            cons_show_typing(barejid);

        // have chat window but not currently in it
        } else if (!wins_is_current(&chatwin->super)) {
            cons_show_typing(barejid);

        // in chat window with user
        } else {
            title_bar_set_typing(TRUE);

            int num = wins_get_num(&chatwin->super);
            status_bar_active(num);
       }
    }

    if (prefs_get_boolean(PREF_NOTIFY_TYPING)) {
        gboolean is_current = FALSE;
        if (&chatwin->super != NULL) {
            is_current = wins_is_current(&chatwin->super);
        }
        if ( !is_current || (is_current && prefs_get_boolean(PREF_NOTIFY_TYPING_CURRENT)) ) {
            PContact contact = roster_get_contact(barejid);
            char const *display_usr = NULL;
            if (p_contact_name(contact) != NULL) {
                display_usr = p_contact_name(contact);
            } else {
                display_usr = barejid;
            }
            notify_typing(display_usr);
        }
    }
}

static GSList *
_ui_get_recipients(void)
{
    GSList *recipients = wins_get_chat_recipients();
    return recipients;
}

ProfChatWin *
_ui_get_current_chat(void)
{
    return wins_get_current_chat();
}

static void
_ui_incoming_msg(const char * const barejid, const char * const message, GTimeVal *tv_stamp)
{
    gboolean win_created = FALSE;
    char *display_from = NULL;

    PContact contact = roster_get_contact(barejid);
    if (contact != NULL) {
        if (p_contact_name(contact) != NULL) {
            display_from = strdup(p_contact_name(contact));
        } else {
            display_from = strdup(barejid);
        }
    } else {
        display_from = strdup(barejid);
    }

<<<<<<< HEAD
    ProfWin *window = wins_get_by_recipient(barejid);
    if (window == NULL) {
        window = wins_new_chat(barejid);
#ifdef PROF_HAVE_LIBOTR
=======
    ProfChatWin *chatwin = wins_get_chat(barejid);
    if (chatwin == NULL) {
        ProfWin *window = wins_new_chat(barejid);
        chatwin = (ProfChatWin*)window;
#ifdef HAVE_LIBOTR
>>>>>>> 39aae7f5
        if (otr_is_secure(barejid)) {
            chatwin->is_otr = TRUE;
        }
#endif
        win_created = TRUE;
    }

    int num = wins_get_num(&chatwin->super);

    // currently viewing chat window with sender
    if (wins_is_current(&chatwin->super)) {
        win_print_incoming_message(&chatwin->super, tv_stamp, display_from, message);
        title_bar_set_typing(FALSE);
        status_bar_active(num);

    // not currently viewing chat window with sender
    } else {
        status_bar_new(num);
        cons_show_incoming_message(display_from, num);

        if (prefs_get_boolean(PREF_FLASH)) {
            flash();
        }

        chatwin->super.unread++;
        if (prefs_get_boolean(PREF_CHLOG) && prefs_get_boolean(PREF_HISTORY)) {
            _win_show_history(num, barejid);
        }

        // show users status first, when receiving message via delayed delivery
        if ((tv_stamp != NULL) && (win_created)) {
            PContact pcontact = roster_get_contact(barejid);
            if (pcontact != NULL) {
                win_show_contact(&chatwin->super, pcontact);
            }
        }

        win_print_incoming_message(&chatwin->super, tv_stamp, display_from, message);
    }

    int ui_index = num;
    if (ui_index == 10) {
        ui_index = 0;
    }

    if (prefs_get_boolean(PREF_BEEP)) {
        beep();
    }

    if (prefs_get_boolean(PREF_NOTIFY_MESSAGE)) {
        gboolean is_current = wins_is_current(&chatwin->super);
        if ( !is_current || (is_current && prefs_get_boolean(PREF_NOTIFY_MESSAGE_CURRENT)) ) {
            if (prefs_get_boolean(PREF_NOTIFY_MESSAGE_TEXT)) {
                notify_message(display_from, ui_index, message);
            } else {
                notify_message(display_from, ui_index, NULL);
            }
        }
    }

    free(display_from);
}

static void
_ui_incoming_private_msg(const char * const fulljid, const char * const message, GTimeVal *tv_stamp)
{
    char *display_from = NULL;
    display_from = get_nick_from_full_jid(fulljid);

    ProfPrivateWin *privatewin = wins_get_private(fulljid);
    if (privatewin == NULL) {
        ProfWin *window = wins_new_private(fulljid);
        privatewin = (ProfPrivateWin*)window;
    }

    int num = wins_get_num(&privatewin->super);

    // currently viewing chat window with sender
    if (wins_is_current(&privatewin->super)) {
        win_print_incoming_message(&privatewin->super, tv_stamp, display_from, message);
        title_bar_set_typing(FALSE);
        status_bar_active(num);

    // not currently viewing chat window with sender
    } else {
        status_bar_new(num);
        cons_show_incoming_message(display_from, num);

        if (prefs_get_boolean(PREF_FLASH)) {
            flash();
        }

        privatewin->super.unread++;
        if (prefs_get_boolean(PREF_CHLOG) && prefs_get_boolean(PREF_HISTORY)) {
            _win_show_history(num, fulljid);
        }

        win_print_incoming_message(&privatewin->super, tv_stamp, display_from, message);
    }

    int ui_index = num;
    if (ui_index == 10) {
        ui_index = 0;
    }

    if (prefs_get_boolean(PREF_BEEP)) {
        beep();
    }

    if (prefs_get_boolean(PREF_NOTIFY_MESSAGE)) {
        gboolean is_current = wins_is_current(&privatewin->super);
        if ( !is_current || (is_current && prefs_get_boolean(PREF_NOTIFY_MESSAGE_CURRENT)) ) {
            if (prefs_get_boolean(PREF_NOTIFY_MESSAGE_TEXT)) {
                notify_message(display_from, ui_index, message);
            } else {
                notify_message(display_from, ui_index, NULL);
            }
        }
    }

    free(display_from);
}

static void
_ui_roster_add(const char * const barejid, const char * const name)
{
    if (name != NULL) {
        cons_show("Roster item added: %s (%s)", barejid, name);
    } else {
        cons_show("Roster item added: %s", barejid);
    }
    rosterwin_roster();
}

static void
_ui_roster_remove(const char * const barejid)
{
    cons_show("Roster item removed: %s", barejid);
    rosterwin_roster();
}

static void
_ui_contact_already_in_group(const char * const contact, const char * const group)
{
    cons_show("%s already in group %s", contact, group);
    rosterwin_roster();
}

static void
_ui_contact_not_in_group(const char * const contact, const char * const group)
{
    cons_show("%s is not currently in group %s", contact, group);
    rosterwin_roster();
}

static void
_ui_group_added(const char * const contact, const char * const group)
{
    cons_show("%s added to group %s", contact, group);
    rosterwin_roster();
}

static void
_ui_group_removed(const char * const contact, const char * const group)
{
    cons_show("%s removed from group %s", contact, group);
    rosterwin_roster();
}

static void
_ui_auto_away(void)
{
    char *pref_autoaway_message = prefs_get_string(PREF_AUTOAWAY_MESSAGE);
    if (pref_autoaway_message != NULL) {
        int pri =
            accounts_get_priority_for_presence_type(jabber_get_account_name(),
                RESOURCE_AWAY);
        cons_show("Idle for %d minutes, status set to away (priority %d), \"%s\".",
            prefs_get_autoaway_time(), pri, pref_autoaway_message);
        title_bar_set_presence(CONTACT_AWAY);
    } else {
        int pri =
            accounts_get_priority_for_presence_type(jabber_get_account_name(),
                RESOURCE_AWAY);
        cons_show("Idle for %d minutes, status set to away (priority %d).",
            prefs_get_autoaway_time(), pri);
        title_bar_set_presence(CONTACT_AWAY);
    }
    prefs_free_string(pref_autoaway_message);
}

static void
_ui_end_auto_away(void)
{
    int pri =
        accounts_get_priority_for_presence_type(jabber_get_account_name(), RESOURCE_ONLINE);
    cons_show("No longer idle, status set to online (priority %d).", pri);
    title_bar_set_presence(CONTACT_ONLINE);
}

static void
_ui_titlebar_presence(contact_presence_t presence)
{
    title_bar_set_presence(presence);
}

static void
_ui_handle_login_account_success(ProfAccount *account)
{
    resource_presence_t resource_presence = accounts_get_login_presence(account->name);
    contact_presence_t contact_presence = contact_presence_from_resource_presence(resource_presence);
    cons_show_login_success(account);
    title_bar_set_presence(contact_presence);
    status_bar_print_message(account->jid);
    status_bar_update_virtual();
}

static void
_ui_update_presence(const resource_presence_t resource_presence,
    const char * const message, const char * const show)
{
    contact_presence_t contact_presence = contact_presence_from_resource_presence(resource_presence);
    title_bar_set_presence(contact_presence);
    gint priority = accounts_get_priority_for_presence_type(jabber_get_account_name(), resource_presence);
    if (message != NULL) {
        cons_show("Status set to %s (priority %d), \"%s\".", show, priority, message);
    } else {
        cons_show("Status set to %s (priority %d).", show, priority);
    }
}

static void
_ui_handle_recipient_not_found(const char * const recipient, const char * const err_msg)
{
    // unknown chat recipient
    ProfChatWin *chatwin = wins_get_chat(recipient);
    if (chatwin) {
        cons_show_error("Recipient %s not found: %s", recipient, err_msg);
        // TODO change super references to superclass cast
        win_save_vprint(&chatwin->super, '!', NULL, 0, THEME_ERROR, "", "Recipient %s not found: %s", recipient, err_msg);
        return;
    }

    // intended recipient was invalid chat room
    ProfMucWin *mucwin = wins_get_muc(recipient);
    if (mucwin) {
        cons_show_error("Room %s not found: %s", recipient, err_msg);
        win_save_vprint(&mucwin->super, '!', NULL, 0, THEME_ERROR, "", "Room %s not found: %s", recipient, err_msg);
        return;
    }

    // unknown private recipient
    ProfPrivateWin *privatewin = wins_get_private(recipient);
    if (privatewin) {
        cons_show_error("Recipient %s not found: %s", recipient, err_msg);
        win_save_vprint(&privatewin->super, '!', NULL, 0, THEME_ERROR, "", "Recipient %s not found: %s", recipient, err_msg);
        return;
    }

    // no window
    cons_show_error("Recipient %s not found: %s", recipient, err_msg);
}

static void
_ui_handle_recipient_error(const char * const recipient, const char * const err_msg)
{
    // always show in console
    cons_show_error("Error from %s: %s", recipient, err_msg);

    ProfChatWin *chatwin = wins_get_chat(recipient);
    if (chatwin) {
        win_save_vprint((ProfWin*)chatwin, '!', NULL, 0, THEME_ERROR, "", "Error from %s: %s", recipient, err_msg);
        return;
    }

    ProfMucWin *mucwin = wins_get_muc(recipient);
    if (mucwin) {
        win_save_vprint((ProfWin*)mucwin, '!', NULL, 0, THEME_ERROR, "", "Error from %s: %s", recipient, err_msg);
        return;
    }

    ProfPrivateWin *privatewin = wins_get_private(recipient);
    if (privatewin) {
        win_save_vprint((ProfWin*)privatewin, '!', NULL, 0, THEME_ERROR, "", "Error from %s: %s", recipient, err_msg);
        return;
    }
}

static void
_ui_handle_error(const char * const err_msg)
{
    GString *msg = g_string_new("");
    g_string_printf(msg, "Error %s", err_msg);

    cons_show_error(msg->str);

    g_string_free(msg, TRUE);
}

static void
_ui_invalid_command_usage(const char * const usage, void (**setting_func)(void))
{
    if (setting_func != NULL) {
        cons_show("");
        (*setting_func)();
        cons_show("Usage: %s", usage);
    } else {
        cons_show("");
        cons_show("Usage: %s", usage);
        if (ui_current_win_type() == WIN_CHAT) {
            char usage_cpy[strlen(usage) + 8];
            sprintf(usage_cpy, "Usage: %s", usage);
            ui_current_print_line(usage_cpy);
        }
    }
}

static void
_ui_disconnected(void)
{
    wins_lost_connection();
    title_bar_set_presence(CONTACT_OFFLINE);
    status_bar_clear_message();
    status_bar_update_virtual();
    ui_hide_roster();
}

static void
_ui_handle_special_keys(const wint_t * const ch, const int result)
{
    _win_handle_switch(ch);
    _win_handle_page(ch, result);
    if (*ch == KEY_RESIZE) {
        ui_resize();
    }
}

static void
_ui_close_connected_win(int index)
{
    win_type_t win_type = ui_win_type(index);
    if (win_type == WIN_MUC) {
<<<<<<< HEAD
        char *room_jid = ui_recipient(index);
        presence_leave_chat_room(room_jid);
    } else if ((win_type == WIN_CHAT) || (win_type == WIN_PRIVATE)) {
#ifdef PROF_HAVE_LIBOTR
        ProfWin *window = wins_get_by_num(index);
        if (win_is_otr(window)) {
            otr_end_session(window->from);
=======
        ProfMucWin *mucwin = wins_get_muc_by_num(index);
        presence_leave_chat_room(mucwin->roomjid);
    } else if (win_type == WIN_CHAT) {
#ifdef HAVE_LIBOTR
        ProfChatWin *chatwin = wins_get_chat_by_num(index);
        if (chatwin->is_otr) {
            otr_end_session(chatwin->barejid);
>>>>>>> 39aae7f5
        }
#endif
        if (prefs_get_boolean(PREF_STATES)) {
            // send <gone/> chat state before closing
            if (chat_session_get_recipient_supports(chatwin->barejid)) {
                chat_session_set_gone(chatwin->barejid);
                message_send_gone(chatwin->barejid);
                chat_session_end(chatwin->barejid);
            }
        }
    }
}

static int
_ui_close_all_wins(void)
{
    int count = 0;
    jabber_conn_status_t conn_status = jabber_get_connection_status();

    GList *win_nums = wins_get_nums();
    GList *curr = win_nums;

    while (curr != NULL) {
        int num = GPOINTER_TO_INT(curr->data);
        if ((num != 1) && (!ui_win_has_unsaved_form(num))) {
            if (conn_status == JABBER_CONNECTED) {
                ui_close_connected_win(num);
            }
            ui_close_win(num);
            count++;
        }
        curr = g_list_next(curr);
    }

    g_list_free(curr);
    g_list_free(win_nums);

    return count;
}

static int
_ui_close_read_wins(void)
{
    int count = 0;
    jabber_conn_status_t conn_status = jabber_get_connection_status();

    GList *win_nums = wins_get_nums();
    GList *curr = win_nums;

    while (curr != NULL) {
        int num = GPOINTER_TO_INT(curr->data);
        if ((num != 1) && (ui_win_unread(num) == 0) && (!ui_win_has_unsaved_form(num))) {
            if (conn_status == JABBER_CONNECTED) {
                ui_close_connected_win(num);
            }
            ui_close_win(num);
            count++;
        }
        curr = g_list_next(curr);
    }

    g_list_free(curr);
    g_list_free(win_nums);

    return count;
}

static void
_ui_redraw_all_room_rosters(void)
{
    GList *win_nums = wins_get_nums();
    GList *curr = win_nums;

    while (curr != NULL) {
        int num = GPOINTER_TO_INT(curr->data);
        ProfWin *window = wins_get_by_num(num);
        if (window->type == WIN_MUC && win_has_active_subwin(window)) {
            ProfMucWin *mucwin = (ProfMucWin*)window;
            assert(mucwin->memcheck == PROFMUCWIN_MEMCHECK);
            occupantswin_occupants(mucwin->roomjid);
        }
        curr = g_list_next(curr);
    }

    g_list_free(curr);
    g_list_free(win_nums);
}

static void
_ui_hide_all_room_rosters(void)
{
    GList *win_nums = wins_get_nums();
    GList *curr = win_nums;

    while (curr != NULL) {
        int num = GPOINTER_TO_INT(curr->data);
        ProfWin *window = wins_get_by_num(num);
        if (window->type == WIN_MUC && win_has_active_subwin(window)) {
            ProfMucWin *mucwin = (ProfMucWin*)window;
            assert(mucwin->memcheck == PROFMUCWIN_MEMCHECK);
            ui_room_hide_occupants(mucwin->roomjid);
        }
        curr = g_list_next(curr);
    }

    g_list_free(curr);
    g_list_free(win_nums);
}

static void
_ui_show_all_room_rosters(void)
{
    GList *win_nums = wins_get_nums();
    GList *curr = win_nums;

    while (curr != NULL) {
        int num = GPOINTER_TO_INT(curr->data);
        ProfWin *window = wins_get_by_num(num);
        if (window->type == WIN_MUC && !win_has_active_subwin(window)) {
            ProfMucWin *mucwin = (ProfMucWin*)window;
            assert(mucwin->memcheck == PROFMUCWIN_MEMCHECK);
            ui_room_show_occupants(mucwin->roomjid);
        }
        curr = g_list_next(curr);
    }

    g_list_free(curr);
    g_list_free(win_nums);
}

static gboolean
_ui_win_has_unsaved_form(int num)
{
    ProfWin *window = wins_get_by_num(num);

    if (window->type != WIN_MUC_CONFIG) {
        return FALSE;
    }

    return win_has_modified_form(window);
}

static gboolean
_ui_switch_win(const int i)
{
    if (ui_win_exists(i)) {
        ProfWin *old_current = wins_get_current();
        if (old_current->type == WIN_MUC_CONFIG) {
            ProfMucConfWin *confwin = (ProfMucConfWin*)old_current;
            cmd_autocomplete_remove_form_fields(confwin->form);
        }

        ProfWin *new_current = wins_get_by_num(i);
        if (new_current->type == WIN_MUC_CONFIG) {
            ProfMucConfWin *confwin = (ProfMucConfWin*)new_current;
            cmd_autocomplete_add_form_fields(confwin->form);
        }

        wins_set_current_by_num(i);

        new_current->unread = 0;

        if (i == 1) {
            title_bar_console();
            status_bar_current(1);
            status_bar_active(1);
        } else {
            GString *recipient_str = win_get_recipient_string(new_current);
            title_bar_set_recipient(recipient_str->str);
            g_string_free(recipient_str, TRUE);
            status_bar_current(i);
            status_bar_active(i);
        }
        return TRUE;
    } else {
        return FALSE;
    }
}

static void
_ui_previous_win(void)
{
    ProfWin *old_current = wins_get_current();
    if (old_current->type == WIN_MUC_CONFIG) {
        ProfMucConfWin *confwin = (ProfMucConfWin*)old_current;
        cmd_autocomplete_remove_form_fields(confwin->form);
    }

    ProfWin *new_current = wins_get_previous();
    if (new_current->type == WIN_MUC_CONFIG) {
        ProfMucConfWin *confwin = (ProfMucConfWin*)new_current;
        cmd_autocomplete_add_form_fields(confwin->form);
    }

    int i = wins_get_num(new_current);
    wins_set_current_by_num(i);

    new_current->unread = 0;

    if (i == 1) {
        title_bar_console();
        status_bar_current(1);
        status_bar_active(1);
    } else {
        GString *recipient_str = win_get_recipient_string(new_current);
        title_bar_set_recipient(recipient_str->str);
        g_string_free(recipient_str, TRUE);
        status_bar_current(i);
        status_bar_active(i);
    }
}

static void
_ui_next_win(void)
{
    ProfWin *old_current = wins_get_current();
    if (old_current->type == WIN_MUC_CONFIG) {
        ProfMucConfWin *confwin = (ProfMucConfWin*)old_current;
        cmd_autocomplete_remove_form_fields(confwin->form);
    }

    ProfWin *new_current = wins_get_next();
    if (new_current->type == WIN_MUC_CONFIG) {
        ProfMucConfWin *confwin = (ProfMucConfWin*)new_current;
        cmd_autocomplete_add_form_fields(confwin->form);
    }

    int i = wins_get_num(new_current);
    wins_set_current_by_num(i);

    new_current->unread = 0;

    if (i == 1) {
        title_bar_console();
        status_bar_current(1);
        status_bar_active(1);
    } else {
        GString *recipient_str = win_get_recipient_string(new_current);
        title_bar_set_recipient(recipient_str->str);
        g_string_free(recipient_str, TRUE);
        status_bar_current(i);
        status_bar_active(i);
    }
}

static void
_ui_gone_secure(const char * const barejid, gboolean trusted)
{
    ProfWin *window = NULL;

    ProfChatWin *chatwin = wins_get_chat(barejid);
    if (chatwin) {
        window = (ProfWin*)chatwin;
    } else {
        window = wins_new_chat(barejid);
        chatwin = (ProfChatWin*)window;
    }

    FREE_SET_NULL(chatwin->resource);

    chatwin->is_otr = TRUE;
    chatwin->is_trusted = trusted;
    if (trusted) {
        win_save_print(window, '!', NULL, 0, THEME_OTR_STARTED_TRUSTED, "", "OTR session started (trusted).");
    } else {
        win_save_print(window, '!', NULL, 0, THEME_OTR_STARTED_UNTRUSTED, "", "OTR session started (untrusted).");
    }

    if (wins_is_current(window)) {
        GString *recipient_str = win_get_recipient_string(window);
        title_bar_set_recipient(recipient_str->str);
        g_string_free(recipient_str, TRUE);
    } else {
        int num = wins_get_num(window);
        status_bar_new(num);

        int ui_index = num;
        if (ui_index == 10) {
            ui_index = 0;
        }
        cons_show("%s started an OTR session (%d).", barejid, ui_index);
        cons_alert();
    }
}

static void
_ui_gone_insecure(const char * const barejid)
{
    ProfChatWin *chatwin = wins_get_chat(barejid);
    if (chatwin) {
        chatwin->is_otr = FALSE;
        chatwin->is_trusted = FALSE;

        ProfWin *window = (ProfWin*)chatwin;
        win_save_print(window, '!', NULL, 0, THEME_OTR_ENDED, "", "OTR session ended.");
        if (wins_is_current(window)) {
            GString *recipient_str = win_get_recipient_string(window);
            title_bar_set_recipient(recipient_str->str);
            g_string_free(recipient_str, TRUE);
        }
    }
}

static void
_ui_smp_recipient_initiated(const char * const barejid)
{
    ProfChatWin *chatwin = wins_get_chat(barejid);
    if (chatwin) {
        win_save_vprint((ProfWin*)chatwin, '!', NULL, 0, 0, "", "%s wants to authenticate your identity, use '/otr secret <secret>'.", barejid);
    }
}

static void
_ui_smp_recipient_initiated_q(const char * const barejid, const char *question)
{
    ProfChatWin *chatwin = wins_get_chat(barejid);
    if (chatwin) {
        win_save_vprint((ProfWin*)chatwin, '!', NULL, 0, 0, "", "%s wants to authenticate your identity with the following question:", barejid);
        win_save_vprint((ProfWin*)chatwin, '!', NULL, 0, 0, "", "  %s", question);
        win_save_print((ProfWin*)chatwin, '!', NULL, 0, 0, "", "use '/otr answer <answer>'.");
    }
}

static void
_ui_smp_unsuccessful_sender(const char * const barejid)
{
    ProfChatWin *chatwin = wins_get_chat(barejid);
    if (chatwin) {
        win_save_vprint((ProfWin*)chatwin, '!', NULL, 0, 0, "", "Authentication failed, the secret you entered does not match the secret entered by %s.", barejid);
    }
}

static void
_ui_smp_unsuccessful_receiver(const char * const barejid)
{
    ProfChatWin *chatwin = wins_get_chat(barejid);
    if (chatwin) {
        win_save_vprint((ProfWin*)chatwin, '!', NULL, 0, 0, "", "Authentication failed, the secret entered by %s does not match yours.", barejid);
    }
}

static void
_ui_smp_aborted(const char * const barejid)
{
    ProfChatWin *chatwin = wins_get_chat(barejid);
    if (chatwin) {
        win_save_print((ProfWin*)chatwin, '!', NULL, 0, 0, "", "SMP session aborted.");
    }
}

static void
_ui_smp_successful(const char * const barejid)
{
    ProfChatWin *chatwin = wins_get_chat(barejid);
    if (chatwin) {
        win_save_print((ProfWin*)chatwin, '!', NULL, 0, 0, "", "Authentication successful.");
    }
}

static void
_ui_smp_answer_success(const char * const barejid)
{
    ProfChatWin *chatwin = wins_get_chat(barejid);
    if (chatwin) {
        win_save_vprint((ProfWin*)chatwin, '!', NULL, 0, 0, "", "%s successfully authenticated you.", barejid);
    }
}

static void
_ui_smp_answer_failure(const char * const barejid)
{
    ProfChatWin *chatwin = wins_get_chat(barejid);
    if (chatwin) {
        win_save_vprint((ProfWin*)chatwin, '!', NULL, 0, 0, "", "%s failed to authenticate you.", barejid);
    }
}

static void
_ui_otr_authenticating(const char * const barejid)
{
    ProfChatWin *chatwin = wins_get_chat(barejid);
    if (chatwin) {
        win_save_vprint((ProfWin*)chatwin, '!', NULL, 0, 0, "", "Authenticating %s...", barejid);
    }
}

static void
_ui_otr_authetication_waiting(const char * const barejid)
{
    ProfChatWin *chatwin = wins_get_chat(barejid);
    if (chatwin) {
        win_save_vprint((ProfWin*)chatwin, '!', NULL, 0, 0, "", "Awaiting authentication from %s...", barejid);
    }
}

static void
_ui_trust(const char * const barejid)
{
    ProfChatWin *chatwin = wins_get_chat(barejid);
    if (chatwin) {
        chatwin->is_otr = TRUE;
        chatwin->is_trusted = TRUE;

        ProfWin *window = (ProfWin*)chatwin;
        win_save_print(window, '!', NULL, 0, THEME_OTR_TRUSTED, "", "OTR session trusted.");
        if (wins_is_current(window)) {
            GString *recipient_str = win_get_recipient_string(window);
            title_bar_set_recipient(recipient_str->str);
            g_string_free(recipient_str, TRUE);
        }
    }
}

static void
_ui_untrust(const char * const barejid)
{
    ProfChatWin *chatwin = wins_get_chat(barejid);
    if (chatwin) {
        chatwin->is_otr = TRUE;
        chatwin->is_trusted = FALSE;

        ProfWin *window = (ProfWin*)chatwin;
        win_save_print(window, '!', NULL, 0, THEME_OTR_UNTRUSTED, "", "OTR session untrusted.");
        if (wins_is_current(window)) {
            GString *recipient_str = win_get_recipient_string(window);
            title_bar_set_recipient(recipient_str->str);
            g_string_free(recipient_str, TRUE);
        }
    }
}

static void
_ui_clear_current(void)
{
    wins_clear_current();
}

static void
_ui_close_current(void)
{
    int current_index = wins_get_current_num();
    status_bar_inactive(current_index);
    wins_close_current();
    title_bar_console();
    status_bar_current(1);
    status_bar_active(1);
}

static void
_ui_close_win(int index)
{
    ProfWin *window = wins_get_by_num(index);
    if (window && window->type == WIN_MUC_CONFIG) {
        ProfMucConfWin *confwin = (ProfMucConfWin*)window;
        if (confwin->form) {
            cmd_autocomplete_remove_form_fields(confwin->form);
        }
    }

    wins_close_by_num(index);
    title_bar_console();
    status_bar_current(1);
    status_bar_active(1);
}

static void
_ui_tidy_wins(void)
{
    gboolean tidied = wins_tidy();

    if (tidied) {
        cons_show("Windows tidied.");
    } else {
        cons_show("No tidy needed.");
    }
}

static void
_ui_prune_wins(void)
{
    jabber_conn_status_t conn_status = jabber_get_connection_status();
    gboolean pruned = FALSE;

    GSList *wins = wins_get_prune_wins();
    if (wins != NULL) {
        pruned = TRUE;
    }

    GSList *curr = wins;
    while (curr != NULL) {
        ProfWin *window = curr->data;
        if (window->type == WIN_CHAT) {
            if (conn_status == JABBER_CONNECTED) {
                if (prefs_get_boolean(PREF_STATES)) {
                    ProfChatWin *chatwin = (ProfChatWin*)window;

                    // send <gone/> chat state before closing
                    if (chat_session_get_recipient_supports(chatwin->barejid)) {
                        chat_session_set_gone(chatwin->barejid);
                        message_send_gone(chatwin->barejid);
                        chat_session_end(chatwin->barejid);
                    }
                }
            }
        }

        int num = wins_get_num(window);
        ui_close_win(num);

        curr = g_slist_next(curr);
    }

    if (wins != NULL) {
        g_slist_free(wins);
    }

    wins_tidy();
    if (pruned) {
        cons_show("Windows pruned.");
    } else {
        cons_show("No prune needed.");
    }
}

static gboolean
_ui_swap_wins(int source_win, int target_win)
{
    return wins_swap(source_win, target_win);
}

static win_type_t
_ui_current_win_type(void)
{
    ProfWin *current = wins_get_current();
    return current->type;
}

static gboolean
_ui_current_win_is_otr(void)
{
    ProfWin *current = wins_get_current();
    if (current->type == WIN_CHAT) {
        ProfChatWin *chatwin = (ProfChatWin*)current;
        assert(chatwin->memcheck == PROFCHATWIN_MEMCHECK);
        return chatwin->is_otr;
    } else {
        return FALSE;
    }
}

static void
_ui_current_set_otr(gboolean value)
{
    ProfWin *current = wins_get_current();
    if (current->type == WIN_CHAT) {
        ProfChatWin *chatwin = (ProfChatWin*)current;
        chatwin->is_otr = value;
    }
}

static int
_ui_current_win_index(void)
{
    return wins_get_current_num();
}

static win_type_t
_ui_win_type(int index)
{
    ProfWin *window = wins_get_by_num(index);
    return window->type;
}

static void
_ui_current_print_line(const char * const msg, ...)
{
    ProfWin *window = wins_get_current();
    va_list arg;
    va_start(arg, msg);
    GString *fmt_msg = g_string_new(NULL);
    g_string_vprintf(fmt_msg, msg, arg);
    win_save_println(window, fmt_msg->str);
    va_end(arg);
    g_string_free(fmt_msg, TRUE);
}

static void
_ui_current_print_formatted_line(const char show_char, int attrs, const char * const msg, ...)
{
    ProfWin *current = wins_get_current();
    va_list arg;
    va_start(arg, msg);
    GString *fmt_msg = g_string_new(NULL);
    g_string_vprintf(fmt_msg, msg, arg);
    win_save_print(current, show_char, NULL, 0, attrs, "", fmt_msg->str);
    va_end(arg);
    g_string_free(fmt_msg, TRUE);
}

static void
_ui_current_error_line(const char * const msg)
{
    ProfWin *current = wins_get_current();
    win_save_print(current, '-', NULL, 0, THEME_ERROR, "", msg);
}

static void
_ui_print_system_msg_from_recipient(const char * const barejid, const char *message)
{
    if (barejid == NULL || message == NULL)
        return;

    ProfWin *window = (ProfWin*)wins_get_chat(barejid);
    if (window == NULL) {
        int num = 0;
        window = wins_new_chat(barejid);
        if (window != NULL) {
            num = wins_get_num(window);
            status_bar_active(num);
        } else {
            num = 0;
            window = wins_get_console();
            status_bar_active(1);
        }
    }

    win_save_vprint(window, '-', NULL, 0, 0, "", "*%s %s", barejid, message);
}

static void
_ui_recipient_gone(const char * const barejid)
{
    if (barejid == NULL)
        return;

    const char * display_usr = NULL;
    PContact contact = roster_get_contact(barejid);
    if (contact != NULL) {
        if (p_contact_name(contact) != NULL) {
            display_usr = p_contact_name(contact);
        } else {
            display_usr = barejid;
        }
    } else {
        display_usr = barejid;
    }

    ProfWin *window = (ProfWin*)wins_get_chat(barejid);
    if (window != NULL) {
        win_save_vprint(window, '!', NULL, 0, THEME_GONE, "", "<- %s has left the conversation.", display_usr);
    }
}

static void
_ui_new_private_win(const char * const fulljid)
{
    ProfWin *window = (ProfWin*)wins_get_private(fulljid);
    int num = 0;

    // create new window
    if (window == NULL) {
        window = wins_new_private(fulljid);
        num = wins_get_num(window);
    } else {
        num = wins_get_num(window);
    }

    ui_switch_win(num);
}

static void
_ui_new_chat_win(const char * const barejid)
{
    ProfWin *window = (ProfWin*)wins_get_chat(barejid);
    int num = 0;

    // create new window
    if (window == NULL) {
        window = wins_new_chat(barejid);

        num = wins_get_num(window);

        if (prefs_get_boolean(PREF_CHLOG) && prefs_get_boolean(PREF_HISTORY)) {
            _win_show_history(num, barejid);
        }

        // if the contact is offline, show a message
        PContact contact = roster_get_contact(barejid);
        if (contact != NULL) {
            if (strcmp(p_contact_presence(contact), "offline") == 0) {
                const char * const show = p_contact_presence(contact);
                const char * const status = p_contact_status(contact);
                win_show_status_string(window, barejid, show, status, NULL, "--", "offline");
            }
        }
    } else {
        num = wins_get_num(window);
    }

    ui_switch_win(num);
}

static void
_ui_create_xmlconsole_win(void)
{
    ProfWin *window = wins_new_xmlconsole();
    int num = wins_get_num(window);
    ui_switch_win(num);
}

static void
_ui_open_xmlconsole_win(void)
{
    ProfWin *window = wins_get_xmlconsole();
    if (window != NULL) {
        int num = wins_get_num(window);
        ui_switch_win(num);
    }
}

static void
_ui_outgoing_chat_msg(const char * const from, const char * const barejid,
    const char * const message)
{
    PContact contact = roster_get_contact(barejid);
    ProfWin *window = (ProfWin*)wins_get_chat(barejid);
    int num = 0;

    // create new window
    if (window == NULL) {
<<<<<<< HEAD
        Jid *jid = jid_create(to);

        if (muc_active(jid->barejid)) {
            window = wins_new_private(to);
        } else {
            window = wins_new_chat(to);
#ifdef PROF_HAVE_LIBOTR
            if (otr_is_secure(to)) {
                ProfChatWin *chatwin = (ProfChatWin*)window;
                chatwin->is_otr = TRUE;
            }
#endif
=======
        window = wins_new_chat(barejid);
#ifdef HAVE_LIBOTR
        if (otr_is_secure(barejid)) {
            ProfChatWin *chatwin = (ProfChatWin*)window;
            chatwin->is_otr = TRUE;
>>>>>>> 39aae7f5
        }
#endif
        num = wins_get_num(window);

        if (prefs_get_boolean(PREF_CHLOG) && prefs_get_boolean(PREF_HISTORY)) {
            _win_show_history(num, barejid);
        }

        if (contact != NULL) {
            if (strcmp(p_contact_presence(contact), "offline") == 0) {
                const char *show = p_contact_presence(contact);
                const char *status = p_contact_status(contact);
                win_show_status_string(window, barejid, show, status, NULL, "--", "offline");
            }
        }

    // use existing window
    } else {
        num = wins_get_num(window);
    }

    win_save_print(window, '-', NULL, 0, THEME_TEXT_ME, from, message);
    ui_switch_win(num);
}

static void
_ui_outgoing_private_msg(const char * const from, const char * const fulljid,
    const char * const message)
{
    ProfWin *window = (ProfWin*)wins_get_private(fulljid);
    int num = 0;

    // create new window
    if (window == NULL) {
        window = wins_new_private(fulljid);
        num = wins_get_num(window);

    // use existing window
    } else {
        num = wins_get_num(window);
    }

    win_save_print(window, '-', NULL, 0, THEME_TEXT_ME, from, message);
    ui_switch_win(num);
}

static void
_ui_room_join(const char * const roomjid, gboolean focus)
{
    ProfWin *window = (ProfWin*)wins_get_muc(roomjid);
    int num = 0;

    // create new window
    if (window == NULL) {
        window = wins_new_muc(roomjid);
    }

    char *nick = muc_nick(roomjid);
    win_save_vprint(window, '!', NULL, NO_EOL, THEME_ROOMINFO, "", "-> You have joined the room as %s", nick);
    if (prefs_get_boolean(PREF_MUC_PRIVILEGES)) {
        char *role = muc_role_str(roomjid);
        char *affiliation = muc_affiliation_str(roomjid);
        if (role) {
            win_save_vprint(window, '!', NULL, NO_DATE | NO_EOL, THEME_ROOMINFO, "", ", role: %s", role);
        }
        if (affiliation) {
            win_save_vprint(window, '!', NULL, NO_DATE | NO_EOL, THEME_ROOMINFO, "", ", affiliation: %s", affiliation);
        }
    }
    win_save_print(window, '!', NULL, NO_DATE, THEME_ROOMINFO, "", "");

    num = wins_get_num(window);

    if (focus) {
        ui_switch_win(num);
    } else {
        status_bar_active(num);
        ProfWin *console = wins_get_console();
        char *nick = muc_nick(roomjid);
        win_save_vprint(console, '!', NULL, 0, THEME_TYPING, "", "-> Autojoined %s as %s (%d).", roomjid, nick, num);
    }
}

static void
_ui_switch_to_room(const char * const roomjid)
{
    ProfWin *window = (ProfWin*)wins_get_muc(roomjid);
    int num = wins_get_num(window);
    num = wins_get_num(window);
    ui_switch_win(num);
}

static void
_ui_room_role_change(const char * const roomjid, const char * const role, const char * const actor,
    const char * const reason)
{
    ProfWin *window = (ProfWin*)wins_get_muc(roomjid);
    win_save_vprint(window, '!', NULL, NO_EOL, THEME_ROOMINFO, "", "Your role has been changed to: %s", role);
    if (actor) {
        win_save_vprint(window, '!', NULL, NO_DATE | NO_EOL, THEME_ROOMINFO, "", ", by: %s", actor);
    }
    if (reason) {
        win_save_vprint(window, '!', NULL, NO_DATE | NO_EOL, THEME_ROOMINFO, "", ", reason: %s", reason);
    }
    win_save_print(window, '!', NULL, NO_DATE, THEME_ROOMINFO, "", "");
}

static void
_ui_room_affiliation_change(const char * const roomjid, const char * const affiliation, const char * const actor,
    const char * const reason)
{
    ProfWin *window = (ProfWin*)wins_get_muc(roomjid);
    win_save_vprint(window, '!', NULL, NO_EOL, THEME_ROOMINFO, "", "Your affiliation has been changed to: %s", affiliation);
    if (actor) {
        win_save_vprint(window, '!', NULL, NO_DATE | NO_EOL, THEME_ROOMINFO, "", ", by: %s", actor);
    }
    if (reason) {
        win_save_vprint(window, '!', NULL, NO_DATE | NO_EOL, THEME_ROOMINFO, "", ", reason: %s", reason);
    }
    win_save_print(window, '!', NULL, NO_DATE, THEME_ROOMINFO, "", "");
}

static void
_ui_room_role_and_affiliation_change(const char * const roomjid, const char * const role, const char * const affiliation,
    const char * const actor, const char * const reason)
{
    ProfWin *window = (ProfWin*)wins_get_muc(roomjid);
    win_save_vprint(window, '!', NULL, NO_EOL, THEME_ROOMINFO, "", "Your role and affiliation have been changed, role: %s, affiliation: %s", role, affiliation);
    if (actor) {
        win_save_vprint(window, '!', NULL, NO_DATE | NO_EOL, THEME_ROOMINFO, "", ", by: %s", actor);
    }
    if (reason) {
        win_save_vprint(window, '!', NULL, NO_DATE | NO_EOL, THEME_ROOMINFO, "", ", reason: %s", reason);
    }
    win_save_print(window, '!', NULL, NO_DATE, THEME_ROOMINFO, "", "");
}


static void
_ui_room_occupant_role_change(const char * const roomjid, const char * const nick, const char * const role,
    const char * const actor, const char * const reason)
{
    ProfWin *window = (ProfWin*)wins_get_muc(roomjid);
    win_save_vprint(window, '!', NULL, NO_EOL, THEME_ROOMINFO, "", "%s's role has been changed to: %s", nick, role);
    if (actor) {
        win_save_vprint(window, '!', NULL, NO_DATE | NO_EOL, THEME_ROOMINFO, "", ", by: %s", actor);
    }
    if (reason) {
        win_save_vprint(window, '!', NULL, NO_DATE | NO_EOL, THEME_ROOMINFO, "", ", reason: %s", reason);
    }
    win_save_print(window, '!', NULL, NO_DATE, THEME_ROOMINFO, "", "");
}

static void
_ui_room_occupant_affiliation_change(const char * const roomjid, const char * const nick, const char * const affiliation,
    const char * const actor, const char * const reason)
{
    ProfWin *window = (ProfWin*)wins_get_muc(roomjid);
    win_save_vprint(window, '!', NULL, NO_EOL, THEME_ROOMINFO, "", "%s's affiliation has been changed to: %s", nick, affiliation);
    if (actor) {
        win_save_vprint(window, '!', NULL, NO_DATE | NO_EOL, THEME_ROOMINFO, "", ", by: %s", actor);
    }
    if (reason) {
        win_save_vprint(window, '!', NULL, NO_DATE | NO_EOL, THEME_ROOMINFO, "", ", reason: %s", reason);
    }
    win_save_print(window, '!', NULL, NO_DATE, THEME_ROOMINFO, "", "");
}

static void
_ui_room_occupant_role_and_affiliation_change(const char * const roomjid, const char * const nick, const char * const role,
    const char * const affiliation, const char * const actor, const char * const reason)
{
    ProfWin *window = (ProfWin*)wins_get_muc(roomjid);
    win_save_vprint(window, '!', NULL, NO_EOL, THEME_ROOMINFO, "", "%s's role and affiliation have been changed, role: %s, affiliation: %s", nick, role, affiliation);
    if (actor) {
        win_save_vprint(window, '!', NULL, NO_DATE | NO_EOL, THEME_ROOMINFO, "", ", by: %s", actor);
    }
    if (reason) {
        win_save_vprint(window, '!', NULL, NO_DATE | NO_EOL, THEME_ROOMINFO, "", ", reason: %s", reason);
    }
    win_save_print(window, '!', NULL, NO_DATE, THEME_ROOMINFO, "", "");
}

static void
_ui_handle_room_info_error(const char * const roomjid, const char * const error)
{
    ProfWin *window = (ProfWin*)wins_get_muc(roomjid);
    if (window) {
        win_save_vprint(window, '!', NULL, 0, 0, "", "Room info request failed: %s", error);
        win_save_print(window, '-', NULL, 0, 0, "", "");
    }
}

static void
_ui_show_room_disco_info(const char * const roomjid, GSList *identities, GSList *features)
{
    ProfWin *window = (ProfWin*)wins_get_muc(roomjid);
    if (window) {
        if (((identities != NULL) && (g_slist_length(identities) > 0)) ||
            ((features != NULL) && (g_slist_length(features) > 0))) {
            if (identities != NULL) {
                win_save_print(window, '!', NULL, 0, 0, "", "Identities:");
            }
            while (identities != NULL) {
                DiscoIdentity *identity = identities->data;  // anme trpe, cat
                GString *identity_str = g_string_new("  ");
                if (identity->name != NULL) {
                    identity_str = g_string_append(identity_str, identity->name);
                    identity_str = g_string_append(identity_str, " ");
                }
                if (identity->type != NULL) {
                    identity_str = g_string_append(identity_str, identity->type);
                    identity_str = g_string_append(identity_str, " ");
                }
                if (identity->category != NULL) {
                    identity_str = g_string_append(identity_str, identity->category);
                }
                win_save_print(window, '!', NULL, 0, 0, "", identity_str->str);
                g_string_free(identity_str, TRUE);
                identities = g_slist_next(identities);
            }

            if (features != NULL) {
                win_save_print(window, '!', NULL, 0, 0, "", "Features:");
            }
            while (features != NULL) {
                win_save_vprint(window, '!', NULL, 0, 0, "", "  %s", features->data);
                features = g_slist_next(features);
            }
            win_save_print(window, '-', NULL, 0, 0, "", "");
        }
    }
}

static void
_ui_room_roster(const char * const roomjid, GList *roster, const char * const presence)
{
    ProfWin *window = (ProfWin*)wins_get_muc(roomjid);
    if (window == NULL) {
        log_error("Received room roster but no window open for %s.", roomjid);
    } else {
        if ((roster == NULL) || (g_list_length(roster) == 0)) {
            if (presence == NULL) {
                win_save_print(window, '!', NULL, 0, THEME_ROOMINFO, "", "Room is empty.");
            } else {
                win_save_vprint(window, '!', NULL, 0, THEME_ROOMINFO, "", "No occupants %s.", presence);
            }
        } else {
            int length = g_list_length(roster);
            if (presence == NULL) {
                win_save_vprint(window, '!', NULL, NO_EOL, THEME_ROOMINFO, "", "%d occupants: ", length);
            } else {
                win_save_vprint(window, '!', NULL, NO_EOL, THEME_ROOMINFO, "", "%d %s: ", length, presence);
            }

            while (roster != NULL) {
                Occupant *occupant = roster->data;
                const char *presence_str = string_from_resource_presence(occupant->presence);

                theme_item_t presence_colour = theme_main_presence_attrs(presence_str);
                win_save_vprint(window, '!', NULL, NO_DATE | NO_EOL, presence_colour, "", "%s", occupant->nick);

                if (roster->next != NULL) {
                    win_save_print(window, '!', NULL, NO_DATE | NO_EOL, 0, "", ", ");
                }

                roster = g_list_next(roster);
            }
            win_save_print(window, '!', NULL, NO_DATE, THEME_ONLINE, "", "");

        }
    }
}

static void
_ui_handle_room_join_error(const char * const roomjid, const char * const err)
{
    cons_show_error("Error joining room %s, reason: %s", roomjid, err);
}

static void
_ui_room_member_offline(const char * const roomjid, const char * const nick)
{
    ProfWin *window = (ProfWin*)wins_get_muc(roomjid);
    if (window == NULL) {
        log_error("Received offline presence for room participant %s, but no window open for %s.", nick, roomjid);
    } else {
        win_save_vprint(window, '!', NULL, 0, THEME_OFFLINE, "", "<- %s has left the room.", nick);
    }
}

static void
_ui_room_member_kicked(const char * const roomjid, const char * const nick, const char * const actor,
    const char * const reason)
{
    ProfWin *window = (ProfWin*)wins_get_muc(roomjid);
    if (window == NULL) {
        log_error("Received kick for room participant %s, but no window open for %s.", nick, roomjid);
    } else {
        GString *message = g_string_new(nick);
        g_string_append(message, " has been kicked from the room");
        if (actor) {
            g_string_append(message, " by ");
            g_string_append(message, actor);
        }
        if (reason) {
            g_string_append(message, ", reason: ");
            g_string_append(message, reason);
        }

        win_save_vprint(window, '!', NULL, 0, THEME_OFFLINE, "", "<- %s", message->str);
        g_string_free(message, TRUE);
    }
}

static void
_ui_room_member_banned(const char * const roomjid, const char * const nick, const char * const actor,
    const char * const reason)
{
    ProfWin *window = (ProfWin*)wins_get_muc(roomjid);
    if (window == NULL) {
        log_error("Received ban for room participant %s, but no window open for %s.", nick, roomjid);
    } else {
        GString *message = g_string_new(nick);
        g_string_append(message, " has been banned from the room");
        if (actor) {
            g_string_append(message, " by ");
            g_string_append(message, actor);
        }
        if (reason) {
            g_string_append(message, ", reason: ");
            g_string_append(message, reason);
        }

        win_save_vprint(window, '!', NULL, 0, THEME_OFFLINE, "", "<- %s", message->str);
        g_string_free(message, TRUE);
    }
}

static void
_ui_room_member_online(const char * const roomjid, const char * const nick, const char * const role,
    const char * const affiliation, const char * const show, const char * const status)
{
    ProfWin *window = (ProfWin*)wins_get_muc(roomjid);
    if (window == NULL) {
        log_error("Received online presence for room participant %s, but no window open for %s.", nick, roomjid);
    } else {
        win_save_vprint(window, '!', NULL, NO_EOL, THEME_ONLINE, "", "-> %s has joined the room", nick);
        if (prefs_get_boolean(PREF_MUC_PRIVILEGES)) {
            if (role) {
                win_save_vprint(window, '!', NULL, NO_DATE | NO_EOL, THEME_ONLINE, "", ", role: %s", role);
            }
            if (affiliation) {
                win_save_vprint(window, '!', NULL, NO_DATE | NO_EOL, THEME_ONLINE, "", ", affiliation: %s", affiliation);
            }
        }
        win_save_print(window, '!', NULL, NO_DATE, THEME_ROOMINFO, "", "");
    }
}

static void
_ui_room_member_presence(const char * const roomjid, const char * const nick,
    const char * const show, const char * const status)
{
    ProfWin *window = (ProfWin*)wins_get_muc(roomjid);
    if (window == NULL) {
        log_error("Received presence for room participant %s, but no window open for %s.", nick, roomjid);
    } else {
        win_show_status_string(window, nick, show, status, NULL, "++", "online");
    }
}

static void
_ui_room_member_nick_change(const char * const roomjid,
    const char * const old_nick, const char * const nick)
{
    ProfWin *window = (ProfWin*)wins_get_muc(roomjid);
    if (window == NULL) {
        log_error("Received nick change for room participant %s, but no window open for %s.", old_nick, roomjid);
    } else {
        win_save_vprint(window, '!', NULL, 0, THEME_THEM, "", "** %s is now known as %s", old_nick, nick);
    }
}

static void
_ui_room_nick_change(const char * const roomjid, const char * const nick)
{
    ProfWin *window = (ProfWin*)wins_get_muc(roomjid);
    if (window == NULL) {
        log_error("Received self nick change %s, but no window open for %s.", nick, roomjid);
    } else {
        win_save_vprint(window, '!', NULL, 0, THEME_ME, "", "** You are now known as %s", nick);
    }
}

static void
_ui_room_history(const char * const roomjid, const char * const nick,
    GTimeVal tv_stamp, const char * const message)
{
    ProfWin *window = (ProfWin*)wins_get_muc(roomjid);
    if (window == NULL) {
        log_error("Room history message received from %s, but no window open for %s", nick, roomjid);
    } else {
        GString *line = g_string_new("");

        if (strncmp(message, "/me ", 4) == 0) {
            g_string_append(line, "*");
            g_string_append(line, nick);
            g_string_append(line, " ");
            g_string_append(line, message + 4);
        } else {
            g_string_append(line, nick);
            g_string_append(line, ": ");
            g_string_append(line, message);
        }

        win_save_print(window, '-', &tv_stamp, NO_COLOUR_DATE, 0, "", line->str);
        g_string_free(line, TRUE);
    }
}

static void
_ui_room_message(const char * const roomjid, const char * const nick,
    const char * const message)
{
    ProfWin *window = (ProfWin*)wins_get_muc(roomjid);
    if (window == NULL) {
        log_error("Room message received from %s, but no window open for %s", nick, roomjid);
    } else {
        int num = wins_get_num(window);
        char *my_nick = muc_nick(roomjid);

        if (g_strcmp0(nick, my_nick) != 0) {
            if (g_strrstr(message, my_nick) != NULL) {
                win_save_print(window, '-', NULL, NO_ME, THEME_ROOMMENTION, nick, message);
            } else {
                win_save_print(window, '-', NULL, NO_ME, THEME_TEXT_THEM, nick, message);
            }
        } else {
            win_save_print(window, '-', NULL, 0, THEME_TEXT_ME, nick, message);
        }

        // currently in groupchat window
        if (wins_is_current(window)) {
            status_bar_active(num);

        // not currenlty on groupchat window
        } else {
            status_bar_new(num);
            cons_show_incoming_message(nick, num);

            if (strcmp(nick, my_nick) != 0) {
                if (prefs_get_boolean(PREF_FLASH)) {
                    flash();
                }
            }

            window->unread++;
        }

        int ui_index = num;
        if (ui_index == 10) {
            ui_index = 0;
        }

        if (strcmp(nick, muc_nick(roomjid)) != 0) {
            if (prefs_get_boolean(PREF_BEEP)) {
                beep();
            }

            gboolean notify = FALSE;
            char *room_setting = prefs_get_string(PREF_NOTIFY_ROOM);
            if (g_strcmp0(room_setting, "on") == 0) {
                notify = TRUE;
            }
            if (g_strcmp0(room_setting, "mention") == 0) {
                char *message_lower = g_utf8_strdown(message, -1);
                char *nick_lower = g_utf8_strdown(nick, -1);
                if (g_strrstr(message_lower, nick_lower) != NULL) {
                    notify = TRUE;
                }
                g_free(message_lower);
                g_free(nick_lower);
            }
            prefs_free_string(room_setting);

            if (notify) {
                gboolean is_current = wins_is_current(window);
                if ( !is_current || (is_current && prefs_get_boolean(PREF_NOTIFY_ROOM_CURRENT)) ) {
                    Jid *jidp = jid_create(roomjid);
                    if (prefs_get_boolean(PREF_NOTIFY_ROOM_TEXT)) {
                        notify_room_message(nick, jidp->localpart, ui_index, message);
                    } else {
                        notify_room_message(nick, jidp->localpart, ui_index, NULL);
                    }
                    jid_destroy(jidp);
                }
            }
        }
    }
}

static void
_ui_room_requires_config(const char * const roomjid)
{
    ProfWin *window = (ProfWin*)wins_get_muc(roomjid);
    if (window == NULL) {
        log_error("Received room config request, but no window open for %s.", roomjid);
    } else {
        int num = wins_get_num(window);
        int ui_index = num;
        if (ui_index == 10) {
            ui_index = 0;
        }

        win_save_print(window, '-', NULL, 0, 0, "", "");
        win_save_vprint(window, '!', NULL, 0, THEME_ROOMINFO, "",
            "Room locked, requires configuration.");
        win_save_vprint(window, '!', NULL, 0, THEME_ROOMINFO, "",
            "Use '/room accept' to accept the defaults");
        win_save_vprint(window, '!', NULL, 0, THEME_ROOMINFO, "",
            "Use '/room destroy' to cancel and destroy the room");
        win_save_vprint(window, '!', NULL, 0, THEME_ROOMINFO, "",
            "Use '/room config' to edit the room configuration");
        win_save_print(window, '-', NULL, 0, 0, "", "");

        // currently in groupchat window
        if (wins_is_current(window)) {
            status_bar_active(num);

        // not currenlty on groupchat window
        } else {
            status_bar_new(num);
        }
    }
}

static void
_ui_room_destroy(const char * const roomjid)
{
    ProfWin *window = (ProfWin*)wins_get_muc(roomjid);
    if (window == NULL) {
        log_error("Received room destroy result, but no window open for %s.", roomjid);
    } else {
        int num = wins_get_num(window);
        ui_close_win(num);
        cons_show("Room destroyed: %s", roomjid);
    }
}

static void
_ui_leave_room(const char * const roomjid)
{
    ProfWin *window = (ProfWin*)wins_get_muc(roomjid);
    if (window) {
        int num = wins_get_num(window);
        ui_close_win(num);
    }
}

static void
_ui_room_destroyed(const char * const roomjid, const char * const reason, const char * const new_jid,
    const char * const password)
{
    ProfWin *window = (ProfWin*)wins_get_muc(roomjid);
    if (window == NULL) {
        log_error("Received room destroy, but no window open for %s.", roomjid);
    } else {
        int num = wins_get_num(window);
        ui_close_win(num);
        ProfWin *console = wins_get_console();

        if (reason) {
            win_save_vprint(console, '!', NULL, 0, THEME_TYPING, "", "<- Room destroyed: %s, reason: %s", roomjid, reason);
        } else {
            win_save_vprint(console, '!', NULL, 0, THEME_TYPING, "", "<- Room destroyed: %s", roomjid);
        }

        if (new_jid) {
            if (password) {
                win_save_vprint(console, '!', NULL, 0, THEME_TYPING, "", "Replacement room: %s, password: %s", new_jid, password);
            } else {
                win_save_vprint(console, '!', NULL, 0, THEME_TYPING, "", "Replacement room: %s", new_jid);
            }
        }
    }
}

static void
_ui_room_kicked(const char * const roomjid, const char * const actor, const char * const reason)
{
    ProfWin *window = (ProfWin*)wins_get_muc(roomjid);
    if (window == NULL) {
        log_error("Received kick, but no window open for %s.", roomjid);
    } else {
        int num = wins_get_num(window);
        ui_close_win(num);

        GString *message = g_string_new("Kicked from ");
        g_string_append(message, roomjid);
        if (actor) {
            g_string_append(message, " by ");
            g_string_append(message, actor);
        }
        if (reason) {
            g_string_append(message, ", reason: ");
            g_string_append(message, reason);
        }

        ProfWin *console = wins_get_console();
        win_save_vprint(console, '!', NULL, 0, THEME_TYPING, "", "<- %s", message->str);
        g_string_free(message, TRUE);
    }
}

static void
_ui_room_banned(const char * const roomjid, const char * const actor, const char * const reason)
{
    ProfWin *window = (ProfWin*)wins_get_muc(roomjid);
    if (window == NULL) {
        log_error("Received ban, but no window open for %s.", roomjid);
    } else {
        int num = wins_get_num(window);
        ui_close_win(num);

        GString *message = g_string_new("Banned from ");
        g_string_append(message, roomjid);
        if (actor) {
            g_string_append(message, " by ");
            g_string_append(message, actor);
        }
        if (reason) {
            g_string_append(message, ", reason: ");
            g_string_append(message, reason);
        }

        ProfWin *console = wins_get_console();
        win_save_vprint(console, '!', NULL, 0, THEME_TYPING, "", "<- %s", message->str);
        g_string_free(message, TRUE);
    }
}

static void
_ui_room_subject(const char * const roomjid, const char * const nick, const char * const subject)
{
    ProfWin *window = (ProfWin*)wins_get_muc(roomjid);
    if (window == NULL) {
        log_error("Received room subject, but no window open for %s.", roomjid);
    } else {
        int num = wins_get_num(window);

        if (subject) {
            if (nick) {
                win_save_vprint(window, '!', NULL, NO_EOL, THEME_ROOMINFO, "", "*%s has set the room subject: ", nick);
                win_save_vprint(window, '!', NULL, NO_DATE, 0, "", "%s", subject);
            } else {
                win_save_vprint(window, '!', NULL, NO_EOL, THEME_ROOMINFO, "", "Room subject: ");
                win_save_vprint(window, '!', NULL, NO_DATE, 0, "", "%s", subject);
            }
        } else {
            if (nick) {
                win_save_vprint(window, '!', NULL, 0, THEME_ROOMINFO, "", "*%s has cleared the room subject: ", nick);
            } else {
                win_save_vprint(window, '!', NULL, 0, THEME_ROOMINFO, "", "Room subject cleared");
            }
        }

        // currently in groupchat window
        if (wins_is_current(window)) {
            status_bar_active(num);

        // not currenlty on groupchat window
        } else {
            status_bar_active(num);
        }
    }
}

static void
_ui_handle_room_kick_error(const char * const roomjid, const char * const nick, const char * const error)
{
    ProfWin *window = (ProfWin*)wins_get_muc(roomjid);
    if (window == NULL) {
        log_error("Kick error received for %s, but no window open for %s.", nick, roomjid);
    } else {
        win_save_vprint(window, '!', NULL, 0, THEME_ERROR, "", "Error kicking %s: %s", nick, error);
    }
}

static void
_ui_room_broadcast(const char * const roomjid, const char * const message)
{
    ProfWin *window = (ProfWin*)wins_get_muc(roomjid);
    if (window == NULL) {
        log_error("Received room broadcast, but no window open for %s.", roomjid);
    } else {
        int num = wins_get_num(window);

        win_save_vprint(window, '!', NULL, NO_EOL, THEME_ROOMINFO, "", "Room message: ");
        win_save_vprint(window, '!', NULL, NO_DATE, 0, "", "%s", message);

        // currently in groupchat window
        if (wins_is_current(window)) {
            status_bar_active(num);

        // not currenlty on groupchat window
        } else {
            status_bar_new(num);
        }
    }
}

static void
_ui_handle_room_affiliation_list_error(const char * const roomjid, const char * const affiliation,
    const char * const error)
{
    ProfWin *window = (ProfWin*)wins_get_muc(roomjid);
    if (window) {
        win_save_vprint(window, '!', NULL, 0, THEME_ERROR, "", "Error retrieving %s list: %s", affiliation, error);
    }
}

static void
_ui_handle_room_affiliation_list(const char * const roomjid, const char * const affiliation, GSList *jids)
{
    ProfWin *window = (ProfWin*)wins_get_muc(roomjid);
    if (window) {
        if (jids) {
            win_save_vprint(window, '!', NULL, 0, 0, "", "Affiliation: %s", affiliation);
            GSList *curr_jid = jids;
            while (curr_jid) {
                char *jid = curr_jid->data;
                win_save_vprint(window, '!', NULL, 0, 0, "", "  %s", jid);
                curr_jid = g_slist_next(curr_jid);
            }
            win_save_print(window, '!', NULL, 0, 0, "", "");
        } else {
            win_save_vprint(window, '!', NULL, 0, 0, "", "No users found with affiliation: %s", affiliation);
            win_save_print(window, '!', NULL, 0, 0, "", "");
        }
    }
}

static void
_ui_handle_room_role_list_error(const char * const roomjid, const char * const role, const char * const error)
{
    ProfWin *window = (ProfWin*)wins_get_muc(roomjid);
    if (window) {
        win_save_vprint(window, '!', NULL, 0, THEME_ERROR, "", "Error retrieving %s list: %s", role, error);
    }
}

static void
_ui_handle_room_role_list(const char * const roomjid, const char * const role, GSList *nicks)
{
    ProfWin *window = (ProfWin*)wins_get_muc(roomjid);
    if (window) {
        if (nicks) {
            win_save_vprint(window, '!', NULL, 0, 0, "", "Role: %s", role);
            GSList *curr_nick = nicks;
            while (curr_nick) {
                char *nick = curr_nick->data;
                Occupant *occupant = muc_roster_item(roomjid, nick);
                if (occupant) {
                    if (occupant->jid) {
                        win_save_vprint(window, '!', NULL, 0, 0, "", "  %s (%s)", nick, occupant->jid);
                    } else {
                        win_save_vprint(window, '!', NULL, 0, 0, "", "  %s", nick);
                    }
                } else {
                    win_save_vprint(window, '!', NULL, 0, 0, "", "  %s", nick);
                }
                curr_nick = g_slist_next(curr_nick);
            }
            win_save_print(window, '!', NULL, 0, 0, "", "");
        } else {
            win_save_vprint(window, '!', NULL, 0, 0, "", "No occupants found with role: %s", role);
            win_save_print(window, '!', NULL, 0, 0, "", "");
        }
    }
}

static void
_ui_handle_room_affiliation_set_error(const char * const roomjid, const char * const jid, const char * const affiliation,
    const char * const error)
{
    ProfWin *window = (ProfWin*)wins_get_muc(roomjid);
    if (window) {
        win_save_vprint(window, '!', NULL, 0, THEME_ERROR, "", "Error setting %s affiliation for %s: %s", affiliation, jid, error);
    }
}

static void
_ui_handle_room_role_set_error(const char * const roomjid, const char * const nick, const char * const role,
    const char * const error)
{
    ProfWin *window = (ProfWin*)wins_get_muc(roomjid);
    if (window) {
        win_save_vprint(window, '!', NULL, 0, THEME_ERROR, "", "Error setting %s role for %s: %s", role, nick, error);
    }
}

static gint
_ui_unread(void)
{
    return wins_get_total_unread();
}

static int
_ui_win_unread(int index)
{
    ProfWin *window = wins_get_by_num(index);
    if (window != NULL) {
        return window->unread;
    } else {
        return 0;
    }
}

static char *
_ui_ask_password(void)
{
  char *passwd = malloc(sizeof(char) * (MAX_PASSWORD_SIZE + 1));
  status_bar_get_password();
  status_bar_update_virtual();
  inp_block();
  inp_get_password(passwd);
  inp_non_block();

  return passwd;
}

static void
_ui_chat_win_contact_online(PContact contact, Resource *resource, GDateTime *last_activity)
{
    const char *show = string_from_resource_presence(resource->presence);
    char *display_str = p_contact_create_display_string(contact, resource->name);
    const char *barejid = p_contact_barejid(contact);

    ProfWin *window = (ProfWin*)wins_get_chat(barejid);
    if (window != NULL) {
        win_show_status_string(window, display_str, show, resource->status,
            last_activity, "++", "online");

    }

    free(display_str);
}

static void
_ui_chat_win_contact_offline(PContact contact, char *resource, char *status)
{
    char *display_str = p_contact_create_display_string(contact, resource);
    const char *barejid = p_contact_barejid(contact);

    ProfWin *window = (ProfWin*)wins_get_chat(barejid);
    if (window != NULL) {
        win_show_status_string(window, display_str, "offline", status, NULL, "--",
            "offline");
    }

    free(display_str);
}

static void
_ui_clear_win_title(void)
{
    printf("%c]0;%c", '\033', '\007');
}

static void
_ui_statusbar_new(const int win)
{
    status_bar_new(win);
}

static void
_ui_draw_term_title(void)
{
    char new_win_title[100];
    jabber_conn_status_t status = jabber_get_connection_status();

    if (status == JABBER_CONNECTED) {
        const char * const jid = jabber_get_fulljid();
        gint unread = ui_unread();

        if (unread != 0) {
            snprintf(new_win_title, sizeof(new_win_title),
                "%c]0;%s (%d) - %s%c", '\033', "Profanity",
                unread, jid, '\007');
        } else {
            snprintf(new_win_title, sizeof(new_win_title),
                "%c]0;%s - %s%c", '\033', "Profanity", jid,
                '\007');
        }
    } else {
        snprintf(new_win_title, sizeof(new_win_title), "%c]0;%s%c", '\033',
            "Profanity", '\007');
    }

    if (g_strcmp0(win_title, new_win_title) != 0) {
        // print to x-window title bar
        printf("%s", new_win_title);
        if (win_title != NULL) {
            free(win_title);
        }
        win_title = strdup(new_win_title);
    }
}

static void
_ui_show_room_info(ProfMucWin *mucwin)
{
    char *role = muc_role_str(mucwin->roomjid);
    char *affiliation = muc_affiliation_str(mucwin->roomjid);

    win_save_vprint(&mucwin->super, '!', NULL, 0, 0, "", "Room: %s", mucwin->roomjid);
    win_save_vprint(&mucwin->super, '!', NULL, 0, 0, "", "Affiliation: %s", affiliation);
    win_save_vprint(&mucwin->super, '!', NULL, 0, 0, "", "Role: %s", role);
    win_save_print(&mucwin->super, '-', NULL, 0, 0, "", "");
}

static void
_ui_show_room_role_list(ProfMucWin *mucwin, muc_role_t role)
{
    GSList *occupants = muc_occupants_by_role(mucwin->roomjid, role);

    if (!occupants) {
        switch (role) {
            case MUC_ROLE_MODERATOR:
                win_save_print(&mucwin->super, '!', NULL, 0, 0, "", "No moderators found.");
                break;
            case MUC_ROLE_PARTICIPANT:
                win_save_print(&mucwin->super, '!', NULL, 0, 0, "", "No participants found.");
                break;
            case MUC_ROLE_VISITOR:
                win_save_print(&mucwin->super, '!', NULL, 0, 0, "", "No visitors found.");
                break;
            default:
                break;
        }
        win_save_print(&mucwin->super, '-', NULL, 0, 0, "", "");
    } else {
        switch (role) {
            case MUC_ROLE_MODERATOR:
                win_save_print(&mucwin->super, '!', NULL, 0, 0, "", "Moderators:");
                break;
            case MUC_ROLE_PARTICIPANT:
                win_save_print(&mucwin->super, '!', NULL, 0, 0, "", "Participants:");
                break;
            case MUC_ROLE_VISITOR:
                win_save_print(&mucwin->super, '!', NULL, 0, 0, "", "Visitors:");
                break;
            default:
                break;
        }

        GSList *curr_occupant = occupants;
        while(curr_occupant) {
            Occupant *occupant = curr_occupant->data;
            if (occupant->role == role) {
                if (occupant->jid) {
                    win_save_vprint(&mucwin->super, '!', NULL, 0, 0, "", "  %s (%s)", occupant->nick, occupant->jid);
                } else {
                    win_save_vprint(&mucwin->super, '!', NULL, 0, 0, "", "  %s", occupant->nick);
                }
            }

            curr_occupant = g_slist_next(curr_occupant);
        }

        win_save_print(&mucwin->super, '-', NULL, 0, 0, "", "");
    }
}

static void
_ui_show_room_affiliation_list(ProfMucWin *mucwin, muc_affiliation_t affiliation)
{
    GSList *occupants = muc_occupants_by_affiliation(mucwin->roomjid, affiliation);

    if (!occupants) {
        switch (affiliation) {
            case MUC_AFFILIATION_OWNER:
                win_save_print(&mucwin->super, '!', NULL, 0, 0, "", "No owners found.");
                break;
            case MUC_AFFILIATION_ADMIN:
                win_save_print(&mucwin->super, '!', NULL, 0, 0, "", "No admins found.");
                break;
            case MUC_AFFILIATION_MEMBER:
                win_save_print(&mucwin->super, '!', NULL, 0, 0, "", "No members found.");
                break;
            case MUC_AFFILIATION_OUTCAST:
                win_save_print(&mucwin->super, '!', NULL, 0, 0, "", "No outcasts found.");
                break;
            default:
                break;
        }
        win_save_print(&mucwin->super, '-', NULL, 0, 0, "", "");
    } else {
        switch (affiliation) {
            case MUC_AFFILIATION_OWNER:
                win_save_print(&mucwin->super, '!', NULL, 0, 0, "", "Owners:");
                break;
            case MUC_AFFILIATION_ADMIN:
                win_save_print(&mucwin->super, '!', NULL, 0, 0, "", "Admins:");
                break;
            case MUC_AFFILIATION_MEMBER:
                win_save_print(&mucwin->super, '!', NULL, 0, 0, "", "Members:");
                break;
            case MUC_AFFILIATION_OUTCAST:
                win_save_print(&mucwin->super, '!', NULL, 0, 0, "", "Outcasts:");
                break;
            default:
                break;
        }

        GSList *curr_occupant = occupants;
        while(curr_occupant) {
            Occupant *occupant = curr_occupant->data;
            if (occupant->affiliation == affiliation) {
                if (occupant->jid) {
                    win_save_vprint(&mucwin->super, '!', NULL, 0, 0, "", "  %s (%s)", occupant->nick, occupant->jid);
                } else {
                    win_save_vprint(&mucwin->super, '!', NULL, 0, 0, "", "  %s", occupant->nick);
                }
            }

            curr_occupant = g_slist_next(curr_occupant);
        }

        win_save_print(&mucwin->super, '-', NULL, 0, 0, "", "");
    }
}

static void
_ui_handle_form_field(ProfWin *window, char *tag, FormField *field)
{
    win_save_vprint(window, '-', NULL, NO_EOL, THEME_AWAY, "", "[%s] ", tag);
    win_save_vprint(window, '-', NULL, NO_EOL | NO_DATE, 0, "", "%s", field->label);
    if (field->required) {
        win_save_print(window, '-', NULL, NO_DATE | NO_EOL, 0, "", " (required): ");
    } else {
        win_save_print(window, '-', NULL, NO_DATE | NO_EOL, 0, "", ": ");
    }

    GSList *values = field->values;
    GSList *curr_value = values;

    switch (field->type_t) {
    case FIELD_HIDDEN:
        break;
    case FIELD_TEXT_SINGLE:
        if (curr_value != NULL) {
            char *value = curr_value->data;
            if (value != NULL) {
                if (g_strcmp0(field->var, "muc#roomconfig_roomsecret") == 0) {
                    win_save_print(window, '-', NULL, NO_DATE | NO_EOL, THEME_ONLINE, "", "[hidden]");
                } else {
                    win_save_print(window, '-', NULL, NO_DATE | NO_EOL, THEME_ONLINE, "", value);
                }
            }
        }
        win_save_newline(window);
        break;
    case FIELD_TEXT_PRIVATE:
        if (curr_value != NULL) {
            char *value = curr_value->data;
            if (value != NULL) {
                win_save_print(window, '-', NULL, NO_DATE | NO_EOL, THEME_ONLINE, "", "[hidden]");
            }
        }
        win_save_newline(window);
        break;
    case FIELD_TEXT_MULTI:
        win_save_newline(window);
        int index = 1;
        while (curr_value != NULL) {
            char *value = curr_value->data;
            GString *val_tag = g_string_new("");
            g_string_printf(val_tag, "val%d", index++);
            win_save_vprint(window, '-', NULL, 0, THEME_ONLINE, "", "  [%s] %s", val_tag->str, value);
            g_string_free(val_tag, TRUE);
            curr_value = g_slist_next(curr_value);
        }
        break;
    case FIELD_BOOLEAN:
        if (curr_value == NULL) {
            win_save_print(window, '-', NULL, NO_DATE, THEME_OFFLINE, "", "FALSE");
        } else {
            char *value = curr_value->data;
            if (value == NULL) {
                win_save_print(window, '-', NULL, NO_DATE, THEME_OFFLINE, "", "FALSE");
            } else {
                if (g_strcmp0(value, "0") == 0) {
                    win_save_print(window, '-', NULL, NO_DATE, THEME_OFFLINE, "", "FALSE");
                } else {
                    win_save_print(window, '-', NULL, NO_DATE, THEME_ONLINE, "", "TRUE");
                }
            }
        }
        break;
    case FIELD_LIST_SINGLE:
        if (curr_value != NULL) {
            win_save_newline(window);
            char *value = curr_value->data;
            GSList *options = field->options;
            GSList *curr_option = options;
            while (curr_option != NULL) {
                FormOption *option = curr_option->data;
                if (g_strcmp0(option->value, value) == 0) {
                    win_save_vprint(window, '-', NULL, 0, THEME_ONLINE, "", "  [%s] %s", option->value, option->label);
                } else {
                    win_save_vprint(window, '-', NULL, 0, THEME_OFFLINE, "", "  [%s] %s", option->value, option->label);
                }
                curr_option = g_slist_next(curr_option);
            }
        }
        break;
    case FIELD_LIST_MULTI:
        if (curr_value != NULL) {
            win_save_newline(window);
            GSList *options = field->options;
            GSList *curr_option = options;
            while (curr_option != NULL) {
                FormOption *option = curr_option->data;
                if (g_slist_find_custom(curr_value, option->value, (GCompareFunc)g_strcmp0) != NULL) {
                    win_save_vprint(window, '-', NULL, 0, THEME_ONLINE, "", "  [%s] %s", option->value, option->label);
                } else {
                    win_save_vprint(window, '-', NULL, 0, THEME_OFFLINE, "", "  [%s] %s", option->value, option->label);
                }
                curr_option = g_slist_next(curr_option);
            }
        }
        break;
    case FIELD_JID_SINGLE:
        if (curr_value != NULL) {
            char *value = curr_value->data;
            if (value != NULL) {
                win_save_print(window, '-', NULL, NO_DATE | NO_EOL, THEME_ONLINE, "", value);
            }
        }
        win_save_newline(window);
        break;
    case FIELD_JID_MULTI:
        win_save_newline(window);
        while (curr_value != NULL) {
            char *value = curr_value->data;
            win_save_vprint(window, '-', NULL, 0, THEME_ONLINE, "", "  %s", value);
            curr_value = g_slist_next(curr_value);
        }
        break;
    case FIELD_FIXED:
        if (curr_value != NULL) {
            char *value = curr_value->data;
            if (value != NULL) {
                win_save_print(window, '-', NULL, NO_DATE | NO_EOL, 0, "", value);
            }
        }
        win_save_newline(window);
        break;
    default:
        break;
    }
}

static void
_ui_show_form(ProfMucConfWin *confwin)
{
    if (confwin->form->title != NULL) {
        win_save_print(&confwin->super, '-', NULL, NO_EOL, 0, "", "Form title: ");
        win_save_print(&confwin->super, '-', NULL, NO_DATE, 0, "", confwin->form->title);
    } else {
        gchar **split_recipient = g_strsplit(confwin->from, " ", 2);
        char *roomjid = split_recipient[0];
        win_save_vprint(&confwin->super, '-', NULL, 0, 0, "", "Configuration for room %s.", roomjid);
        g_strfreev(split_recipient);
    }
    win_save_print(&confwin->super, '-', NULL, 0, 0, "", "");

    ui_show_form_help(confwin);

    GSList *fields = confwin->form->fields;
    GSList *curr_field = fields;
    while (curr_field != NULL) {
        FormField *field = curr_field->data;

        if ((g_strcmp0(field->type, "fixed") == 0) && field->values) {
            if (field->values) {
                char *value = field->values->data;
                win_save_print(&confwin->super, '-', NULL, 0, 0, "", value);
            }
        } else if (g_strcmp0(field->type, "hidden") != 0 && field->var) {
            char *tag = g_hash_table_lookup(confwin->form->var_to_tag, field->var);
            _ui_handle_form_field(&confwin->super, tag, field);
        }

        curr_field = g_slist_next(curr_field);
    }
}

static void
_ui_show_form_field(ProfWin *window, DataForm *form, char *tag)
{
    FormField *field = form_get_field_by_tag(form, tag);
    _ui_handle_form_field(window, tag, field);
    win_save_println(window, "");
}

static void
_ui_handle_room_configuration(const char * const room, DataForm *form)
{
    GString *title = g_string_new(room);
    g_string_append(title, " config");
    ProfWin *window = wins_new_muc_config(title->str, form);
    ProfMucConfWin *confwin = (ProfMucConfWin*)window;
    assert(confwin->memcheck = PROFCONFWIN_MEMCHECK);
    g_string_free(title, TRUE);

    int num = wins_get_num(window);
    ui_switch_win(num);

    ui_show_form(confwin);

    win_save_print(window, '-', NULL, 0, 0, "", "");
    win_save_print(window, '-', NULL, 0, 0, "", "Use '/form submit' to save changes.");
    win_save_print(window, '-', NULL, 0, 0, "", "Use '/form cancel' to cancel changes.");
    win_save_print(window, '-', NULL, 0, 0, "", "See '/form help' for more information.");
    win_save_print(window, '-', NULL, 0, 0, "", "");
}

static void
_ui_handle_room_configuration_form_error(const char * const roomjid, const char * const message)
{
    ProfWin *window = NULL;
    GString *message_str = g_string_new("");

    if (roomjid) {
        window = (ProfWin*)wins_get_muc(roomjid);
        g_string_printf(message_str, "Could not get room configuration for %s", roomjid);
    } else {
        window = wins_get_console();
        g_string_printf(message_str, "Could not get room configuration");
    }

    if (message) {
        g_string_append(message_str, ": ");
        g_string_append(message_str, message);
    }

    win_save_print(window, '-', NULL, 0, THEME_ERROR, "", message_str->str);

    g_string_free(message_str, TRUE);
}

static void
_ui_handle_room_config_submit_result(const char * const roomjid)
{
    ProfWin *muc_window = NULL;
    ProfWin *form_window = NULL;
    int num;

    if (roomjid) {
        muc_window = (ProfWin*)wins_get_muc(roomjid);

        GString *form_recipient = g_string_new(roomjid);
        g_string_append(form_recipient, " config");
        form_window = (ProfWin*) wins_get_muc_conf(form_recipient->str);
        g_string_free(form_recipient, TRUE);

        if (form_window) {
            num = wins_get_num(form_window);
            wins_close_by_num(num);
        }

        if (muc_window) {
            int num = wins_get_num(muc_window);
            ui_switch_win(num);
            win_save_print(muc_window, '!', NULL, 0, THEME_ROOMINFO, "", "Room configuration successful");
        } else {
            ui_switch_win(1);
            cons_show("Room configuration successful: %s", roomjid);
        }
    } else {
        cons_show("Room configuration successful");
    }
}

static void
_ui_handle_room_config_submit_result_error(const char * const roomjid, const char * const message)
{
    ProfWin *console = wins_get_console();
    ProfWin *muc_window = NULL;
    ProfWin *form_window = NULL;

    if (roomjid) {
        muc_window = (ProfWin*)wins_get_muc(roomjid);

        GString *form_recipient = g_string_new(roomjid);
        g_string_append(form_recipient, " config");
        form_window = (ProfWin*) wins_get_muc_conf(form_recipient->str);
        g_string_free(form_recipient, TRUE);

        if (form_window) {
            if (message) {
                win_save_vprint(form_window, '!', NULL, 0, THEME_ERROR, "", "Configuration error: %s", message);
            } else {
                win_save_print(form_window, '!', NULL, 0, THEME_ERROR, "", "Configuration error");
            }
        } else if (muc_window) {
            if (message) {
                win_save_vprint(muc_window, '!', NULL, 0, THEME_ERROR, "", "Configuration error: %s", message);
            } else {
                win_save_print(muc_window, '!', NULL, 0, THEME_ERROR, "", "Configuration error");
            }
        } else {
            if (message) {
                win_save_vprint(console, '!', NULL, 0, THEME_ERROR, "", "Configuration error for %s: %s", roomjid, message);
            } else {
                win_save_vprint(console, '!', NULL, 0, THEME_ERROR, "", "Configuration error for %s", roomjid);
            }
        }
    } else {
        win_save_print(console, '!', NULL, 0, THEME_ERROR, "", "Configuration error");
    }
}

static void
_ui_show_form_field_help(ProfMucConfWin *confwin, char *tag)
{
    FormField *field = form_get_field_by_tag(confwin->form, tag);
    if (field != NULL) {
        win_save_print(&confwin->super, '-', NULL, NO_EOL, 0, "", field->label);
        if (field->required) {
            win_save_print(&confwin->super, '-', NULL, NO_DATE, 0, "", " (Required):");
        } else {
            win_save_print(&confwin->super, '-', NULL, NO_DATE, 0, "", ":");
        }
        if (field->description != NULL) {
            win_save_vprint(&confwin->super, '-', NULL, 0, 0, "", "  Description : %s", field->description);
        }
        win_save_vprint(&confwin->super, '-', NULL, 0, 0, "", "  Type        : %s", field->type);

        int num_values = 0;
        GSList *curr_option = NULL;
        FormOption *option = NULL;

        switch (field->type_t) {
        case FIELD_TEXT_SINGLE:
        case FIELD_TEXT_PRIVATE:
            win_save_vprint(&confwin->super, '-', NULL, 0, 0, "", "  Set         : /%s <value>", tag);
            win_save_print(&confwin->super, '-', NULL, 0, 0, "", "  Where       : <value> is any text");
            break;
        case FIELD_TEXT_MULTI:
            num_values = form_get_value_count(confwin->form, tag);
            win_save_vprint(&confwin->super, '-', NULL, 0, 0, "", "  Add         : /%s add <value>", tag);
            win_save_print(&confwin->super, '-', NULL, 0, 0, "", "  Where       : <value> is any text");
            if (num_values > 0) {
                win_save_vprint(&confwin->super, '-', NULL, 0, 0, "", "  Remove      : /%s remove <value>", tag);
                win_save_vprint(&confwin->super, '-', NULL, 0, 0, "", "  Where       : <value> between 'val1' and 'val%d'", num_values);
            }
            break;
        case FIELD_BOOLEAN:
            win_save_vprint(&confwin->super, '-', NULL, 0, 0, "", "  Set         : /%s <value>", tag);
            win_save_print(&confwin->super, '-', NULL, 0, 0, "", "  Where       : <value> is either 'on' or 'off'");
            break;
        case FIELD_LIST_SINGLE:
            win_save_vprint(&confwin->super, '-', NULL, 0, 0, "", "  Set         : /%s <value>", tag);
            win_save_print(&confwin->super, '-', NULL, 0, 0, "", "  Where       : <value> is one of");
            curr_option = field->options;
            while (curr_option != NULL) {
                option = curr_option->data;
                win_save_vprint(&confwin->super, '-', NULL, 0, 0, "", "                  %s", option->value);
                curr_option = g_slist_next(curr_option);
            }
            break;
        case FIELD_LIST_MULTI:
            win_save_vprint(&confwin->super, '-', NULL, 0, 0, "", "  Add         : /%s add <value>", tag);
            win_save_vprint(&confwin->super, '-', NULL, 0, 0, "", "  Remove      : /%s remove <value>", tag);
            win_save_print(&confwin->super, '-', NULL, 0, 0, "", "  Where       : <value> is one of");
            curr_option = field->options;
            while (curr_option != NULL) {
                option = curr_option->data;
                win_save_vprint(&confwin->super, '-', NULL, 0, 0, "", "                  %s", option->value);
                curr_option = g_slist_next(curr_option);
            }
            break;
        case FIELD_JID_SINGLE:
            win_save_vprint(&confwin->super, '-', NULL, 0, 0, "", "  Set         : /%s <value>", tag);
            win_save_print(&confwin->super, '-', NULL, 0, 0, "", "  Where       : <value> is a valid Jabber ID");
            break;
        case FIELD_JID_MULTI:
            win_save_vprint(&confwin->super, '-', NULL, 0, 0, "", "  Add         : /%s add <value>", tag);
            win_save_vprint(&confwin->super, '-', NULL, 0, 0, "", "  Remove      : /%s remove <value>", tag);
            win_save_print(&confwin->super, '-', NULL, 0, 0, "", "  Where       : <value> is a valid Jabber ID");
            break;
        case FIELD_FIXED:
        case FIELD_UNKNOWN:
        case FIELD_HIDDEN:
        default:
            break;
        }
    } else {
        win_save_vprint(&confwin->super, '-', NULL, 0, 0, "", "No such field %s", tag);
    }
}

static void
_ui_show_form_help(ProfMucConfWin *confwin)
{
    if (confwin->form->instructions != NULL) {
        win_save_print(&confwin->super, '-', NULL, 0, 0, "", "Supplied instructions:");
        win_save_print(&confwin->super, '-', NULL, 0, 0, "", confwin->form->instructions);
        win_save_print(&confwin->super, '-', NULL, 0, 0, "", "");
    }
}

static void
_ui_show_lines(ProfWin *window, const gchar** lines)
{
    if (lines != NULL) {
        int i;
        for (i = 0; lines[i] != NULL; i++) {
            win_save_print(window, '-', NULL, 0, 0, "", lines[i]);
        }
    }
}

static void
_ui_room_show_occupants(const char * const roomjid)
{
    ProfWin *window = (ProfWin*)wins_get_muc(roomjid);
    if (window && !win_has_active_subwin(window)) {
        wins_show_subwin(window);
        occupantswin_occupants(roomjid);
    }
}

static void
_ui_room_hide_occupants(const char * const roomjid)
{
    ProfWin *window = (ProfWin*)wins_get_muc(roomjid);
    if (window && win_has_active_subwin(window)) {
        wins_hide_subwin(window);
    }
}

static void
_ui_show_roster(void)
{
    ProfWin *window = wins_get_console();
    if (window && !win_has_active_subwin(window)) {
        wins_show_subwin(window);
        rosterwin_roster();
    }
}

static void
_ui_hide_roster(void)
{
    ProfWin *window = wins_get_console();
    if (window && win_has_active_subwin(window)) {
        wins_hide_subwin(window);
    }
}

static void
_win_handle_switch(const wint_t * const ch)
{
    if (*ch == KEY_F(1)) {
        ui_switch_win(1);
    } else if (*ch == KEY_F(2)) {
        ui_switch_win(2);
    } else if (*ch == KEY_F(3)) {
        ui_switch_win(3);
    } else if (*ch == KEY_F(4)) {
        ui_switch_win(4);
    } else if (*ch == KEY_F(5)) {
        ui_switch_win(5);
    } else if (*ch == KEY_F(6)) {
        ui_switch_win(6);
    } else if (*ch == KEY_F(7)) {
        ui_switch_win(7);
    } else if (*ch == KEY_F(8)) {
        ui_switch_win(8);
    } else if (*ch == KEY_F(9)) {
        ui_switch_win(9);
    } else if (*ch == KEY_F(10)) {
        ui_switch_win(0);
    }
}

static void
_win_handle_page(const wint_t * const ch, const int result)
{
    ProfWin *current = wins_get_current();
    int rows = getmaxy(stdscr);
    int y = getcury(current->layout->win);

    int page_space = rows - 4;
    int *page_start = &(current->layout->y_pos);

    if (prefs_get_boolean(PREF_MOUSE)) {
        MEVENT mouse_event;

        if (*ch == KEY_MOUSE) {
            if (getmouse(&mouse_event) == OK) {

#ifdef PLATFORM_CYGWIN
                if (mouse_event.bstate & BUTTON5_PRESSED) { // mouse wheel down
#else
                if (mouse_event.bstate & BUTTON2_PRESSED) { // mouse wheel down
#endif
                    *page_start += 4;

                    // only got half a screen, show full screen
                    if ((y - (*page_start)) < page_space)
                        *page_start = y - page_space;

                    // went past end, show full screen
                    else if (*page_start >= y)
                        *page_start = y - page_space;

                    current->layout->paged = 1;
                    win_update_virtual(current);
                } else if (mouse_event.bstate & BUTTON4_PRESSED) { // mouse wheel up
                    *page_start -= 4;

                    // went past beginning, show first page
                    if (*page_start < 0)
                        *page_start = 0;

                    current->layout->paged = 1;
                    win_update_virtual(current);
                }
            }
        }
    }

    // page up
    if (*ch == KEY_PPAGE) {
        *page_start -= page_space;

        // went past beginning, show first page
        if (*page_start < 0)
            *page_start = 0;

        current->layout->paged = 1;
        win_update_virtual(current);

    // page down
    } else if (*ch == KEY_NPAGE) {
        *page_start += page_space;

        // only got half a screen, show full screen
        if ((y - (*page_start)) < page_space)
            *page_start = y - page_space;

        // went past end, show full screen
        else if (*page_start >= y)
            *page_start = y - page_space - 1;

        current->layout->paged = 1;
        win_update_virtual(current);
    }

    // switch off page if last line and space line visible
    if ((y) - *page_start == page_space) {
        current->layout->paged = 0;
    }

    if (current->layout->type == LAYOUT_SPLIT) {
        ProfLayoutSplit *split_layout = (ProfLayoutSplit*)current->layout;
        int sub_y = getcury(split_layout->subwin);
        int *sub_y_pos = &(split_layout->sub_y_pos);

        // alt up arrow
        if ((result == KEY_CODE_YES) && ((*ch == 565) || (*ch == 337))) {
            *sub_y_pos -= page_space;

            // went past beginning, show first page
            if (*sub_y_pos < 0)
                *sub_y_pos = 0;

            win_update_virtual(current);

        // alt down arrow
        } else if ((result == KEY_CODE_YES) && ((*ch == 524) || (*ch == 336))) {
            *sub_y_pos += page_space;

            // only got half a screen, show full screen
            if ((sub_y- (*sub_y_pos)) < page_space)
                *sub_y_pos = sub_y - page_space;

            // went past end, show full screen
            else if (*sub_y_pos >= sub_y)
                *sub_y_pos = sub_y - page_space - 1;

            win_update_virtual(current);
        }
    }
}

static void
_win_show_history(int win_index, const char * const contact)
{
    ProfWin *window = wins_get_by_num(win_index);
    if (window->type == WIN_CHAT) {
        if (win_chat_history_shown(window)) {
            Jid *jid = jid_create(jabber_get_fulljid());
            GSList *history = chat_log_get_previous(jid->barejid, contact);
            jid_destroy(jid);
            GSList *curr = history;
            while (curr != NULL) {
                char *line = curr->data;
                // entry
                if (line[2] == ':') {
                    char hh[3]; memcpy(hh, &line[0], 2); hh[2] = '\0'; int ihh = atoi(hh);
                    char mm[3]; memcpy(mm, &line[3], 2); mm[2] = '\0'; int imm = atoi(mm);
                    char ss[3]; memcpy(ss, &line[6], 2); ss[2] = '\0'; int iss = atoi(ss);
                    GDateTime *time = g_date_time_new_local(2000, 1, 1, ihh, imm, iss);
                    GTimeVal tv;
                    g_date_time_to_timeval(time, &tv);
                    win_save_print(window, '-', &tv, NO_COLOUR_DATE, 0, "", curr->data+11);
                    g_date_time_unref(time);
                // header
                } else {
                    win_save_print(window, '-', NULL, 0, 0, "", curr->data);
                }
                curr = g_slist_next(curr);
            }
            ProfChatWin *chatwin = (ProfChatWin*)window;
            chatwin->history_shown = TRUE;

            g_slist_free_full(history, free);
        }
    }
}

static void
_ui_status_bar_inactive(const int win)
{
    status_bar_inactive(win);
}

static void
_ui_status_bar_active(const int win)
{
    status_bar_active(win);
}

static void
_ui_status_bar_new(const int win)
{
    status_bar_new(win);
}

void
ui_init_module(void)
{
    ui_init = _ui_init;
    ui_get_idle_time = _ui_get_idle_time;
    ui_reset_idle_time = _ui_reset_idle_time;
    ui_close = _ui_close;
    ui_resize = _ui_resize;
    ui_load_colours = _ui_load_colours;
    ui_win_exists = _ui_win_exists;
    ui_contact_typing = _ui_contact_typing;
    ui_get_recipients = _ui_get_recipients;
    ui_incoming_msg = _ui_incoming_msg;
    ui_incoming_private_msg = _ui_incoming_private_msg;
    ui_roster_add = _ui_roster_add;
    ui_roster_remove = _ui_roster_remove;
    ui_contact_already_in_group = _ui_contact_already_in_group;
    ui_contact_not_in_group = _ui_contact_not_in_group;
    ui_group_added = _ui_group_added;
    ui_group_removed = _ui_group_removed;
    ui_disconnected = _ui_disconnected;
    ui_handle_special_keys = _ui_handle_special_keys;
    ui_close_connected_win = _ui_close_connected_win;
    ui_close_all_wins = _ui_close_all_wins;
    ui_close_read_wins = _ui_close_read_wins;
    ui_switch_win = _ui_switch_win;
    ui_next_win = _ui_next_win;
    ui_previous_win = _ui_previous_win;
    ui_clear_current = _ui_clear_current;
    ui_close_current = _ui_close_current;
    ui_close_win = _ui_close_win;
    ui_tidy_wins = _ui_tidy_wins;
    ui_prune_wins = _ui_prune_wins;
    ui_current_win_type = _ui_current_win_type;
    ui_current_win_index = _ui_current_win_index;
    ui_win_type = _ui_win_type;
    ui_current_print_line = _ui_current_print_line;
    ui_current_print_formatted_line = _ui_current_print_formatted_line;
    ui_current_error_line = _ui_current_error_line;
    ui_print_system_msg_from_recipient = _ui_print_system_msg_from_recipient;
    ui_recipient_gone = _ui_recipient_gone;
    ui_new_chat_win = _ui_new_chat_win;
    ui_new_private_win = _ui_new_private_win;
    ui_outgoing_chat_msg = _ui_outgoing_chat_msg;
    ui_outgoing_private_msg = _ui_outgoing_private_msg;
    ui_room_join = _ui_room_join;
    ui_room_roster = _ui_room_roster;
    ui_room_member_offline = _ui_room_member_offline;
    ui_room_member_online = _ui_room_member_online;
    ui_room_member_presence = _ui_room_member_presence;
    ui_room_member_nick_change = _ui_room_member_nick_change;
    ui_room_nick_change = _ui_room_nick_change;
    ui_room_history = _ui_room_history;
    ui_room_message = _ui_room_message;
    ui_room_subject = _ui_room_subject;
    ui_room_broadcast = _ui_room_broadcast;
    ui_unread = _ui_unread;
    ui_win_unread = _ui_win_unread;
    ui_ask_password = _ui_ask_password;
    ui_current_win_is_otr = _ui_current_win_is_otr;
    ui_current_set_otr = _ui_current_set_otr;
    ui_otr_authenticating = _ui_otr_authenticating;
    ui_otr_authetication_waiting = _ui_otr_authetication_waiting;
    ui_gone_secure = _ui_gone_secure;
    ui_gone_insecure = _ui_gone_insecure;
    ui_trust = _ui_trust;
    ui_untrust = _ui_untrust;
    ui_smp_recipient_initiated = _ui_smp_recipient_initiated;
    ui_smp_recipient_initiated_q = _ui_smp_recipient_initiated_q;
    ui_smp_successful = _ui_smp_successful;
    ui_smp_unsuccessful_sender = _ui_smp_unsuccessful_sender;
    ui_smp_unsuccessful_receiver = _ui_smp_unsuccessful_receiver;
    ui_smp_aborted = _ui_smp_aborted;
    ui_smp_answer_success = _ui_smp_answer_success;
    ui_smp_answer_failure = _ui_smp_answer_failure;
    ui_chat_win_contact_online = _ui_chat_win_contact_online;
    ui_chat_win_contact_offline = _ui_chat_win_contact_offline;
    ui_handle_recipient_not_found = _ui_handle_recipient_not_found;
    ui_handle_recipient_error = _ui_handle_recipient_error;
    ui_handle_error = _ui_handle_error;
    ui_clear_win_title = _ui_clear_win_title;
    ui_auto_away = _ui_auto_away;
    ui_end_auto_away = _ui_end_auto_away;
    ui_titlebar_presence = _ui_titlebar_presence;
    ui_handle_login_account_success = _ui_handle_login_account_success;
    ui_update_presence =_ui_update_presence;
    ui_about = _ui_about;
    ui_statusbar_new = _ui_statusbar_new;
    ui_get_char = _ui_get_char;
    ui_input_clear = _ui_input_clear;
    ui_input_nonblocking = _ui_input_nonblocking;
    ui_replace_input = _ui_replace_input;
    ui_invalid_command_usage = _ui_invalid_command_usage;
    ui_handle_stanza = _ui_handle_stanza;
    ui_create_xmlconsole_win = _ui_create_xmlconsole_win;
    ui_xmlconsole_exists = _ui_xmlconsole_exists;
    ui_open_xmlconsole_win = _ui_open_xmlconsole_win;
    ui_handle_room_join_error = _ui_handle_room_join_error;
    ui_swap_wins = _ui_swap_wins;
    ui_status_bar_inactive = _ui_status_bar_inactive;
    ui_status_bar_active = _ui_status_bar_active;
    ui_status_bar_new = _ui_status_bar_new;
    ui_update = _ui_update;
    ui_room_requires_config = _ui_room_requires_config;
    ui_room_destroy = _ui_room_destroy;
    ui_handle_room_configuration = _ui_handle_room_configuration;
    ui_handle_room_config_submit_result = _ui_handle_room_config_submit_result;
    ui_handle_room_config_submit_result_error = _ui_handle_room_config_submit_result_error;
    ui_win_has_unsaved_form = _ui_win_has_unsaved_form;
    ui_show_form = _ui_show_form;
    ui_show_form_field = _ui_show_form_field;
    ui_show_form_help = _ui_show_form_help;
    ui_show_form_field_help = _ui_show_form_field_help;
    ui_show_lines = _ui_show_lines;
    ui_handle_room_configuration_form_error = _ui_handle_room_configuration_form_error;
    ui_show_room_info = _ui_show_room_info;
    ui_show_room_role_list = _ui_show_room_role_list;
    ui_show_room_affiliation_list = _ui_show_room_affiliation_list;
    ui_handle_room_info_error = _ui_handle_room_info_error;
    ui_show_room_disco_info = _ui_show_room_disco_info;
    ui_handle_room_affiliation_list_error = _ui_handle_room_affiliation_list_error;
    ui_handle_room_affiliation_list = _ui_handle_room_affiliation_list;
    ui_handle_room_affiliation_set_error = _ui_handle_room_affiliation_set_error;
    ui_handle_room_kick_error = _ui_handle_room_kick_error;
    ui_room_destroyed = _ui_room_destroyed;
    ui_room_kicked = _ui_room_kicked;
    ui_room_banned = _ui_room_banned;
    ui_leave_room = _ui_leave_room;
    ui_room_member_kicked = _ui_room_member_kicked;
    ui_room_member_banned = _ui_room_member_banned;
    ui_handle_room_role_set_error = _ui_handle_room_role_set_error;
    ui_handle_room_role_list_error = _ui_handle_room_role_list_error;
    ui_handle_room_role_list = _ui_handle_room_role_list;
    ui_room_show_occupants = _ui_room_show_occupants;
    ui_room_hide_occupants = _ui_room_hide_occupants;
    ui_show_roster = _ui_show_roster;
    ui_hide_roster = _ui_hide_roster;
    ui_room_role_change = _ui_room_role_change;
    ui_room_affiliation_change = _ui_room_affiliation_change;
    ui_switch_to_room = _ui_switch_to_room;
    ui_room_role_and_affiliation_change = _ui_room_role_and_affiliation_change;
    ui_room_occupant_role_change = _ui_room_occupant_role_change;
    ui_room_occupant_affiliation_change = _ui_room_occupant_affiliation_change;
    ui_room_occupant_role_and_affiliation_change = _ui_room_occupant_role_and_affiliation_change;
    ui_redraw_all_room_rosters = _ui_redraw_all_room_rosters;
    ui_redraw = _ui_redraw;
    ui_show_all_room_rosters = _ui_show_all_room_rosters;
    ui_hide_all_room_rosters = _ui_hide_all_room_rosters;
    ui_get_current_chat = _ui_get_current_chat;
}
<|MERGE_RESOLUTION|>--- conflicted
+++ resolved
@@ -40,12 +40,8 @@
 
 #include <stdlib.h>
 #include <string.h>
-<<<<<<< HEAD
+#include <assert.h>
 #ifdef PROF_HAVE_LIBXSS
-=======
-#include <assert.h>
-#ifdef HAVE_LIBXSS
->>>>>>> 39aae7f5
 #include <X11/extensions/scrnsaver.h>
 #endif
 #include <glib.h>
@@ -342,18 +338,11 @@
         display_from = strdup(barejid);
     }
 
-<<<<<<< HEAD
-    ProfWin *window = wins_get_by_recipient(barejid);
-    if (window == NULL) {
-        window = wins_new_chat(barejid);
-#ifdef PROF_HAVE_LIBOTR
-=======
     ProfChatWin *chatwin = wins_get_chat(barejid);
     if (chatwin == NULL) {
         ProfWin *window = wins_new_chat(barejid);
         chatwin = (ProfChatWin*)window;
-#ifdef HAVE_LIBOTR
->>>>>>> 39aae7f5
+#ifdef PROF_HAVE_LIBOTR
         if (otr_is_secure(barejid)) {
             chatwin->is_otr = TRUE;
         }
@@ -696,23 +685,13 @@
 {
     win_type_t win_type = ui_win_type(index);
     if (win_type == WIN_MUC) {
-<<<<<<< HEAD
-        char *room_jid = ui_recipient(index);
-        presence_leave_chat_room(room_jid);
-    } else if ((win_type == WIN_CHAT) || (win_type == WIN_PRIVATE)) {
-#ifdef PROF_HAVE_LIBOTR
-        ProfWin *window = wins_get_by_num(index);
-        if (win_is_otr(window)) {
-            otr_end_session(window->from);
-=======
         ProfMucWin *mucwin = wins_get_muc_by_num(index);
         presence_leave_chat_room(mucwin->roomjid);
     } else if (win_type == WIN_CHAT) {
-#ifdef HAVE_LIBOTR
+#ifdef PROF_HAVE_LIBOTR
         ProfChatWin *chatwin = wins_get_chat_by_num(index);
         if (chatwin->is_otr) {
             otr_end_session(chatwin->barejid);
->>>>>>> 39aae7f5
         }
 #endif
         if (prefs_get_boolean(PREF_STATES)) {
@@ -1443,26 +1422,11 @@
 
     // create new window
     if (window == NULL) {
-<<<<<<< HEAD
-        Jid *jid = jid_create(to);
-
-        if (muc_active(jid->barejid)) {
-            window = wins_new_private(to);
-        } else {
-            window = wins_new_chat(to);
+        window = wins_new_chat(barejid);
 #ifdef PROF_HAVE_LIBOTR
-            if (otr_is_secure(to)) {
-                ProfChatWin *chatwin = (ProfChatWin*)window;
-                chatwin->is_otr = TRUE;
-            }
-#endif
-=======
-        window = wins_new_chat(barejid);
-#ifdef HAVE_LIBOTR
         if (otr_is_secure(barejid)) {
             ProfChatWin *chatwin = (ProfChatWin*)window;
             chatwin->is_otr = TRUE;
->>>>>>> 39aae7f5
         }
 #endif
         num = wins_get_num(window);
