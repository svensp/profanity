--- conflicted
+++ resolved
@@ -418,22 +418,9 @@
 void
 ui_incoming_msg(ProfChatWin *chatwin, const char * const resource, const char * const message, GTimeVal *tv_stamp, gboolean win_created)
 {
-<<<<<<< HEAD
-    char *plugin_message = plugins_pre_chat_message_display(barejid, message);
-
-    gboolean win_created = FALSE;
-
-    ProfChatWin *chatwin = wins_get_chat(barejid);
-    if (chatwin == NULL) {
-        ProfWin *window = wins_new_chat(barejid);
-        chatwin = (ProfChatWin*)window;
-        win_created = TRUE;
-    }
-
-    ProfWin *window = (ProfWin*) chatwin;
-=======
+    char *plugin_message = plugins_pre_chat_message_display(chatwin->barejid, message);
+
     ProfWin *window = (ProfWin*)chatwin;
->>>>>>> 918e55be
     int num = wins_get_num(window);
 
     char *display_name = roster_get_msg_display_name(chatwin->barejid, resource);
@@ -479,7 +466,7 @@
 
     free(display_name);
 
-    plugins_post_chat_message_display(barejid, plugin_message);
+    plugins_post_chat_message_display(chatwin->barejid, plugin_message);
     free(plugin_message);
 }
 
@@ -1286,15 +1273,6 @@
     ProfWin *window = wins_new_chat(barejid);
     ProfChatWin *chatwin = (ProfChatWin *)window;
 
-<<<<<<< HEAD
-#ifdef PROF_HAVE_LIBOTR
-    if (otr_is_secure(barejid)) {
-        chatwin->enc_mode = PROF_ENC_OTR;
-    }
-#endif
-
-=======
->>>>>>> 918e55be
     if (prefs_get_boolean(PREF_CHLOG) && prefs_get_boolean(PREF_HISTORY)) {
         _win_show_history(chatwin, barejid);
     }
