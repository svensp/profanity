/*
 * core.c
 *
 * Copyright (C) 2012 - 2015 James Booth <boothj5@gmail.com>
 *
 * This file is part of Profanity.
 *
 * Profanity is free software: you can redistribute it and/or modify
 * it under the terms of the GNU General Public License as published by
 * the Free Software Foundation, either version 3 of the License, or
 * (at your option) any later version.
 *
 * Profanity is distributed in the hope that it will be useful,
 * but WITHOUT ANY WARRANTY; without even the implied warranty of
 * MERCHANTABILITY or FITNESS FOR A PARTICULAR PURPOSE.  See the
 * GNU General Public License for more details.
 *
 * You should have received a copy of the GNU General Public License
 * along with Profanity.  If not, see <http://www.gnu.org/licenses/>.
 *
 * In addition, as a special exception, the copyright holders give permission to
 * link the code of portions of this program with the OpenSSL library under
 * certain conditions as described in each individual source file, and
 * distribute linked combinations including the two.
 *
 * You must obey the GNU General Public License in all respects for all of the
 * code used other than OpenSSL. If you modify file(s) with this exception, you
 * may extend this exception to your version of the file(s), but you are not
 * obligated to do so. If you do not wish to do so, delete this exception
 * statement from your version. If you delete this exception statement from all
 * source files in the program, then also delete it here.
 *
 */

#include "prof_config.h"

#ifdef PROF_HAVE_GIT_VERSION
#include "gitversion.h"
#endif

#include <stdlib.h>
#include <string.h>
#include <assert.h>
#include <sys/ioctl.h>
#include <unistd.h>

#ifdef PROF_HAVE_LIBXSS
#include <X11/extensions/scrnsaver.h>
#endif
#include <glib.h>
#ifdef PROF_HAVE_NCURSESW_NCURSES_H
#include <ncursesw/ncurses.h>
#elif PROF_HAVE_NCURSES_H
#include <ncurses.h>
#endif

#include "chat_session.h"
#include "command/command.h"
#include "common.h"
#include "config/preferences.h"
#include "config/theme.h"
#include "contact.h"
#include "roster_list.h"
#include "jid.h"
#include "log.h"
#include "muc.h"
#ifdef PROF_HAVE_LIBOTR
#include "otr/otr.h"
#endif
#include "ui/ui.h"
#include "ui/titlebar.h"
#include "ui/statusbar.h"
#include "ui/inputwin.h"
#include "ui/window.h"
#include "ui/windows.h"
#include "xmpp/xmpp.h"
#include "plugins/plugins.h"
#include "event/ui_events.h"

static char *win_title;

static int inp_size;

static gboolean perform_resize = FALSE;
#ifdef PROF_HAVE_LIBXSS
static Display *display;
#endif

static GTimer *ui_idle_time;

//static void _win_handle_switch(const wint_t ch);
static void _win_show_history(ProfChatWin *chatwin, const char * const contact);
static void _ui_draw_term_title(void);

void
ui_init(void)
{
    log_info("Initialising UI");
    initscr();
    nonl();
    cbreak();
    noecho();
    keypad(stdscr, TRUE);
    if (prefs_get_boolean(PREF_MOUSE)) {
        mousemask(ALL_MOUSE_EVENTS, NULL);
        mouseinterval(5);
    }
    ui_load_colours();
    refresh();
    create_title_bar();
    create_status_bar();
    status_bar_active(1);
    create_input_window();
    wins_init();
    notifier_initialise();
    cons_about();
#ifdef PROF_HAVE_LIBXSS
    display = XOpenDisplay(0);
#endif
    ui_idle_time = g_timer_new();
    inp_size = 0;
    ProfWin *window = wins_get_current();
    win_update_virtual(window);
}

void
ui_sigwinch_handler(int sig)
{
    perform_resize = TRUE;
}

void
ui_update(void)
{
    ProfWin *current = wins_get_current();
    if (current->layout->paged == 0) {
        win_move_to_end(current);
    }

    win_update_virtual(current);

    if (prefs_get_boolean(PREF_TITLEBAR_SHOW)) {
        _ui_draw_term_title();
    }
    title_bar_update_virtual();
    status_bar_update_virtual();
    inp_put_back();
    doupdate();

    if (perform_resize) {
        signal(SIGWINCH, SIG_IGN);
        ui_resize();
        perform_resize = FALSE;
        signal(SIGWINCH, ui_sigwinch_handler);
    }
}

void
ui_about(void)
{
    cons_show("");
    cons_about();
}

unsigned long
ui_get_idle_time(void)
{
// if compiled with libxss, get the x sessions idle time
#ifdef PROF_HAVE_LIBXSS
    XScreenSaverInfo *info = XScreenSaverAllocInfo();
    if (info && display) {
        XScreenSaverQueryInfo(display, DefaultRootWindow(display), info);
        unsigned long result = info->idle;
        XFree(info);
        return result;
    }
    if (info) {
        XFree(info);
    }
// if no libxss or xss idle time failed, use profanity idle time
#endif
    gdouble seconds_elapsed = g_timer_elapsed(ui_idle_time, NULL);
    unsigned long ms_elapsed = seconds_elapsed * 1000.0;
    return ms_elapsed;
}

void
ui_reset_idle_time(void)
{
    g_timer_start(ui_idle_time);
}

void
ui_close(void)
{
    notifier_uninit();
    wins_destroy();
    inp_close();
    endwin();
}

char *
ui_readline(void)
{
    return inp_readline();
}

void
ui_page_up(void)
{
    ProfWin *current = wins_get_current();
    win_page_up(current);
}

void
ui_page_down(void)
{
    ProfWin *current = wins_get_current();
    win_page_down(current);
}

void
ui_subwin_page_up(void)
{
    ProfWin *current = wins_get_current();
    win_sub_page_up(current);
}

void
ui_subwin_page_down(void)
{
    ProfWin *current = wins_get_current();
    win_sub_page_down(current);
}

void
ui_input_clear(void)
{
    inp_win_clear();
}

void
ui_input_nonblocking(gboolean reset)
{
    inp_nonblocking(reset);
}

void
ui_resize(void)
{
    struct winsize w;
    ioctl(STDOUT_FILENO, TIOCGWINSZ, &w);
    erase();
    resizeterm(w.ws_row, w.ws_col);
    refresh();

    log_info("Resizing UI");
    title_bar_resize();
    wins_resize_all();
    status_bar_resize();
    inp_win_resize();
    ProfWin *window = wins_get_current();
    win_update_virtual(window);
}

void
ui_redraw(void)
{
    title_bar_resize();
    wins_resize_all();
    status_bar_resize();
    inp_win_resize();
}

void
ui_load_colours(void)
{
    if (has_colors()) {
        use_default_colors();
        start_color();
        theme_init_colours();
    }
}

gboolean
ui_xmlconsole_exists(void)
{
    ProfXMLWin *xmlwin = wins_get_xmlconsole();
    if (xmlwin) {
        return TRUE;
    } else {
        return FALSE;
    }
}

void
ui_handle_stanza(const char * const msg)
{
    if (ui_xmlconsole_exists()) {
        ProfXMLWin *xmlconsole = wins_get_xmlconsole();
        ProfWin *window = (ProfWin*) xmlconsole;

        if (g_str_has_prefix(msg, "SENT:")) {
            win_print(window, '-', NULL, 0, 0, "", "SENT:");
            win_print(window, '-', NULL, 0, THEME_ONLINE, "", &msg[6]);
            win_print(window, '-', NULL, 0, THEME_ONLINE, "", "");
        } else if (g_str_has_prefix(msg, "RECV:")) {
            win_print(window, '-', NULL, 0, 0, "", "RECV:");
            win_print(window, '-', NULL, 0, THEME_AWAY, "", &msg[6]);
            win_print(window, '-', NULL, 0, THEME_AWAY, "", "");
        }
    }
}

gboolean
ui_chat_win_exists(const char * const barejid)
{
    ProfChatWin *chatwin = wins_get_chat(barejid);
    return (chatwin != NULL);
}

void
ui_contact_online(char *barejid, Resource *resource, GDateTime *last_activity)
{
    char *show_console = prefs_get_string(PREF_STATUSES_CONSOLE);
    char *show_chat_win = prefs_get_string(PREF_STATUSES_CHAT);
    PContact contact = roster_get_contact(barejid);

    // show nothing
    if (g_strcmp0(p_contact_subscription(contact), "none") == 0) {
        free(show_console);
        free(show_chat_win);
        return;
    }

    // show in console if "all"
    if (g_strcmp0(show_console, "all") == 0) {
        cons_show_contact_online(contact, resource, last_activity);

    // show in console of "online" and presence online
    } else if (g_strcmp0(show_console, "online") == 0 && resource->presence == RESOURCE_ONLINE) {
        cons_show_contact_online(contact, resource, last_activity);
    }

    // show in chat win if "all"
    if (g_strcmp0(show_chat_win, "all") == 0) {
        ui_chat_win_contact_online(contact, resource, last_activity);

    // show in char win if "online" and presence online
    } else if (g_strcmp0(show_chat_win, "online") == 0 && resource->presence == RESOURCE_ONLINE) {
        ui_chat_win_contact_online(contact, resource, last_activity);
    }

    free(show_console);
    free(show_chat_win);
}

void
ui_contact_typing(const char * const barejid, const char * const resource)
{
    ProfChatWin *chatwin = wins_get_chat(barejid);
    ProfWin *window = (ProfWin*) chatwin;
    ChatSession *session = chat_session_get(barejid);

    if (prefs_get_boolean(PREF_INTYPE)) {
        // no chat window for user
        if (chatwin == NULL) {
            cons_show_typing(barejid);

        // have chat window but not currently in it
        } else if (!wins_is_current(window)) {
            cons_show_typing(barejid);

        // in chat window with user, no session or session with resource
        } else if (!session || (session && g_strcmp0(session->resource, resource) == 0)) {
            title_bar_set_typing(TRUE);

            int num = wins_get_num(window);
            status_bar_active(num);
       }
    }

    if (prefs_get_boolean(PREF_NOTIFY_TYPING)) {
        gboolean is_current = FALSE;
        if (window) {
            is_current = wins_is_current(window);
        }
        if ( !is_current || (is_current && prefs_get_boolean(PREF_NOTIFY_TYPING_CURRENT)) ) {
            PContact contact = roster_get_contact(barejid);
            char const *display_usr = NULL;
            if (p_contact_name(contact)) {
                display_usr = p_contact_name(contact);
            } else {
                display_usr = barejid;
            }
            notify_typing(display_usr);
        }
    }
}

GSList *
ui_get_chat_recipients(void)
{
    GSList *recipients = wins_get_chat_recipients();
    return recipients;
}

ProfChatWin *
ui_get_current_chat(void)
{
    return wins_get_current_chat();
}

void
ui_message_receipt(const char * const barejid, const char * const id)
{
    ProfChatWin *chatwin = wins_get_chat(barejid);
    if (chatwin) {
        ProfWin *win = (ProfWin*) chatwin;
        win_mark_received(win, id);
    }
}

void
ui_incoming_msg(const char * const barejid, const char * const resource, const char * const message, GTimeVal *tv_stamp)
{
    char *plugin_message = plugins_pre_chat_message_display(barejid, message);

    gboolean win_created = FALSE;

    ProfChatWin *chatwin = wins_get_chat(barejid);
    if (chatwin == NULL) {
        ProfWin *window = wins_new_chat(barejid);
        chatwin = (ProfChatWin*)window;
        win_created = TRUE;
    }

    ProfWin *window = (ProfWin*) chatwin;
    int num = wins_get_num(window);

    char *display_name = roster_get_msg_display_name(barejid, resource);

    // currently viewing chat window with sender
    if (wins_is_current(window)) {
        win_print_incoming_message(window, tv_stamp, display_name, plugin_message);
        title_bar_set_typing(FALSE);
        status_bar_active(num);

    // not currently viewing chat window with sender
    } else {
        status_bar_new(num);
        cons_show_incoming_message(display_name, num);

        if (prefs_get_boolean(PREF_FLASH)) {
            flash();
        }

        chatwin->unread++;
        if (prefs_get_boolean(PREF_CHLOG) && prefs_get_boolean(PREF_HISTORY)) {
            _win_show_history(chatwin, barejid);
        }

        // show users status first, when receiving message via delayed delivery
        if (tv_stamp && (win_created)) {
            PContact pcontact = roster_get_contact(barejid);
            if (pcontact) {
                win_show_contact(window, pcontact);
            }
        }

        win_print_incoming_message(window, tv_stamp, display_name, plugin_message);
    }

    if (prefs_get_boolean(PREF_BEEP)) {
        beep();
    }

    if (prefs_get_boolean(PREF_NOTIFY_MESSAGE)) {
<<<<<<< HEAD
        gboolean is_current = wins_is_current(window);
        if ( !is_current || (is_current && prefs_get_boolean(PREF_NOTIFY_MESSAGE_CURRENT)) ) {
            if (prefs_get_boolean(PREF_NOTIFY_MESSAGE_TEXT)) {
                notify_message(display_name, ui_index, plugin_message);
            } else {
                notify_message(display_name, ui_index, NULL);
            }
        }
=======
        notify_message(window, display_name, message);
>>>>>>> aaad3ff9
    }

    free(display_name);

    plugins_post_chat_message_display(barejid, plugin_message);
    free(plugin_message);
}

void
ui_incoming_private_msg(const char * const fulljid, const char * const message, GTimeVal *tv_stamp)
{
    char *display_from = NULL;
    display_from = get_nick_from_full_jid(fulljid);

    ProfPrivateWin *privatewin = wins_get_private(fulljid);
    if (privatewin == NULL) {
        ProfWin *window = wins_new_private(fulljid);
        privatewin = (ProfPrivateWin*)window;
    }

    ProfWin *window = (ProfWin*) privatewin;
    int num = wins_get_num(window);

    // currently viewing chat window with sender
    if (wins_is_current(window)) {
        win_print_incoming_message(window, tv_stamp, display_from, message);
        title_bar_set_typing(FALSE);
        status_bar_active(num);

    // not currently viewing chat window with sender
    } else {
        privatewin->unread++;
        status_bar_new(num);
        cons_show_incoming_message(display_from, num);
        win_print_incoming_message(window, tv_stamp, display_from, message);

        if (prefs_get_boolean(PREF_FLASH)) {
            flash();
        }
    }

    if (prefs_get_boolean(PREF_BEEP)) {
        beep();
    }

    if (prefs_get_boolean(PREF_NOTIFY_MESSAGE)) {
        notify_message(window, display_from, message);
    }

    free(display_from);
}

void
ui_roster_add(const char * const barejid, const char * const name)
{
    if (name) {
        cons_show("Roster item added: %s (%s)", barejid, name);
    } else {
        cons_show("Roster item added: %s", barejid);
    }
    rosterwin_roster();
}

void
ui_roster_remove(const char * const barejid)
{
    cons_show("Roster item removed: %s", barejid);
    rosterwin_roster();
}

void
ui_contact_already_in_group(const char * const contact, const char * const group)
{
    cons_show("%s already in group %s", contact, group);
    rosterwin_roster();
}

void
ui_contact_not_in_group(const char * const contact, const char * const group)
{
    cons_show("%s is not currently in group %s", contact, group);
    rosterwin_roster();
}

void
ui_group_added(const char * const contact, const char * const group)
{
    cons_show("%s added to group %s", contact, group);
    rosterwin_roster();
}

void
ui_group_removed(const char * const contact, const char * const group)
{
    cons_show("%s removed from group %s", contact, group);
    rosterwin_roster();
}

void
ui_auto_away(void)
{
    char *pref_autoaway_message = prefs_get_string(PREF_AUTOAWAY_MESSAGE);
    if (pref_autoaway_message) {
        int pri =
            accounts_get_priority_for_presence_type(jabber_get_account_name(),
                RESOURCE_AWAY);
        cons_show("Idle for %d minutes, status set to away (priority %d), \"%s\".",
            prefs_get_autoaway_time(), pri, pref_autoaway_message);
        title_bar_set_presence(CONTACT_AWAY);
    } else {
        int pri =
            accounts_get_priority_for_presence_type(jabber_get_account_name(),
                RESOURCE_AWAY);
        cons_show("Idle for %d minutes, status set to away (priority %d).",
            prefs_get_autoaway_time(), pri);
        title_bar_set_presence(CONTACT_AWAY);
    }
    prefs_free_string(pref_autoaway_message);
}

void
ui_end_auto_away(void)
{
    int pri =
        accounts_get_priority_for_presence_type(jabber_get_account_name(), RESOURCE_ONLINE);
    cons_show("No longer idle, status set to online (priority %d).", pri);
    title_bar_set_presence(CONTACT_ONLINE);
}

void
ui_titlebar_presence(contact_presence_t presence)
{
    title_bar_set_presence(presence);
}

void
ui_handle_login_account_success(ProfAccount *account)
{
    resource_presence_t resource_presence = accounts_get_login_presence(account->name);
    contact_presence_t contact_presence = contact_presence_from_resource_presence(resource_presence);
    cons_show_login_success(account);
    title_bar_set_presence(contact_presence);

    GString *fulljid = g_string_new(account->jid);
    g_string_append(fulljid, "/");
    g_string_append(fulljid, account->resource);
    status_bar_print_message(fulljid->str);
    g_string_free(fulljid, TRUE);
    status_bar_update_virtual();
}

void
ui_update_presence(const resource_presence_t resource_presence,
    const char * const message, const char * const show)
{
    contact_presence_t contact_presence = contact_presence_from_resource_presence(resource_presence);
    title_bar_set_presence(contact_presence);
    gint priority = accounts_get_priority_for_presence_type(jabber_get_account_name(), resource_presence);
    if (message) {
        cons_show("Status set to %s (priority %d), \"%s\".", show, priority, message);
    } else {
        cons_show("Status set to %s (priority %d).", show, priority);
    }
}

void
ui_handle_recipient_not_found(const char * const recipient, const char * const err_msg)
{
    // intended recipient was invalid chat room
    ProfMucWin *mucwin = wins_get_muc(recipient);
    if (mucwin) {
        cons_show_error("Room %s not found: %s", recipient, err_msg);
        win_vprint((ProfWin*) mucwin, '!', NULL, 0, THEME_ERROR, "", "Room %s not found: %s", recipient, err_msg);
        return;
    }
}

void
ui_handle_recipient_error(const char * const recipient, const char * const err_msg)
{
    // always show in console
    cons_show_error("Error from %s: %s", recipient, err_msg);

    ProfChatWin *chatwin = wins_get_chat(recipient);
    if (chatwin) {
        win_vprint((ProfWin*)chatwin, '!', NULL, 0, THEME_ERROR, "", "Error from %s: %s", recipient, err_msg);
        return;
    }

    ProfMucWin *mucwin = wins_get_muc(recipient);
    if (mucwin) {
        win_vprint((ProfWin*)mucwin, '!', NULL, 0, THEME_ERROR, "", "Error from %s: %s", recipient, err_msg);
        return;
    }

    ProfPrivateWin *privatewin = wins_get_private(recipient);
    if (privatewin) {
        win_vprint((ProfWin*)privatewin, '!', NULL, 0, THEME_ERROR, "", "Error from %s: %s", recipient, err_msg);
        return;
    }
}

void
ui_handle_error(const char * const err_msg)
{
    GString *msg = g_string_new("");
    g_string_printf(msg, "Error %s", err_msg);

    cons_show_error(msg->str);

    g_string_free(msg, TRUE);
}

void
ui_invalid_command_usage(const char * const usage, void (*setting_func)(void))
{
    if (setting_func) {
        cons_show("");
        (*setting_func)();
        cons_show("Usage: %s", usage);
    } else {
        cons_show("");
        cons_show("Usage: %s", usage);
        if (ui_current_win_type() == WIN_CHAT) {
            char usage_cpy[strlen(usage) + 8];
            sprintf(usage_cpy, "Usage: %s", usage);
            ui_current_print_line(usage_cpy);
        }
    }
}

void
ui_disconnected(void)
{
    wins_lost_connection();
    title_bar_set_presence(CONTACT_OFFLINE);
    status_bar_clear_message();
    status_bar_update_virtual();
    ui_hide_roster();
}

void
ui_close_connected_win(int index)
{
    ProfWin *window = wins_get_by_num(index);
    if (window) {
        if (window->type == WIN_MUC) {
            ProfMucWin *mucwin = (ProfMucWin*) window;
            assert(mucwin->memcheck == PROFMUCWIN_MEMCHECK);
            presence_leave_chat_room(mucwin->roomjid);
        } else if (window->type == WIN_CHAT) {
            ProfChatWin *chatwin = (ProfChatWin*) window;
            assert(chatwin->memcheck == PROFCHATWIN_MEMCHECK);
#ifdef PROF_HAVE_LIBOTR
            if (chatwin->enc_mode == PROF_ENC_OTR) {
                otr_end_session(chatwin->barejid);
            }
#endif
            chat_state_gone(chatwin->barejid, chatwin->state);
            chat_session_remove(chatwin->barejid);
        }
    }
}

int
ui_close_all_wins(void)
{
    int count = 0;
    jabber_conn_status_t conn_status = jabber_get_connection_status();

    GList *win_nums = wins_get_nums();
    GList *curr = win_nums;

    while (curr) {
        int num = GPOINTER_TO_INT(curr->data);
        if ((num != 1) && (!ui_win_has_unsaved_form(num))) {
            if (conn_status == JABBER_CONNECTED) {
                ui_close_connected_win(num);
            }
            ui_close_win(num);
            count++;
        }
        curr = g_list_next(curr);
    }

    g_list_free(curr);
    g_list_free(win_nums);

    return count;
}

int
ui_close_read_wins(void)
{
    int count = 0;
    jabber_conn_status_t conn_status = jabber_get_connection_status();

    GList *win_nums = wins_get_nums();
    GList *curr = win_nums;

    while (curr) {
        int num = GPOINTER_TO_INT(curr->data);
        if ((num != 1) && (ui_win_unread(num) == 0) && (!ui_win_has_unsaved_form(num))) {
            if (conn_status == JABBER_CONNECTED) {
                ui_close_connected_win(num);
            }
            ui_close_win(num);
            count++;
        }
        curr = g_list_next(curr);
    }

    g_list_free(curr);
    g_list_free(win_nums);

    return count;
}

void
ui_redraw_all_room_rosters(void)
{
    GList *win_nums = wins_get_nums();
    GList *curr = win_nums;

    while (curr) {
        int num = GPOINTER_TO_INT(curr->data);
        ProfWin *window = wins_get_by_num(num);
        if (window->type == WIN_MUC && win_has_active_subwin(window)) {
            ProfMucWin *mucwin = (ProfMucWin*)window;
            assert(mucwin->memcheck == PROFMUCWIN_MEMCHECK);
            occupantswin_occupants(mucwin->roomjid);
        }
        curr = g_list_next(curr);
    }

    g_list_free(curr);
    g_list_free(win_nums);
}

void
ui_hide_all_room_rosters(void)
{
    GList *win_nums = wins_get_nums();
    GList *curr = win_nums;

    while (curr) {
        int num = GPOINTER_TO_INT(curr->data);
        ProfWin *window = wins_get_by_num(num);
        if (window->type == WIN_MUC && win_has_active_subwin(window)) {
            ProfMucWin *mucwin = (ProfMucWin*)window;
            assert(mucwin->memcheck == PROFMUCWIN_MEMCHECK);
            ui_room_hide_occupants(mucwin->roomjid);
        }
        curr = g_list_next(curr);
    }

    g_list_free(curr);
    g_list_free(win_nums);
}

void
ui_show_all_room_rosters(void)
{
    GList *win_nums = wins_get_nums();
    GList *curr = win_nums;

    while (curr) {
        int num = GPOINTER_TO_INT(curr->data);
        ProfWin *window = wins_get_by_num(num);
        if (window->type == WIN_MUC && !win_has_active_subwin(window)) {
            ProfMucWin *mucwin = (ProfMucWin*)window;
            assert(mucwin->memcheck == PROFMUCWIN_MEMCHECK);
            ui_room_show_occupants(mucwin->roomjid);
        }
        curr = g_list_next(curr);
    }

    g_list_free(curr);
    g_list_free(win_nums);
}

gboolean
ui_win_has_unsaved_form(int num)
{
    ProfWin *window = wins_get_by_num(num);

    if (window->type == WIN_MUC_CONFIG) {
        ProfMucConfWin *confwin = (ProfMucConfWin*)window;
        assert(confwin->memcheck == PROFCONFWIN_MEMCHECK);
        return confwin->form->modified;
    } else {
        return FALSE;
    }
}

void
ui_switch_win(ProfWin *window)
{
    assert(window != NULL);

    ProfWin *old_current = wins_get_current();
    if (old_current->type == WIN_MUC_CONFIG) {
        ProfMucConfWin *confwin = (ProfMucConfWin*)old_current;
        cmd_autocomplete_remove_form_fields(confwin->form);
    }

    if (window->type == WIN_MUC_CONFIG) {
        ProfMucConfWin *confwin = (ProfMucConfWin*)window;
        cmd_autocomplete_add_form_fields(confwin->form);
    }

    int i = wins_get_num(window);
    wins_set_current_by_num(i);

    if (i == 1) {
        title_bar_console();
    } else {
        title_bar_switch();
    }
    status_bar_current(i);
    status_bar_active(i);
}

void
ui_gone_secure(const char * const barejid, gboolean trusted)
{
    ProfWin *window = NULL;

    ProfChatWin *chatwin = wins_get_chat(barejid);
    if (chatwin) {
        window = (ProfWin*)chatwin;
    } else {
        window = wins_new_chat(barejid);
        chatwin = (ProfChatWin*)window;
    }

    chatwin->enc_mode = PROF_ENC_OTR;
    chatwin->is_trusted = trusted;
    if (trusted) {
        win_print(window, '!', NULL, 0, THEME_OTR_STARTED_TRUSTED, "", "OTR session started (trusted).");
    } else {
        win_print(window, '!', NULL, 0, THEME_OTR_STARTED_UNTRUSTED, "", "OTR session started (untrusted).");
    }

    if (wins_is_current(window)) {
         title_bar_switch();
    } else {
        int num = wins_get_num(window);
        status_bar_new(num);

        int ui_index = num;
        if (ui_index == 10) {
            ui_index = 0;
        }
        cons_show("%s started an OTR session (%d).", barejid, ui_index);
        cons_alert();
    }
}

void
ui_gone_insecure(const char * const barejid)
{
    ProfChatWin *chatwin = wins_get_chat(barejid);
    if (chatwin) {
        chatwin->enc_mode = PROF_ENC_NONE;
        chatwin->is_trusted = FALSE;

        ProfWin *window = (ProfWin*)chatwin;
        win_print(window, '!', NULL, 0, THEME_OTR_ENDED, "", "OTR session ended.");
        if (wins_is_current(window)) {
            title_bar_switch();
        }
    }
}

void
ui_smp_recipient_initiated(const char * const barejid)
{
    ProfChatWin *chatwin = wins_get_chat(barejid);
    if (chatwin) {
        win_vprint((ProfWin*)chatwin, '!', NULL, 0, 0, "", "%s wants to authenticate your identity, use '/otr secret <secret>'.", barejid);
    }
}

void
ui_smp_recipient_initiated_q(const char * const barejid, const char *question)
{
    ProfChatWin *chatwin = wins_get_chat(barejid);
    if (chatwin) {
        win_vprint((ProfWin*)chatwin, '!', NULL, 0, 0, "", "%s wants to authenticate your identity with the following question:", barejid);
        win_vprint((ProfWin*)chatwin, '!', NULL, 0, 0, "", "  %s", question);
        win_print((ProfWin*)chatwin, '!', NULL, 0, 0, "", "use '/otr answer <answer>'.");
    }
}

void
ui_smp_unsuccessful_sender(const char * const barejid)
{
    ProfChatWin *chatwin = wins_get_chat(barejid);
    if (chatwin) {
        win_vprint((ProfWin*)chatwin, '!', NULL, 0, 0, "", "Authentication failed, the secret you entered does not match the secret entered by %s.", barejid);
    }
}

void
ui_smp_unsuccessful_receiver(const char * const barejid)
{
    ProfChatWin *chatwin = wins_get_chat(barejid);
    if (chatwin) {
        win_vprint((ProfWin*)chatwin, '!', NULL, 0, 0, "", "Authentication failed, the secret entered by %s does not match yours.", barejid);
    }
}

void
ui_smp_aborted(const char * const barejid)
{
    ProfChatWin *chatwin = wins_get_chat(barejid);
    if (chatwin) {
        win_print((ProfWin*)chatwin, '!', NULL, 0, 0, "", "SMP session aborted.");
    }
}

void
ui_smp_successful(const char * const barejid)
{
    ProfChatWin *chatwin = wins_get_chat(barejid);
    if (chatwin) {
        win_print((ProfWin*)chatwin, '!', NULL, 0, 0, "", "Authentication successful.");
    }
}

void
ui_smp_answer_success(const char * const barejid)
{
    ProfChatWin *chatwin = wins_get_chat(barejid);
    if (chatwin) {
        win_vprint((ProfWin*)chatwin, '!', NULL, 0, 0, "", "%s successfully authenticated you.", barejid);
    }
}

void
ui_smp_answer_failure(const char * const barejid)
{
    ProfChatWin *chatwin = wins_get_chat(barejid);
    if (chatwin) {
        win_vprint((ProfWin*)chatwin, '!', NULL, 0, 0, "", "%s failed to authenticate you.", barejid);
    }
}

void
ui_otr_authenticating(const char * const barejid)
{
    ProfChatWin *chatwin = wins_get_chat(barejid);
    if (chatwin) {
        win_vprint((ProfWin*)chatwin, '!', NULL, 0, 0, "", "Authenticating %s...", barejid);
    }
}

void
ui_otr_authetication_waiting(const char * const barejid)
{
    ProfChatWin *chatwin = wins_get_chat(barejid);
    if (chatwin) {
        win_vprint((ProfWin*)chatwin, '!', NULL, 0, 0, "", "Awaiting authentication from %s...", barejid);
    }
}

void
ui_handle_otr_error(const char * const barejid, const char * const message)
{
    ProfChatWin *chatwin = wins_get_chat(barejid);
    if (chatwin) {
        win_print((ProfWin*)chatwin, '!', NULL, 0, THEME_ERROR, "", message);
    } else {
        cons_show_error(message);
    }
}

void
ui_trust(const char * const barejid)
{
    ProfChatWin *chatwin = wins_get_chat(barejid);
    if (chatwin) {
        chatwin->enc_mode = PROF_ENC_OTR;
        chatwin->is_trusted = TRUE;

        ProfWin *window = (ProfWin*)chatwin;
        win_print(window, '!', NULL, 0, THEME_OTR_TRUSTED, "", "OTR session trusted.");
        if (wins_is_current(window)) {
            title_bar_switch();
        }
    }
}

void
ui_untrust(const char * const barejid)
{
    ProfChatWin *chatwin = wins_get_chat(barejid);
    if (chatwin) {
        chatwin->enc_mode = PROF_ENC_OTR;
        chatwin->is_trusted = FALSE;

        ProfWin *window = (ProfWin*)chatwin;
        win_print(window, '!', NULL, 0, THEME_OTR_UNTRUSTED, "", "OTR session untrusted.");
        if (wins_is_current(window)) {
            title_bar_switch();
        }
    }
}

void
ui_clear_current(void)
{
    wins_clear_current();
}

void
ui_close_win(int index)
{
    ProfWin *window = wins_get_by_num(index);
    if (window && window->type == WIN_MUC_CONFIG) {
        ProfMucConfWin *confwin = (ProfMucConfWin*)window;
        if (confwin->form) {
            cmd_autocomplete_remove_form_fields(confwin->form);
        }
    }

    wins_close_by_num(index);
    title_bar_console();
    status_bar_current(1);
    status_bar_active(1);
}

void
ui_tidy_wins(void)
{
    gboolean tidied = wins_tidy();

    if (tidied) {
        cons_show("Windows tidied.");
    } else {
        cons_show("No tidy needed.");
    }
}

void
ui_prune_wins(void)
{
    jabber_conn_status_t conn_status = jabber_get_connection_status();
    gboolean pruned = FALSE;

    GSList *wins = wins_get_prune_wins();
    if (wins) {
        pruned = TRUE;
    }

    GSList *curr = wins;
    while (curr) {
        ProfWin *window = curr->data;
        if (window->type == WIN_CHAT) {
            if (conn_status == JABBER_CONNECTED) {
                ProfChatWin *chatwin = (ProfChatWin*)window;
                chat_session_remove(chatwin->barejid);
            }
        }

        int num = wins_get_num(window);
        ui_close_win(num);

        curr = g_slist_next(curr);
    }

    if (wins) {
        g_slist_free(wins);
    }

    wins_tidy();
    if (pruned) {
        cons_show("Windows pruned.");
    } else {
        cons_show("No prune needed.");
    }
}

gboolean
ui_swap_wins(int source_win, int target_win)
{
    return wins_swap(source_win, target_win);
}

win_type_t
ui_current_win_type(void)
{
    ProfWin *current = wins_get_current();
    return current->type;
}

gboolean
ui_current_win_is_otr(void)
{
    ProfWin *current = wins_get_current();
    if (current->type == WIN_CHAT) {
        ProfChatWin *chatwin = (ProfChatWin*)current;
        assert(chatwin->memcheck == PROFCHATWIN_MEMCHECK);
        return chatwin->enc_mode == PROF_ENC_OTR;
    } else {
        return FALSE;
    }
}

win_type_t
ui_win_type(int index)
{
    ProfWin *window = wins_get_by_num(index);
    return window->type;
}

void
ui_current_print_line(const char * const msg, ...)
{
    ProfWin *window = wins_get_current();
    va_list arg;
    va_start(arg, msg);
    GString *fmt_msg = g_string_new(NULL);
    g_string_vprintf(fmt_msg, msg, arg);
    win_println(window, fmt_msg->str);
    va_end(arg);
    g_string_free(fmt_msg, TRUE);
}

void
ui_current_print_formatted_line(const char show_char, int attrs, const char * const msg, ...)
{
    ProfWin *current = wins_get_current();
    va_list arg;
    va_start(arg, msg);
    GString *fmt_msg = g_string_new(NULL);
    g_string_vprintf(fmt_msg, msg, arg);
    win_print(current, show_char, NULL, 0, attrs, "", fmt_msg->str);
    va_end(arg);
    g_string_free(fmt_msg, TRUE);
}

void
ui_win_error_line(ProfWin *window, const char * const msg)
{
    win_print(window, '-', NULL, 0, THEME_ERROR, "", msg);
}

void
ui_current_error_line(const char * const msg)
{
    ProfWin *current = wins_get_current();
    win_print(current, '-', NULL, 0, THEME_ERROR, "", msg);
}

void
ui_print_system_msg_from_recipient(const char * const barejid, const char *message)
{
    if (barejid == NULL || message == NULL)
        return;

    ProfWin *window = (ProfWin*)wins_get_chat(barejid);
    if (window == NULL) {
        int num = 0;
        window = wins_new_chat(barejid);
        if (window) {
            num = wins_get_num(window);
            status_bar_active(num);
        } else {
            num = 0;
            window = wins_get_console();
            status_bar_active(1);
        }
    }

    win_vprint(window, '-', NULL, 0, 0, "", "*%s %s", barejid, message);
}

void
ui_recipient_gone(const char * const barejid, const char * const resource)
{
    if (barejid == NULL)
        return;
    if (resource == NULL)
        return;

    gboolean show_message = TRUE;

    ProfChatWin *chatwin = wins_get_chat(barejid);
    if (chatwin) {
        ChatSession *session = chat_session_get(barejid);
        if (session && g_strcmp0(session->resource, resource) != 0) {
            show_message = FALSE;
        }
        if (show_message) {
            const char * display_usr = NULL;
            PContact contact = roster_get_contact(barejid);
            if (contact) {
                if (p_contact_name(contact)) {
                    display_usr = p_contact_name(contact);
                } else {
                    display_usr = barejid;
                }
            } else {
                display_usr = barejid;
            }

            win_vprint((ProfWin*)chatwin, '!', NULL, 0, THEME_GONE, "", "<- %s has left the conversation.", display_usr);
        }
    }
}

ProfPrivateWin*
ui_new_private_win(const char * const fulljid)
{
    ProfWin *window = wins_new_private(fulljid);
    return (ProfPrivateWin*)window;
}

void
ui_create_xmlconsole_win(void)
{
    ProfWin *window = wins_new_xmlconsole();
    ui_ev_focus_win(window);
}

void
ui_open_xmlconsole_win(void)
{
    ProfXMLWin *xmlwin = wins_get_xmlconsole();
    if (xmlwin) {
        ui_ev_focus_win((ProfWin*)xmlwin);
    }
}

ProfChatWin*
ui_new_chat_win(const char * const barejid)
{
    ProfWin *window = wins_new_chat(barejid);
    ProfChatWin *chatwin = (ProfChatWin *)window;

#ifdef PROF_HAVE_LIBOTR
    if (otr_is_secure(barejid)) {
        chatwin->enc_mode = PROF_ENC_OTR;
    }
#endif

    if (prefs_get_boolean(PREF_CHLOG) && prefs_get_boolean(PREF_HISTORY)) {
        _win_show_history(chatwin, barejid);
    }

    // if the contact is offline, show a message
    PContact contact = roster_get_contact(barejid);
    if (contact) {
        if (strcmp(p_contact_presence(contact), "offline") == 0) {
            const char * const show = p_contact_presence(contact);
            const char * const status = p_contact_status(contact);
            win_show_status_string(window, barejid, show, status, NULL, "--", "offline");
        }
    }

    return chatwin;
}

void
ui_outgoing_chat_msg(ProfChatWin *chatwin, const char * const message, char *id)
{
    if (prefs_get_boolean(PREF_RECEIPTS_REQUEST) && id) {
        win_print_with_receipt((ProfWin*)chatwin, '-', NULL, 0, THEME_TEXT_ME, "me", message, id);
    } else {
        win_print((ProfWin*)chatwin, '-', NULL, 0, THEME_TEXT_ME, "me", message);
    }
}

void
ui_outgoing_chat_msg_carbon(const char * const barejid, const char * const message)
{
    ProfChatWin *chatwin = wins_get_chat(barejid);

    // create new window
    if (!chatwin) {
        chatwin = ui_new_chat_win(barejid);
    }

    chat_state_active(chatwin->state);

    win_print((ProfWin*)chatwin, '-', NULL, 0, THEME_TEXT_ME, "me", message);

    int num = wins_get_num((ProfWin*)chatwin);
    status_bar_active(num);
}

void
ui_outgoing_private_msg(ProfPrivateWin *privwin, const char * const message)
{
    win_print((ProfWin*)privwin, '-', NULL, 0, THEME_TEXT_ME, "me", message);
}

void
ui_room_join(const char * const roomjid, gboolean focus)
{
    ProfWin *window = (ProfWin*)wins_get_muc(roomjid);
    if (!window) {
        window = wins_new_muc(roomjid);
    }

    char *nick = muc_nick(roomjid);
    win_vprint(window, '!', NULL, NO_EOL, THEME_ROOMINFO, "", "-> You have joined the room as %s", nick);
    if (prefs_get_boolean(PREF_MUC_PRIVILEGES)) {
        char *role = muc_role_str(roomjid);
        char *affiliation = muc_affiliation_str(roomjid);
        if (role) {
            win_vprint(window, '!', NULL, NO_DATE | NO_EOL, THEME_ROOMINFO, "", ", role: %s", role);
        }
        if (affiliation) {
            win_vprint(window, '!', NULL, NO_DATE | NO_EOL, THEME_ROOMINFO, "", ", affiliation: %s", affiliation);
        }
    }
    win_print(window, '!', NULL, NO_DATE, THEME_ROOMINFO, "", "");


    if (focus) {
        ui_ev_focus_win(window);
    } else {
        int num = wins_get_num(window);
        status_bar_active(num);
        ProfWin *console = wins_get_console();
        char *nick = muc_nick(roomjid);
        win_vprint(console, '!', NULL, 0, THEME_TYPING, "", "-> Autojoined %s as %s (%d).", roomjid, nick, num);
    }
}

void
ui_switch_to_room(const char * const roomjid)
{
    ProfWin *window = (ProfWin*)wins_get_muc(roomjid);
    ui_ev_focus_win(window);
}

void
ui_room_role_change(const char * const roomjid, const char * const role, const char * const actor,
    const char * const reason)
{
    ProfWin *window = (ProfWin*)wins_get_muc(roomjid);
    win_vprint(window, '!', NULL, NO_EOL, THEME_ROOMINFO, "", "Your role has been changed to: %s", role);
    if (actor) {
        win_vprint(window, '!', NULL, NO_DATE | NO_EOL, THEME_ROOMINFO, "", ", by: %s", actor);
    }
    if (reason) {
        win_vprint(window, '!', NULL, NO_DATE | NO_EOL, THEME_ROOMINFO, "", ", reason: %s", reason);
    }
    win_print(window, '!', NULL, NO_DATE, THEME_ROOMINFO, "", "");
}

void
ui_room_affiliation_change(const char * const roomjid, const char * const affiliation, const char * const actor,
    const char * const reason)
{
    ProfWin *window = (ProfWin*)wins_get_muc(roomjid);
    win_vprint(window, '!', NULL, NO_EOL, THEME_ROOMINFO, "", "Your affiliation has been changed to: %s", affiliation);
    if (actor) {
        win_vprint(window, '!', NULL, NO_DATE | NO_EOL, THEME_ROOMINFO, "", ", by: %s", actor);
    }
    if (reason) {
        win_vprint(window, '!', NULL, NO_DATE | NO_EOL, THEME_ROOMINFO, "", ", reason: %s", reason);
    }
    win_print(window, '!', NULL, NO_DATE, THEME_ROOMINFO, "", "");
}

void
ui_room_role_and_affiliation_change(const char * const roomjid, const char * const role, const char * const affiliation,
    const char * const actor, const char * const reason)
{
    ProfWin *window = (ProfWin*)wins_get_muc(roomjid);
    win_vprint(window, '!', NULL, NO_EOL, THEME_ROOMINFO, "", "Your role and affiliation have been changed, role: %s, affiliation: %s", role, affiliation);
    if (actor) {
        win_vprint(window, '!', NULL, NO_DATE | NO_EOL, THEME_ROOMINFO, "", ", by: %s", actor);
    }
    if (reason) {
        win_vprint(window, '!', NULL, NO_DATE | NO_EOL, THEME_ROOMINFO, "", ", reason: %s", reason);
    }
    win_print(window, '!', NULL, NO_DATE, THEME_ROOMINFO, "", "");
}


void
ui_room_occupant_role_change(const char * const roomjid, const char * const nick, const char * const role,
    const char * const actor, const char * const reason)
{
    ProfWin *window = (ProfWin*)wins_get_muc(roomjid);
    win_vprint(window, '!', NULL, NO_EOL, THEME_ROOMINFO, "", "%s's role has been changed to: %s", nick, role);
    if (actor) {
        win_vprint(window, '!', NULL, NO_DATE | NO_EOL, THEME_ROOMINFO, "", ", by: %s", actor);
    }
    if (reason) {
        win_vprint(window, '!', NULL, NO_DATE | NO_EOL, THEME_ROOMINFO, "", ", reason: %s", reason);
    }
    win_print(window, '!', NULL, NO_DATE, THEME_ROOMINFO, "", "");
}

void
ui_room_occupant_affiliation_change(const char * const roomjid, const char * const nick, const char * const affiliation,
    const char * const actor, const char * const reason)
{
    ProfWin *window = (ProfWin*)wins_get_muc(roomjid);
    win_vprint(window, '!', NULL, NO_EOL, THEME_ROOMINFO, "", "%s's affiliation has been changed to: %s", nick, affiliation);
    if (actor) {
        win_vprint(window, '!', NULL, NO_DATE | NO_EOL, THEME_ROOMINFO, "", ", by: %s", actor);
    }
    if (reason) {
        win_vprint(window, '!', NULL, NO_DATE | NO_EOL, THEME_ROOMINFO, "", ", reason: %s", reason);
    }
    win_print(window, '!', NULL, NO_DATE, THEME_ROOMINFO, "", "");
}

void
ui_room_occupant_role_and_affiliation_change(const char * const roomjid, const char * const nick, const char * const role,
    const char * const affiliation, const char * const actor, const char * const reason)
{
    ProfWin *window = (ProfWin*)wins_get_muc(roomjid);
    win_vprint(window, '!', NULL, NO_EOL, THEME_ROOMINFO, "", "%s's role and affiliation have been changed, role: %s, affiliation: %s", nick, role, affiliation);
    if (actor) {
        win_vprint(window, '!', NULL, NO_DATE | NO_EOL, THEME_ROOMINFO, "", ", by: %s", actor);
    }
    if (reason) {
        win_vprint(window, '!', NULL, NO_DATE | NO_EOL, THEME_ROOMINFO, "", ", reason: %s", reason);
    }
    win_print(window, '!', NULL, NO_DATE, THEME_ROOMINFO, "", "");
}

void
ui_handle_room_info_error(const char * const roomjid, const char * const error)
{
    ProfWin *window = (ProfWin*)wins_get_muc(roomjid);
    if (window) {
        win_vprint(window, '!', NULL, 0, 0, "", "Room info request failed: %s", error);
        win_print(window, '-', NULL, 0, 0, "", "");
    }
}

void
ui_show_room_disco_info(const char * const roomjid, GSList *identities, GSList *features)
{
    ProfWin *window = (ProfWin*)wins_get_muc(roomjid);
    if (window) {
        if ((identities && (g_slist_length(identities) > 0)) ||
            (features && (g_slist_length(features) > 0))) {
            if (identities) {
                win_print(window, '!', NULL, 0, 0, "", "Identities:");
            }
            while (identities) {
                DiscoIdentity *identity = identities->data;  // anme trpe, cat
                GString *identity_str = g_string_new("  ");
                if (identity->name) {
                    identity_str = g_string_append(identity_str, identity->name);
                    identity_str = g_string_append(identity_str, " ");
                }
                if (identity->type) {
                    identity_str = g_string_append(identity_str, identity->type);
                    identity_str = g_string_append(identity_str, " ");
                }
                if (identity->category) {
                    identity_str = g_string_append(identity_str, identity->category);
                }
                win_print(window, '!', NULL, 0, 0, "", identity_str->str);
                g_string_free(identity_str, TRUE);
                identities = g_slist_next(identities);
            }

            if (features) {
                win_print(window, '!', NULL, 0, 0, "", "Features:");
            }
            while (features) {
                win_vprint(window, '!', NULL, 0, 0, "", "  %s", features->data);
                features = g_slist_next(features);
            }
            win_print(window, '-', NULL, 0, 0, "", "");
        }
    }
}

void
ui_room_roster(const char * const roomjid, GList *roster, const char * const presence)
{
    ProfWin *window = (ProfWin*)wins_get_muc(roomjid);
    if (window == NULL) {
        log_error("Received room roster but no window open for %s.", roomjid);
    } else {
        if ((roster == NULL) || (g_list_length(roster) == 0)) {
            if (presence == NULL) {
                win_print(window, '!', NULL, 0, THEME_ROOMINFO, "", "Room is empty.");
            } else {
                win_vprint(window, '!', NULL, 0, THEME_ROOMINFO, "", "No occupants %s.", presence);
            }
        } else {
            int length = g_list_length(roster);
            if (presence == NULL) {
                win_vprint(window, '!', NULL, NO_EOL, THEME_ROOMINFO, "", "%d occupants: ", length);
            } else {
                win_vprint(window, '!', NULL, NO_EOL, THEME_ROOMINFO, "", "%d %s: ", length, presence);
            }

            while (roster) {
                Occupant *occupant = roster->data;
                const char *presence_str = string_from_resource_presence(occupant->presence);

                theme_item_t presence_colour = theme_main_presence_attrs(presence_str);
                win_vprint(window, '!', NULL, NO_DATE | NO_EOL, presence_colour, "", "%s", occupant->nick);

                if (roster->next) {
                    win_print(window, '!', NULL, NO_DATE | NO_EOL, 0, "", ", ");
                }

                roster = g_list_next(roster);
            }
            win_print(window, '!', NULL, NO_DATE, THEME_ONLINE, "", "");

        }
    }
}

void
ui_handle_room_join_error(const char * const roomjid, const char * const err)
{
    cons_show_error("Error joining room %s, reason: %s", roomjid, err);
}

void
ui_room_member_offline(const char * const roomjid, const char * const nick)
{
    ProfWin *window = (ProfWin*)wins_get_muc(roomjid);
    if (window == NULL) {
        log_error("Received offline presence for room participant %s, but no window open for %s.", nick, roomjid);
    } else {
        win_vprint(window, '!', NULL, 0, THEME_OFFLINE, "", "<- %s has left the room.", nick);
    }
}

void
ui_room_member_kicked(const char * const roomjid, const char * const nick, const char * const actor,
    const char * const reason)
{
    ProfWin *window = (ProfWin*)wins_get_muc(roomjid);
    if (window == NULL) {
        log_error("Received kick for room participant %s, but no window open for %s.", nick, roomjid);
    } else {
        GString *message = g_string_new(nick);
        g_string_append(message, " has been kicked from the room");
        if (actor) {
            g_string_append(message, " by ");
            g_string_append(message, actor);
        }
        if (reason) {
            g_string_append(message, ", reason: ");
            g_string_append(message, reason);
        }

        win_vprint(window, '!', NULL, 0, THEME_OFFLINE, "", "<- %s", message->str);
        g_string_free(message, TRUE);
    }
}

void
ui_room_member_banned(const char * const roomjid, const char * const nick, const char * const actor,
    const char * const reason)
{
    ProfWin *window = (ProfWin*)wins_get_muc(roomjid);
    if (window == NULL) {
        log_error("Received ban for room participant %s, but no window open for %s.", nick, roomjid);
    } else {
        GString *message = g_string_new(nick);
        g_string_append(message, " has been banned from the room");
        if (actor) {
            g_string_append(message, " by ");
            g_string_append(message, actor);
        }
        if (reason) {
            g_string_append(message, ", reason: ");
            g_string_append(message, reason);
        }

        win_vprint(window, '!', NULL, 0, THEME_OFFLINE, "", "<- %s", message->str);
        g_string_free(message, TRUE);
    }
}

void
ui_room_member_online(const char * const roomjid, const char * const nick, const char * const role,
    const char * const affiliation, const char * const show, const char * const status)
{
    ProfWin *window = (ProfWin*)wins_get_muc(roomjid);
    if (window == NULL) {
        log_error("Received online presence for room participant %s, but no window open for %s.", nick, roomjid);
    } else {
        win_vprint(window, '!', NULL, NO_EOL, THEME_ONLINE, "", "-> %s has joined the room", nick);
        if (prefs_get_boolean(PREF_MUC_PRIVILEGES)) {
            if (role) {
                win_vprint(window, '!', NULL, NO_DATE | NO_EOL, THEME_ONLINE, "", ", role: %s", role);
            }
            if (affiliation) {
                win_vprint(window, '!', NULL, NO_DATE | NO_EOL, THEME_ONLINE, "", ", affiliation: %s", affiliation);
            }
        }
        win_print(window, '!', NULL, NO_DATE, THEME_ROOMINFO, "", "");
    }
}

void
ui_room_member_presence(const char * const roomjid, const char * const nick,
    const char * const show, const char * const status)
{
    ProfWin *window = (ProfWin*)wins_get_muc(roomjid);
    if (window == NULL) {
        log_error("Received presence for room participant %s, but no window open for %s.", nick, roomjid);
    } else {
        win_show_status_string(window, nick, show, status, NULL, "++", "online");
    }
}

void
ui_room_member_nick_change(const char * const roomjid,
    const char * const old_nick, const char * const nick)
{
    ProfWin *window = (ProfWin*)wins_get_muc(roomjid);
    if (window == NULL) {
        log_error("Received nick change for room participant %s, but no window open for %s.", old_nick, roomjid);
    } else {
        win_vprint(window, '!', NULL, 0, THEME_THEM, "", "** %s is now known as %s", old_nick, nick);
    }
}

void
ui_room_nick_change(const char * const roomjid, const char * const nick)
{
    ProfWin *window = (ProfWin*)wins_get_muc(roomjid);
    if (window == NULL) {
        log_error("Received self nick change %s, but no window open for %s.", nick, roomjid);
    } else {
        win_vprint(window, '!', NULL, 0, THEME_ME, "", "** You are now known as %s", nick);
    }
}

void
ui_room_history(const char * const roomjid, const char * const nick,
    GTimeVal tv_stamp, const char * const message)
{
    ProfWin *window = (ProfWin*)wins_get_muc(roomjid);
    if (window == NULL) {
        log_error("Room history message received from %s, but no window open for %s", nick, roomjid);
    } else {
        GString *line = g_string_new("");

        if (strncmp(message, "/me ", 4) == 0) {
            g_string_append(line, "*");
            g_string_append(line, nick);
            g_string_append(line, " ");
            g_string_append(line, message + 4);
        } else {
            g_string_append(line, nick);
            g_string_append(line, ": ");
            g_string_append(line, message);
        }

        win_print(window, '-', &tv_stamp, NO_COLOUR_DATE, 0, "", line->str);
        g_string_free(line, TRUE);
    }
}

void
ui_room_message(const char * const roomjid, const char * const nick,
    const char * const message)
{
    ProfMucWin *mucwin = wins_get_muc(roomjid);
    if (mucwin == NULL) {
        log_error("Room message received from %s, but no window open for %s", nick, roomjid);
    } else {
        ProfWin *window = (ProfWin*) mucwin;
        int num = wins_get_num(window);
        char *my_nick = muc_nick(roomjid);

        if (g_strcmp0(nick, my_nick) != 0) {
            if (g_strrstr(message, my_nick)) {
                win_print(window, '-', NULL, NO_ME, THEME_ROOMMENTION, nick, message);
            } else {
                win_print(window, '-', NULL, NO_ME, THEME_TEXT_THEM, nick, message);
            }
        } else {
            win_print(window, '-', NULL, 0, THEME_TEXT_ME, nick, message);
        }

        // currently in groupchat window
        if (wins_is_current(window)) {
            status_bar_active(num);

        // not currently on groupchat window
        } else {
            status_bar_new(num);
            cons_show_incoming_message(nick, num);

            if (strcmp(nick, my_nick) != 0) {
                if (prefs_get_boolean(PREF_FLASH)) {
                    flash();
                }
            }

            mucwin->unread++;
        }

        int ui_index = num;
        if (ui_index == 10) {
            ui_index = 0;
        }

        if (strcmp(nick, muc_nick(roomjid)) != 0) {
            if (prefs_get_boolean(PREF_BEEP)) {
                beep();
            }

            gboolean notify = FALSE;
            char *room_setting = prefs_get_string(PREF_NOTIFY_ROOM);
            if (g_strcmp0(room_setting, "on") == 0) {
                notify = TRUE;
            }
            if (g_strcmp0(room_setting, "mention") == 0) {
                char *message_lower = g_utf8_strdown(message, -1);
                char *nick_lower = g_utf8_strdown(nick, -1);
                if (g_strrstr(message_lower, nick_lower)) {
                    notify = TRUE;
                }
                g_free(message_lower);
                g_free(nick_lower);
            }
            prefs_free_string(room_setting);

            if (notify) {
                gboolean is_current = wins_is_current(window);
                if ( !is_current || (is_current && prefs_get_boolean(PREF_NOTIFY_ROOM_CURRENT)) ) {
                    Jid *jidp = jid_create(roomjid);
                    if (prefs_get_boolean(PREF_NOTIFY_ROOM_TEXT)) {
                        notify_room_message(nick, jidp->localpart, ui_index, message);
                    } else {
                        notify_room_message(nick, jidp->localpart, ui_index, NULL);
                    }
                    jid_destroy(jidp);
                }
            }
        }
    }
}

void
ui_room_requires_config(const char * const roomjid)
{
    ProfWin *window = (ProfWin*)wins_get_muc(roomjid);
    if (window == NULL) {
        log_error("Received room config request, but no window open for %s.", roomjid);
    } else {
        int num = wins_get_num(window);
        int ui_index = num;
        if (ui_index == 10) {
            ui_index = 0;
        }

        win_print(window, '-', NULL, 0, 0, "", "");
        win_vprint(window, '!', NULL, 0, THEME_ROOMINFO, "",
            "Room locked, requires configuration.");
        win_vprint(window, '!', NULL, 0, THEME_ROOMINFO, "",
            "Use '/room accept' to accept the defaults");
        win_vprint(window, '!', NULL, 0, THEME_ROOMINFO, "",
            "Use '/room destroy' to cancel and destroy the room");
        win_vprint(window, '!', NULL, 0, THEME_ROOMINFO, "",
            "Use '/room config' to edit the room configuration");
        win_print(window, '-', NULL, 0, 0, "", "");

        // currently in groupchat window
        if (wins_is_current(window)) {
            status_bar_active(num);

        // not currently on groupchat window
        } else {
            status_bar_new(num);
        }
    }
}

void
ui_room_destroy(const char * const roomjid)
{
    ProfWin *window = (ProfWin*)wins_get_muc(roomjid);
    if (window == NULL) {
        log_error("Received room destroy result, but no window open for %s.", roomjid);
    } else {
        int num = wins_get_num(window);
        ui_close_win(num);
        cons_show("Room destroyed: %s", roomjid);
    }
}

void
ui_leave_room(const char * const roomjid)
{
    ProfWin *window = (ProfWin*)wins_get_muc(roomjid);
    if (window) {
        int num = wins_get_num(window);
        ui_close_win(num);
    }
}

void
ui_room_destroyed(const char * const roomjid, const char * const reason, const char * const new_jid,
    const char * const password)
{
    ProfWin *window = (ProfWin*)wins_get_muc(roomjid);
    if (window == NULL) {
        log_error("Received room destroy, but no window open for %s.", roomjid);
    } else {
        int num = wins_get_num(window);
        ui_close_win(num);
        ProfWin *console = wins_get_console();

        if (reason) {
            win_vprint(console, '!', NULL, 0, THEME_TYPING, "", "<- Room destroyed: %s, reason: %s", roomjid, reason);
        } else {
            win_vprint(console, '!', NULL, 0, THEME_TYPING, "", "<- Room destroyed: %s", roomjid);
        }

        if (new_jid) {
            if (password) {
                win_vprint(console, '!', NULL, 0, THEME_TYPING, "", "Replacement room: %s, password: %s", new_jid, password);
            } else {
                win_vprint(console, '!', NULL, 0, THEME_TYPING, "", "Replacement room: %s", new_jid);
            }
        }
    }
}

void
ui_room_kicked(const char * const roomjid, const char * const actor, const char * const reason)
{
    ProfWin *window = (ProfWin*)wins_get_muc(roomjid);
    if (window == NULL) {
        log_error("Received kick, but no window open for %s.", roomjid);
    } else {
        int num = wins_get_num(window);
        ui_close_win(num);

        GString *message = g_string_new("Kicked from ");
        g_string_append(message, roomjid);
        if (actor) {
            g_string_append(message, " by ");
            g_string_append(message, actor);
        }
        if (reason) {
            g_string_append(message, ", reason: ");
            g_string_append(message, reason);
        }

        ProfWin *console = wins_get_console();
        win_vprint(console, '!', NULL, 0, THEME_TYPING, "", "<- %s", message->str);
        g_string_free(message, TRUE);
    }
}

void
ui_room_banned(const char * const roomjid, const char * const actor, const char * const reason)
{
    ProfWin *window = (ProfWin*)wins_get_muc(roomjid);
    if (window == NULL) {
        log_error("Received ban, but no window open for %s.", roomjid);
    } else {
        int num = wins_get_num(window);
        ui_close_win(num);

        GString *message = g_string_new("Banned from ");
        g_string_append(message, roomjid);
        if (actor) {
            g_string_append(message, " by ");
            g_string_append(message, actor);
        }
        if (reason) {
            g_string_append(message, ", reason: ");
            g_string_append(message, reason);
        }

        ProfWin *console = wins_get_console();
        win_vprint(console, '!', NULL, 0, THEME_TYPING, "", "<- %s", message->str);
        g_string_free(message, TRUE);
    }
}

void
ui_room_subject(const char * const roomjid, const char * const nick, const char * const subject)
{
    ProfWin *window = (ProfWin*)wins_get_muc(roomjid);
    if (window == NULL) {
        log_error("Received room subject, but no window open for %s.", roomjid);
    } else {
        int num = wins_get_num(window);

        if (subject) {
            if (nick) {
                win_vprint(window, '!', NULL, NO_EOL, THEME_ROOMINFO, "", "*%s has set the room subject: ", nick);
                win_vprint(window, '!', NULL, NO_DATE, 0, "", "%s", subject);
            } else {
                win_vprint(window, '!', NULL, NO_EOL, THEME_ROOMINFO, "", "Room subject: ");
                win_vprint(window, '!', NULL, NO_DATE, 0, "", "%s", subject);
            }
        } else {
            if (nick) {
                win_vprint(window, '!', NULL, 0, THEME_ROOMINFO, "", "*%s has cleared the room subject: ", nick);
            } else {
                win_vprint(window, '!', NULL, 0, THEME_ROOMINFO, "", "Room subject cleared");
            }
        }

        // currently in groupchat window
        if (wins_is_current(window)) {
            status_bar_active(num);

        // not currently on groupchat window
        } else {
            status_bar_active(num);
        }
    }
}

void
ui_handle_room_kick_error(const char * const roomjid, const char * const nick, const char * const error)
{
    ProfWin *window = (ProfWin*)wins_get_muc(roomjid);
    if (window == NULL) {
        log_error("Kick error received for %s, but no window open for %s.", nick, roomjid);
    } else {
        win_vprint(window, '!', NULL, 0, THEME_ERROR, "", "Error kicking %s: %s", nick, error);
    }
}

void
ui_room_broadcast(const char * const roomjid, const char * const message)
{
    ProfWin *window = (ProfWin*)wins_get_muc(roomjid);
    if (window == NULL) {
        log_error("Received room broadcast, but no window open for %s.", roomjid);
    } else {
        int num = wins_get_num(window);

        win_vprint(window, '!', NULL, NO_EOL, THEME_ROOMINFO, "", "Room message: ");
        win_vprint(window, '!', NULL, NO_DATE, 0, "", "%s", message);

        // currently in groupchat window
        if (wins_is_current(window)) {
            status_bar_active(num);

        // not currently on groupchat window
        } else {
            status_bar_new(num);
        }
    }
}

void
ui_handle_room_affiliation_list_error(const char * const roomjid, const char * const affiliation,
    const char * const error)
{
    ProfWin *window = (ProfWin*)wins_get_muc(roomjid);
    if (window) {
        win_vprint(window, '!', NULL, 0, THEME_ERROR, "", "Error retrieving %s list: %s", affiliation, error);
    }
}

void
ui_handle_room_affiliation_list(const char * const roomjid, const char * const affiliation, GSList *jids)
{
    ProfWin *window = (ProfWin*)wins_get_muc(roomjid);
    if (window) {
        if (jids) {
            win_vprint(window, '!', NULL, 0, 0, "", "Affiliation: %s", affiliation);
            GSList *curr_jid = jids;
            while (curr_jid) {
                char *jid = curr_jid->data;
                win_vprint(window, '!', NULL, 0, 0, "", "  %s", jid);
                curr_jid = g_slist_next(curr_jid);
            }
            win_print(window, '!', NULL, 0, 0, "", "");
        } else {
            win_vprint(window, '!', NULL, 0, 0, "", "No users found with affiliation: %s", affiliation);
            win_print(window, '!', NULL, 0, 0, "", "");
        }
    }
}

void
ui_handle_room_role_list_error(const char * const roomjid, const char * const role, const char * const error)
{
    ProfWin *window = (ProfWin*)wins_get_muc(roomjid);
    if (window) {
        win_vprint(window, '!', NULL, 0, THEME_ERROR, "", "Error retrieving %s list: %s", role, error);
    }
}

void
ui_handle_room_role_list(const char * const roomjid, const char * const role, GSList *nicks)
{
    ProfWin *window = (ProfWin*)wins_get_muc(roomjid);
    if (window) {
        if (nicks) {
            win_vprint(window, '!', NULL, 0, 0, "", "Role: %s", role);
            GSList *curr_nick = nicks;
            while (curr_nick) {
                char *nick = curr_nick->data;
                Occupant *occupant = muc_roster_item(roomjid, nick);
                if (occupant) {
                    if (occupant->jid) {
                        win_vprint(window, '!', NULL, 0, 0, "", "  %s (%s)", nick, occupant->jid);
                    } else {
                        win_vprint(window, '!', NULL, 0, 0, "", "  %s", nick);
                    }
                } else {
                    win_vprint(window, '!', NULL, 0, 0, "", "  %s", nick);
                }
                curr_nick = g_slist_next(curr_nick);
            }
            win_print(window, '!', NULL, 0, 0, "", "");
        } else {
            win_vprint(window, '!', NULL, 0, 0, "", "No occupants found with role: %s", role);
            win_print(window, '!', NULL, 0, 0, "", "");
        }
    }
}

void
ui_handle_room_affiliation_set_error(const char * const roomjid, const char * const jid, const char * const affiliation,
    const char * const error)
{
    ProfWin *window = (ProfWin*)wins_get_muc(roomjid);
    if (window) {
        win_vprint(window, '!', NULL, 0, THEME_ERROR, "", "Error setting %s affiliation for %s: %s", affiliation, jid, error);
    }
}

void
ui_handle_room_role_set_error(const char * const roomjid, const char * const nick, const char * const role,
    const char * const error)
{
    ProfWin *window = (ProfWin*)wins_get_muc(roomjid);
    if (window) {
        win_vprint(window, '!', NULL, 0, THEME_ERROR, "", "Error setting %s role for %s: %s", role, nick, error);
    }
}

gint
ui_unread(void)
{
    return wins_get_total_unread();
}

int
ui_win_unread(int index)
{
    ProfWin *window = wins_get_by_num(index);
    if (window) {
        return win_unread(window);
    } else {
        return 0;
    }
}

char *
ui_ask_password(void)
{
  status_bar_get_password();
  status_bar_update_virtual();
  return inp_get_password();
}

void
ui_chat_win_contact_online(PContact contact, Resource *resource, GDateTime *last_activity)
{
    const char *show = string_from_resource_presence(resource->presence);
    char *display_str = p_contact_create_display_string(contact, resource->name);
    const char *barejid = p_contact_barejid(contact);

    ProfWin *window = (ProfWin*)wins_get_chat(barejid);
    if (window) {
        win_show_status_string(window, display_str, show, resource->status,
            last_activity, "++", "online");

    }

    free(display_str);
}

void
ui_chat_win_contact_offline(PContact contact, char *resource, char *status)
{
    char *display_str = p_contact_create_display_string(contact, resource);
    const char *barejid = p_contact_barejid(contact);

    ProfWin *window = (ProfWin*)wins_get_chat(barejid);
    if (window) {
        win_show_status_string(window, display_str, "offline", status, NULL, "--",
            "offline");
    }

    free(display_str);
}

void
ui_contact_offline(char *barejid, char *resource, char *status)
{
    char *show_console = prefs_get_string(PREF_STATUSES_CONSOLE);
    char *show_chat_win = prefs_get_string(PREF_STATUSES_CHAT);
    Jid *jid = jid_create_from_bare_and_resource(barejid, resource);
    PContact contact = roster_get_contact(barejid);
    if (p_contact_subscription(contact)) {
        if (strcmp(p_contact_subscription(contact), "none") != 0) {

            // show in console if "all"
            if (g_strcmp0(show_console, "all") == 0) {
                cons_show_contact_offline(contact, resource, status);

            // show in console of "online"
            } else if (g_strcmp0(show_console, "online") == 0) {
                cons_show_contact_offline(contact, resource, status);
            }

            // show in chat win if "all"
            if (g_strcmp0(show_chat_win, "all") == 0) {
                ui_chat_win_contact_offline(contact, resource, status);

            // show in char win if "online" and presence online
            } else if (g_strcmp0(show_chat_win, "online") == 0) {
                ui_chat_win_contact_offline(contact, resource, status);
            }
        }
    }

    ProfChatWin *chatwin = wins_get_chat(barejid);
    if (chatwin && chatwin->resource_override && (g_strcmp0(resource, chatwin->resource_override) == 0)) {
        FREE_SET_NULL(chatwin->resource_override);
    }

    prefs_free_string(show_console);
    prefs_free_string(show_chat_win);
    jid_destroy(jid);
}

void
ui_clear_win_title(void)
{
    printf("%c]0;%c", '\033', '\007');
}

void
ui_goodbye_title(void)
{
    int result = system("/bin/echo -ne \"\033]0;Thanks for using Profanity\007\"");
    if(result == -1) log_error("Error printing title on shutdown");
}

void
ui_statusbar_new(const int win)
{
    status_bar_new(win);
}

static void
_ui_draw_term_title(void)
{
    char new_win_title[100];
    jabber_conn_status_t status = jabber_get_connection_status();

    if (status == JABBER_CONNECTED) {
        const char * const jid = jabber_get_fulljid();
        gint unread = ui_unread();

        if (unread != 0) {
            snprintf(new_win_title, sizeof(new_win_title),
                "/bin/echo -n \"%c]0;%s (%d) - %s%c\"", '\033', "Profanity",
                unread, jid, '\007');
        } else {
            snprintf(new_win_title, sizeof(new_win_title),
                "/bin/echo -n \"%c]0;%s - %s%c\"", '\033', "Profanity", jid,
                '\007');
        }
    } else {
        snprintf(new_win_title, sizeof(new_win_title), "/bin/echo -n \"%c]0;%s%c\"", '\033',
            "Profanity", '\007');
    }
    if (g_strcmp0(win_title, new_win_title) != 0) {
        // print to x-window title bar
        int res = system(new_win_title);
        if (res == -1) {
            log_error("Error writing terminal window title.");
        }
        if (win_title) {
            free(win_title);
        }
        win_title = strdup(new_win_title);
    }
}

void
ui_show_room_info(ProfMucWin *mucwin)
{
    char *role = muc_role_str(mucwin->roomjid);
    char *affiliation = muc_affiliation_str(mucwin->roomjid);

    ProfWin *window = (ProfWin*) mucwin;
    win_vprint(window, '!', NULL, 0, 0, "", "Room: %s", mucwin->roomjid);
    win_vprint(window, '!', NULL, 0, 0, "", "Affiliation: %s", affiliation);
    win_vprint(window, '!', NULL, 0, 0, "", "Role: %s", role);
    win_print(window, '-', NULL, 0, 0, "", "");
}

void
ui_show_room_role_list(ProfMucWin *mucwin, muc_role_t role)
{
    ProfWin *window = (ProfWin*) mucwin;
    GSList *occupants = muc_occupants_by_role(mucwin->roomjid, role);

    if (!occupants) {
        switch (role) {
            case MUC_ROLE_MODERATOR:
                win_print(window, '!', NULL, 0, 0, "", "No moderators found.");
                break;
            case MUC_ROLE_PARTICIPANT:
                win_print(window, '!', NULL, 0, 0, "", "No participants found.");
                break;
            case MUC_ROLE_VISITOR:
                win_print(window, '!', NULL, 0, 0, "", "No visitors found.");
                break;
            default:
                break;
        }
        win_print(window, '-', NULL, 0, 0, "", "");
    } else {
        switch (role) {
            case MUC_ROLE_MODERATOR:
                win_print(window, '!', NULL, 0, 0, "", "Moderators:");
                break;
            case MUC_ROLE_PARTICIPANT:
                win_print(window, '!', NULL, 0, 0, "", "Participants:");
                break;
            case MUC_ROLE_VISITOR:
                win_print(window, '!', NULL, 0, 0, "", "Visitors:");
                break;
            default:
                break;
        }

        GSList *curr_occupant = occupants;
        while(curr_occupant) {
            Occupant *occupant = curr_occupant->data;
            if (occupant->role == role) {
                if (occupant->jid) {
                    win_vprint(window, '!', NULL, 0, 0, "", "  %s (%s)", occupant->nick, occupant->jid);
                } else {
                    win_vprint(window, '!', NULL, 0, 0, "", "  %s", occupant->nick);
                }
            }

            curr_occupant = g_slist_next(curr_occupant);
        }

        win_print(window, '-', NULL, 0, 0, "", "");
    }
}

void
ui_show_room_affiliation_list(ProfMucWin *mucwin, muc_affiliation_t affiliation)
{
    ProfWin *window = (ProfWin*) mucwin;
    GSList *occupants = muc_occupants_by_affiliation(mucwin->roomjid, affiliation);

    if (!occupants) {
        switch (affiliation) {
            case MUC_AFFILIATION_OWNER:
                win_print(window, '!', NULL, 0, 0, "", "No owners found.");
                break;
            case MUC_AFFILIATION_ADMIN:
                win_print(window, '!', NULL, 0, 0, "", "No admins found.");
                break;
            case MUC_AFFILIATION_MEMBER:
                win_print(window, '!', NULL, 0, 0, "", "No members found.");
                break;
            case MUC_AFFILIATION_OUTCAST:
                win_print(window, '!', NULL, 0, 0, "", "No outcasts found.");
                break;
            default:
                break;
        }
        win_print(window, '-', NULL, 0, 0, "", "");
    } else {
        switch (affiliation) {
            case MUC_AFFILIATION_OWNER:
                win_print(window, '!', NULL, 0, 0, "", "Owners:");
                break;
            case MUC_AFFILIATION_ADMIN:
                win_print(window, '!', NULL, 0, 0, "", "Admins:");
                break;
            case MUC_AFFILIATION_MEMBER:
                win_print(window, '!', NULL, 0, 0, "", "Members:");
                break;
            case MUC_AFFILIATION_OUTCAST:
                win_print(window, '!', NULL, 0, 0, "", "Outcasts:");
                break;
            default:
                break;
        }

        GSList *curr_occupant = occupants;
        while(curr_occupant) {
            Occupant *occupant = curr_occupant->data;
            if (occupant->affiliation == affiliation) {
                if (occupant->jid) {
                    win_vprint(window, '!', NULL, 0, 0, "", "  %s (%s)", occupant->nick, occupant->jid);
                } else {
                    win_vprint(window, '!', NULL, 0, 0, "", "  %s", occupant->nick);
                }
            }

            curr_occupant = g_slist_next(curr_occupant);
        }

        win_print(window, '-', NULL, 0, 0, "", "");
    }
}

static void
_ui_handle_form_field(ProfWin *window, char *tag, FormField *field)
{
    win_vprint(window, '-', NULL, NO_EOL, THEME_AWAY, "", "[%s] ", tag);
    win_vprint(window, '-', NULL, NO_EOL | NO_DATE, 0, "", "%s", field->label);
    if (field->required) {
        win_print(window, '-', NULL, NO_DATE | NO_EOL, 0, "", " (required): ");
    } else {
        win_print(window, '-', NULL, NO_DATE | NO_EOL, 0, "", ": ");
    }

    GSList *values = field->values;
    GSList *curr_value = values;

    switch (field->type_t) {
    case FIELD_HIDDEN:
        break;
    case FIELD_TEXT_SINGLE:
        if (curr_value) {
            char *value = curr_value->data;
            if (value) {
                if (g_strcmp0(field->var, "muc#roomconfig_roomsecret") == 0) {
                    win_print(window, '-', NULL, NO_DATE | NO_EOL, THEME_ONLINE, "", "[hidden]");
                } else {
                    win_print(window, '-', NULL, NO_DATE | NO_EOL, THEME_ONLINE, "", value);
                }
            }
        }
        win_newline(window);
        break;
    case FIELD_TEXT_PRIVATE:
        if (curr_value) {
            char *value = curr_value->data;
            if (value) {
                win_print(window, '-', NULL, NO_DATE | NO_EOL, THEME_ONLINE, "", "[hidden]");
            }
        }
        win_newline(window);
        break;
    case FIELD_TEXT_MULTI:
        win_newline(window);
        int index = 1;
        while (curr_value) {
            char *value = curr_value->data;
            GString *val_tag = g_string_new("");
            g_string_printf(val_tag, "val%d", index++);
            win_vprint(window, '-', NULL, 0, THEME_ONLINE, "", "  [%s] %s", val_tag->str, value);
            g_string_free(val_tag, TRUE);
            curr_value = g_slist_next(curr_value);
        }
        break;
    case FIELD_BOOLEAN:
        if (curr_value == NULL) {
            win_print(window, '-', NULL, NO_DATE, THEME_OFFLINE, "", "FALSE");
        } else {
            char *value = curr_value->data;
            if (value == NULL) {
                win_print(window, '-', NULL, NO_DATE, THEME_OFFLINE, "", "FALSE");
            } else {
                if (g_strcmp0(value, "0") == 0) {
                    win_print(window, '-', NULL, NO_DATE, THEME_OFFLINE, "", "FALSE");
                } else {
                    win_print(window, '-', NULL, NO_DATE, THEME_ONLINE, "", "TRUE");
                }
            }
        }
        break;
    case FIELD_LIST_SINGLE:
        if (curr_value) {
            win_newline(window);
            char *value = curr_value->data;
            GSList *options = field->options;
            GSList *curr_option = options;
            while (curr_option) {
                FormOption *option = curr_option->data;
                if (g_strcmp0(option->value, value) == 0) {
                    win_vprint(window, '-', NULL, 0, THEME_ONLINE, "", "  [%s] %s", option->value, option->label);
                } else {
                    win_vprint(window, '-', NULL, 0, THEME_OFFLINE, "", "  [%s] %s", option->value, option->label);
                }
                curr_option = g_slist_next(curr_option);
            }
        }
        break;
    case FIELD_LIST_MULTI:
        if (curr_value) {
            win_newline(window);
            GSList *options = field->options;
            GSList *curr_option = options;
            while (curr_option) {
                FormOption *option = curr_option->data;
                if (g_slist_find_custom(curr_value, option->value, (GCompareFunc)g_strcmp0)) {
                    win_vprint(window, '-', NULL, 0, THEME_ONLINE, "", "  [%s] %s", option->value, option->label);
                } else {
                    win_vprint(window, '-', NULL, 0, THEME_OFFLINE, "", "  [%s] %s", option->value, option->label);
                }
                curr_option = g_slist_next(curr_option);
            }
        }
        break;
    case FIELD_JID_SINGLE:
        if (curr_value) {
            char *value = curr_value->data;
            if (value) {
                win_print(window, '-', NULL, NO_DATE | NO_EOL, THEME_ONLINE, "", value);
            }
        }
        win_newline(window);
        break;
    case FIELD_JID_MULTI:
        win_newline(window);
        while (curr_value) {
            char *value = curr_value->data;
            win_vprint(window, '-', NULL, 0, THEME_ONLINE, "", "  %s", value);
            curr_value = g_slist_next(curr_value);
        }
        break;
    case FIELD_FIXED:
        if (curr_value) {
            char *value = curr_value->data;
            if (value) {
                win_print(window, '-', NULL, NO_DATE | NO_EOL, 0, "", value);
            }
        }
        win_newline(window);
        break;
    default:
        break;
    }
}

void
ui_show_form(ProfMucConfWin *confwin)
{
    ProfWin *window = (ProfWin*) confwin;
    if (confwin->form->title) {
        win_print(window, '-', NULL, NO_EOL, 0, "", "Form title: ");
        win_print(window, '-', NULL, NO_DATE, 0, "", confwin->form->title);
    } else {
        win_vprint(window, '-', NULL, 0, 0, "", "Configuration for room %s.", confwin->roomjid);
    }
    win_print(window, '-', NULL, 0, 0, "", "");

    ui_show_form_help(confwin);

    GSList *fields = confwin->form->fields;
    GSList *curr_field = fields;
    while (curr_field) {
        FormField *field = curr_field->data;

        if ((g_strcmp0(field->type, "fixed") == 0) && field->values) {
            if (field->values) {
                char *value = field->values->data;
                win_print(window, '-', NULL, 0, 0, "", value);
            }
        } else if (g_strcmp0(field->type, "hidden") != 0 && field->var) {
            char *tag = g_hash_table_lookup(confwin->form->var_to_tag, field->var);
            _ui_handle_form_field(window, tag, field);
        }

        curr_field = g_slist_next(curr_field);
    }
}

void
ui_show_form_field(ProfWin *window, DataForm *form, char *tag)
{
    FormField *field = form_get_field_by_tag(form, tag);
    _ui_handle_form_field(window, tag, field);
    win_println(window, "");
}

void
ui_handle_room_configuration(const char * const roomjid, DataForm *form)
{
    ProfWin *window = wins_new_muc_config(roomjid, form);
    ProfMucConfWin *confwin = (ProfMucConfWin*)window;
    assert(confwin->memcheck == PROFCONFWIN_MEMCHECK);

    ui_ev_focus_win(window);
    ui_show_form(confwin);

    win_print(window, '-', NULL, 0, 0, "", "");
    win_print(window, '-', NULL, 0, 0, "", "Use '/form submit' to save changes.");
    win_print(window, '-', NULL, 0, 0, "", "Use '/form cancel' to cancel changes.");
    win_print(window, '-', NULL, 0, 0, "", "See '/form help' for more information.");
    win_print(window, '-', NULL, 0, 0, "", "");
}

void
ui_handle_room_configuration_form_error(const char * const roomjid, const char * const message)
{
    ProfWin *window = NULL;
    GString *message_str = g_string_new("");

    if (roomjid) {
        window = (ProfWin*)wins_get_muc(roomjid);
        g_string_printf(message_str, "Could not get room configuration for %s", roomjid);
    } else {
        window = wins_get_console();
        g_string_printf(message_str, "Could not get room configuration");
    }

    if (message) {
        g_string_append(message_str, ": ");
        g_string_append(message_str, message);
    }

    win_print(window, '-', NULL, 0, THEME_ERROR, "", message_str->str);

    g_string_free(message_str, TRUE);
}

void
ui_handle_room_config_submit_result(const char * const roomjid)
{
    ProfWin *muc_window = NULL;
    ProfWin *form_window = NULL;
    int num;

    if (roomjid) {
        muc_window = (ProfWin*)wins_get_muc(roomjid);

        GString *form_recipient = g_string_new(roomjid);
        g_string_append(form_recipient, " config");
        form_window = (ProfWin*) wins_get_muc_conf(form_recipient->str);
        g_string_free(form_recipient, TRUE);

        if (form_window) {
            num = wins_get_num(form_window);
            wins_close_by_num(num);
        }

        if (muc_window) {
            ui_ev_focus_win((ProfWin*)muc_window);
            win_print(muc_window, '!', NULL, 0, THEME_ROOMINFO, "", "Room configuration successful");
        } else {
            ProfWin *console = wins_get_console();
            ui_ev_focus_win(console);
            cons_show("Room configuration successful: %s", roomjid);
        }
    } else {
        cons_show("Room configuration successful");
    }
}

void
ui_handle_room_config_submit_result_error(const char * const roomjid, const char * const message)
{
    ProfWin *console = wins_get_console();
    ProfWin *muc_window = NULL;
    ProfWin *form_window = NULL;

    if (roomjid) {
        muc_window = (ProfWin*)wins_get_muc(roomjid);

        GString *form_recipient = g_string_new(roomjid);
        g_string_append(form_recipient, " config");
        form_window = (ProfWin*) wins_get_muc_conf(form_recipient->str);
        g_string_free(form_recipient, TRUE);

        if (form_window) {
            if (message) {
                win_vprint(form_window, '!', NULL, 0, THEME_ERROR, "", "Configuration error: %s", message);
            } else {
                win_print(form_window, '!', NULL, 0, THEME_ERROR, "", "Configuration error");
            }
        } else if (muc_window) {
            if (message) {
                win_vprint(muc_window, '!', NULL, 0, THEME_ERROR, "", "Configuration error: %s", message);
            } else {
                win_print(muc_window, '!', NULL, 0, THEME_ERROR, "", "Configuration error");
            }
        } else {
            if (message) {
                win_vprint(console, '!', NULL, 0, THEME_ERROR, "", "Configuration error for %s: %s", roomjid, message);
            } else {
                win_vprint(console, '!', NULL, 0, THEME_ERROR, "", "Configuration error for %s", roomjid);
            }
        }
    } else {
        win_print(console, '!', NULL, 0, THEME_ERROR, "", "Configuration error");
    }
}

void
ui_show_form_field_help(ProfMucConfWin *confwin, char *tag)
{
    ProfWin *window = (ProfWin*) confwin;
    FormField *field = form_get_field_by_tag(confwin->form, tag);
    if (field) {
        win_print(window, '-', NULL, NO_EOL, 0, "", field->label);
        if (field->required) {
            win_print(window, '-', NULL, NO_DATE, 0, "", " (Required):");
        } else {
            win_print(window, '-', NULL, NO_DATE, 0, "", ":");
        }
        if (field->description) {
            win_vprint(window, '-', NULL, 0, 0, "", "  Description : %s", field->description);
        }
        win_vprint(window, '-', NULL, 0, 0, "", "  Type        : %s", field->type);

        int num_values = 0;
        GSList *curr_option = NULL;
        FormOption *option = NULL;

        switch (field->type_t) {
        case FIELD_TEXT_SINGLE:
        case FIELD_TEXT_PRIVATE:
            win_vprint(window, '-', NULL, 0, 0, "", "  Set         : /%s <value>", tag);
            win_print(window, '-', NULL, 0, 0, "", "  Where       : <value> is any text");
            break;
        case FIELD_TEXT_MULTI:
            num_values = form_get_value_count(confwin->form, tag);
            win_vprint(window, '-', NULL, 0, 0, "", "  Add         : /%s add <value>", tag);
            win_print(window, '-', NULL, 0, 0, "", "  Where       : <value> is any text");
            if (num_values > 0) {
                win_vprint(window, '-', NULL, 0, 0, "", "  Remove      : /%s remove <value>", tag);
                win_vprint(window, '-', NULL, 0, 0, "", "  Where       : <value> between 'val1' and 'val%d'", num_values);
            }
            break;
        case FIELD_BOOLEAN:
            win_vprint(window, '-', NULL, 0, 0, "", "  Set         : /%s <value>", tag);
            win_print(window, '-', NULL, 0, 0, "", "  Where       : <value> is either 'on' or 'off'");
            break;
        case FIELD_LIST_SINGLE:
            win_vprint(window, '-', NULL, 0, 0, "", "  Set         : /%s <value>", tag);
            win_print(window, '-', NULL, 0, 0, "", "  Where       : <value> is one of");
            curr_option = field->options;
            while (curr_option) {
                option = curr_option->data;
                win_vprint(window, '-', NULL, 0, 0, "", "                  %s", option->value);
                curr_option = g_slist_next(curr_option);
            }
            break;
        case FIELD_LIST_MULTI:
            win_vprint(window, '-', NULL, 0, 0, "", "  Add         : /%s add <value>", tag);
            win_vprint(window, '-', NULL, 0, 0, "", "  Remove      : /%s remove <value>", tag);
            win_print(window, '-', NULL, 0, 0, "", "  Where       : <value> is one of");
            curr_option = field->options;
            while (curr_option) {
                option = curr_option->data;
                win_vprint(window, '-', NULL, 0, 0, "", "                  %s", option->value);
                curr_option = g_slist_next(curr_option);
            }
            break;
        case FIELD_JID_SINGLE:
            win_vprint(window, '-', NULL, 0, 0, "", "  Set         : /%s <value>", tag);
            win_print(window, '-', NULL, 0, 0, "", "  Where       : <value> is a valid Jabber ID");
            break;
        case FIELD_JID_MULTI:
            win_vprint(window, '-', NULL, 0, 0, "", "  Add         : /%s add <value>", tag);
            win_vprint(window, '-', NULL, 0, 0, "", "  Remove      : /%s remove <value>", tag);
            win_print(window, '-', NULL, 0, 0, "", "  Where       : <value> is a valid Jabber ID");
            break;
        case FIELD_FIXED:
        case FIELD_UNKNOWN:
        case FIELD_HIDDEN:
        default:
            break;
        }
    } else {
        win_vprint(window, '-', NULL, 0, 0, "", "No such field %s", tag);
    }
}

void
ui_show_form_help(ProfMucConfWin *confwin)
{
    if (confwin->form->instructions) {
        ProfWin *window = (ProfWin*) confwin;
        win_print(window, '-', NULL, 0, 0, "", "Supplied instructions:");
        win_print(window, '-', NULL, 0, 0, "", confwin->form->instructions);
        win_print(window, '-', NULL, 0, 0, "", "");
    }
}

void
ui_show_lines(ProfWin *window, const gchar** lines)
{
    if (lines) {
        int i;
        for (i = 0; lines[i] != NULL; i++) {
            win_print(window, '-', NULL, 0, 0, "", lines[i]);
        }
    }
}

void
ui_room_update_occupants(const char * const roomjid)
{
    ProfWin *window = (ProfWin*)wins_get_muc(roomjid);
    if (window && win_has_active_subwin(window)) {
        occupantswin_occupants(roomjid);
    }
}

void
ui_room_show_occupants(const char * const roomjid)
{
    ProfWin *window = (ProfWin*)wins_get_muc(roomjid);
    if (window && !win_has_active_subwin(window)) {
        wins_show_subwin(window);
        occupantswin_occupants(roomjid);
    }
}

void
ui_room_hide_occupants(const char * const roomjid)
{
    ProfWin *window = (ProfWin*)wins_get_muc(roomjid);
    if (window && win_has_active_subwin(window)) {
        wins_hide_subwin(window);
    }
}

void
ui_show_roster(void)
{
    ProfWin *window = wins_get_console();
    if (window && !win_has_active_subwin(window)) {
        wins_show_subwin(window);
        rosterwin_roster();
    }
}

void
ui_hide_roster(void)
{
    ProfWin *window = wins_get_console();
    if (window && win_has_active_subwin(window)) {
        wins_hide_subwin(window);
    }
}

static void
_win_show_history(ProfChatWin *chatwin, const char * const contact)
{
    if (!chatwin->history_shown) {
        Jid *jid = jid_create(jabber_get_fulljid());
        GSList *history = chat_log_get_previous(jid->barejid, contact);
        jid_destroy(jid);
        GSList *curr = history;
        while (curr) {
            char *line = curr->data;
            // entry
            if (line[2] == ':') {
                char hh[3]; memcpy(hh, &line[0], 2); hh[2] = '\0'; int ihh = atoi(hh);
                char mm[3]; memcpy(mm, &line[3], 2); mm[2] = '\0'; int imm = atoi(mm);
                char ss[3]; memcpy(ss, &line[6], 2); ss[2] = '\0'; int iss = atoi(ss);
                GDateTime *time = g_date_time_new_local(2000, 1, 1, ihh, imm, iss);
                GTimeVal tv;
                g_date_time_to_timeval(time, &tv);
                win_print((ProfWin*)chatwin, '-', &tv, NO_COLOUR_DATE, 0, "", curr->data+11);
                g_date_time_unref(time);
            // header
            } else {
                win_print((ProfWin*)chatwin, '-', NULL, 0, 0, "", curr->data);
            }
            curr = g_slist_next(curr);
        }
        chatwin->history_shown = TRUE;

        g_slist_free_full(history, free);
    }
}

void
ui_status_bar_inactive(const int win)
{
    status_bar_inactive(win);
}

void
ui_status_bar_active(const int win)
{
    status_bar_active(win);
}

void
ui_status_bar_new(const int win)
{
    status_bar_new(win);
}<|MERGE_RESOLUTION|>--- conflicted
+++ resolved
@@ -476,18 +476,7 @@
     }
 
     if (prefs_get_boolean(PREF_NOTIFY_MESSAGE)) {
-<<<<<<< HEAD
-        gboolean is_current = wins_is_current(window);
-        if ( !is_current || (is_current && prefs_get_boolean(PREF_NOTIFY_MESSAGE_CURRENT)) ) {
-            if (prefs_get_boolean(PREF_NOTIFY_MESSAGE_TEXT)) {
-                notify_message(display_name, ui_index, plugin_message);
-            } else {
-                notify_message(display_name, ui_index, NULL);
-            }
-        }
-=======
-        notify_message(window, display_name, message);
->>>>>>> aaad3ff9
+        notify_message(window, display_name, plugin_message);
     }
 
     free(display_name);
