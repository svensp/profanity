--- conflicted
+++ resolved
@@ -1406,21 +1406,10 @@
     ProfWin *window = wins_new_chat(barejid);
     ProfChatWin *chatwin = (ProfChatWin *)window;
 
-<<<<<<< HEAD
-    // create new window
-    if (window == NULL) {
-        window = wins_new_chat(barejid);
 #ifdef PROF_HAVE_LIBOTR
-        ProfChatWin *chatwin = (ProfChatWin*)window;
-        if (otr_is_secure(barejid)) {
-            chatwin->is_otr = TRUE;
-        }
-=======
-#ifdef HAVE_LIBOTR
     if (otr_is_secure(barejid)) {
         chatwin->is_otr = TRUE;
     }
->>>>>>> 665c3441
 #endif
 
     if (prefs_get_boolean(PREF_CHLOG) && prefs_get_boolean(PREF_HISTORY)) {
