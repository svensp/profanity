--- conflicted
+++ resolved
@@ -692,18 +692,6 @@
 static void
 _ui_close_connected_win(int index)
 {
-<<<<<<< HEAD
-    win_type_t win_type = ui_win_type(index);
-    if (win_type == WIN_MUC) {
-        ProfMucWin *mucwin = wins_get_muc_by_num(index);
-        presence_leave_chat_room(mucwin->roomjid);
-    } else if (win_type == WIN_CHAT) {
-#ifdef PROF_HAVE_LIBOTR
-        ProfChatWin *chatwin = wins_get_chat_by_num(index);
-        if (chatwin->is_otr) {
-            otr_end_session(chatwin->barejid);
-        }
-=======
     ProfWin *window = wins_get_by_num(index);
     if (window) {
         if (window->type == WIN_MUC) {
@@ -713,11 +701,10 @@
         } else if (window->type == WIN_CHAT) {
             ProfChatWin *chatwin = (ProfChatWin*) window;
             assert(chatwin->memcheck == PROFCHATWIN_MEMCHECK);
-#ifdef HAVE_LIBOTR
+#ifdef PROF_HAVE_LIBOTR
             if (chatwin->is_otr) {
                 otr_end_session(chatwin->barejid);
             }
->>>>>>> 3cbeb7b4
 #endif
             if (prefs_get_boolean(PREF_STATES)) {
                 // send <gone/> chat state before closing
