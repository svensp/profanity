--- conflicted
+++ resolved
@@ -1440,21 +1440,7 @@
         num = wins_get_num(window);
     }
 
-<<<<<<< HEAD
-    win_print_time(window, '-');
-    if (strncmp(message, "/me ", 4) == 0) {
-        wattron(window->win, COLOUR_ME);
-        wprintw(window->win, "*%s ", from);
-        wprintw(window->win, "%s", message + 4);
-        wprintw(window->win, "\n");
-        wattroff(window->win, COLOUR_ME);
-    } else {
-        _win_show_user(window->win, from, 0);
-        _win_show_message(window->win, new_message);
-    }
-=======
-    win_save_print(window, '-', NULL, 0, 0, from, message);
->>>>>>> d8cab42a
+    win_save_print(window, '-', NULL, 0, 0, from, new_message);
     ui_switch_win(num);
 }
 
