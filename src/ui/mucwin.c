--- conflicted
+++ resolved
@@ -486,14 +486,13 @@
 
     if (g_strcmp0(nick, mynick) != 0) {
         if (g_slist_length(mentions) > 0) {
-<<<<<<< HEAD
-            win_print_muc_occupant(window, THEME_ROOMMENTION, nick);
+            win_print_muc_occupant(window, THEME_ROOMMENTION, ch, nick);
             _mucwin_print_mention(window, message, mynick, mentions);
         } else if (triggers) {
-            win_print_muc_occupant(window, THEME_ROOMTRIGGER, nick);
+            win_print_muc_occupant(window, THEME_ROOMTRIGGER, ch, nick);
             _mucwin_print_triggers(window, message, triggers);
         } else {
-            win_print_muc_occupant_message(window, nick, message);
+            win_print_muc_occupant_message(window, ch, nick, message);
         }
     } else {
         if (mucwin->last_message) {
@@ -504,19 +503,7 @@
             free(mucwin->last_id);
         }
         mucwin->last_id = strdup(id);
-        win_print_muc_self_message(window, mynick, message);
-=======
-            win_print_them(window, THEME_ROOMMENTION, ch, nick);
-            _mucwin_print_mention(window, message, mynick, mentions);
-        } else if (triggers) {
-            win_print_them(window, THEME_ROOMTRIGGER, ch, nick);
-            _mucwin_print_triggers(window, message, triggers);
-        } else {
-            win_println_them_message(window, ch, nick, "%s", message);
-        }
-    } else {
-        win_println_me_message(window, ch, mynick, "%s", message);
->>>>>>> 83385cdb
+        win_print_muc_self_message(window, ch, mynick, message);
     }
 }
 
