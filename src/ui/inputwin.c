/*
 * inputwin.c
 *
 * Copyright (C) 2012 - 2014 James Booth <boothj5@gmail.com>
 *
 * This file is part of Profanity.
 *
 * Profanity is free software: you can redistribute it and/or modify
 * it under the terms of the GNU General Public License as published by
 * the Free Software Foundation, either version 3 of the License, or
 * (at your option) any later version.
 *
 * Profanity is distributed in the hope that it will be useful,
 * but WITHOUT ANY WARRANTY; without even the implied warranty of
 * MERCHANTABILITY or FITNESS FOR A PARTICULAR PURPOSE.  See the
 * GNU General Public License for more details.
 *
 * You should have received a copy of the GNU General Public License
 * along with Profanity.  If not, see <http://www.gnu.org/licenses/>.
 *
 * In addition, as a special exception, the copyright holders give permission to
 * link the code of portions of this program with the OpenSSL library under
 * certain conditions as described in each individual source file, and
 * distribute linked combinations including the two.
 *
 * You must obey the GNU General Public License in all respects for all of the
 * code used other than OpenSSL. If you modify file(s) with this exception, you
 * may extend this exception to your version of the file(s), but you are not
 * obligated to do so. If you do not wish to do so, delete this exception
 * statement from your version. If you delete this exception statement from all
 * source files in the program, then also delete it here.
 *
 */

#define _XOPEN_SOURCE_EXTENDED
#include "config.h"

#include <stdlib.h>
#include <string.h>
#include <wchar.h>

#ifdef HAVE_NCURSESW_NCURSES_H
#include <ncursesw/ncurses.h>
#elif HAVE_NCURSES_H
#include <ncurses.h>
#endif

#include "command/command.h"
#include "common.h"
#include "config/accounts.h"
#include "config/preferences.h"
#include "config/theme.h"
#include "log.h"
#include "muc.h"
#include "profanity.h"
#include "roster_list.h"
#include "ui/ui.h"
#include "ui/statusbar.h"
#include "ui/inputwin.h"
#include "ui/windows.h"
#include "xmpp/xmpp.h"

#define _inp_win_update_virtual() pnoutrefresh(inp_win, 0, pad_start, rows-1, 0, rows-1, cols-1)

#define KEY_CTRL_A 0001
#define KEY_CTRL_B 0002
#define KEY_CTRL_D 0004
#define KEY_CTRL_E 0005
#define KEY_CTRL_F 0006
#define KEY_CTRL_N 0016
#define KEY_CTRL_P 0020
#define KEY_CTRL_U 0025
#define KEY_CTRL_W 0027

#define INP_WIN_MAX 1000

static WINDOW *inp_win;
static int pad_start = 0;
static int rows, cols;
static char line[INP_WIN_MAX];
static int inp_size;

static int _handle_edit(int result, const wint_t ch, char *input);
static int _handle_alt_key(char *input, int key);
static void _handle_backspace(int display_size, int inp_x, char *input);
static int _printable(const wint_t ch);
static void _clear_input(void);
static void _go_to_end(int display_size);
static int _get_display_length(char *input);
static void _delete_previous_word(char *input);

void
create_input_window(void)
{
#ifdef NCURSES_REENTRANT
    set_escdelay(25);
#else
    ESCDELAY = 25;
#endif
    getmaxyx(stdscr, rows, cols);
    inp_win = newpad(1, INP_WIN_MAX);
    wbkgd(inp_win, theme_attrs(THEME_INPUT_TEXT));;
    keypad(inp_win, TRUE);
    wmove(inp_win, 0, 0);
    _inp_win_update_virtual();
}

void
inp_win_resize(void)
{
    int inp_x;
    getmaxyx(stdscr, rows, cols);
    inp_x = getcurx(inp_win);

    // if lost cursor off screen, move contents to show it
    if (inp_x >= pad_start + cols) {
        pad_start = inp_x - (cols / 2);
        if (pad_start < 0) {
            pad_start = 0;
        }
    }

    wbkgd(inp_win, theme_attrs(THEME_INPUT_TEXT));;
    _inp_win_update_virtual();
}

void
inp_non_block(gint timeout)
{
    wtimeout(inp_win, timeout);
}

void
inp_block(void)
{
    wtimeout(inp_win, -1);
}

char *
inp_get_char(int *key_type, wint_t *ch)
{
<<<<<<< HEAD
    int display_size = _get_display_length(input);
=======
    int display_size = 0;

    if (inp_size != 0) {
        display_size = g_utf8_strlen(line, inp_size);
    }
>>>>>>> 51105720

    // echo off, and get some more input
    noecho();
    *key_type = wget_wch(inp_win, ch);

    gboolean in_command = FALSE;
    if ((display_size > 0 && line[0] == '/') ||
            (display_size == 0 && *ch == '/')) {
        in_command = TRUE;
    }

    if (*key_type == ERR) {
        prof_handle_idle();
    }
    if ((*key_type != ERR) && (*key_type != KEY_CODE_YES) && !in_command && _printable(*ch)) {
        prof_handle_activity();
    }

    // if it wasn't an arrow key etc
    if (!_handle_edit(*key_type, *ch, line)) {
        if (_printable(*ch) && *key_type != KEY_CODE_YES) {
            if (inp_size >= INP_WIN_MAX) {
                *ch = ERR;
                return NULL;
            }

            int inp_x = getcurx(inp_win);

            // handle insert if not at end of input
            if (inp_x < display_size) {
                char bytes[MB_CUR_MAX];
                size_t utf_len = wcrtomb(bytes, *ch, NULL);

                char *next_ch = g_utf8_offset_to_pointer(line, inp_x);
                char *offset;
                for (offset = &line[inp_size - 1]; offset >= next_ch; offset--) {
                    *(offset + utf_len) = *offset;
                }
                int i;
                for (i = 0; i < utf_len; i++) {
                     *(next_ch + i) = bytes[i];
                }

                inp_size += utf_len;
                line[inp_size] = '\0';
                waddstr(inp_win, next_ch);
                wmove(inp_win, 0, inp_x + 1);

                if (inp_x - pad_start > cols-3) {
                    pad_start++;
                    _inp_win_update_virtual();
                }

            // otherwise just append
            } else {
                char bytes[MB_CUR_MAX+1];
                size_t utf_len = wcrtomb(bytes, *ch, NULL);

                // wcrtomb can return (size_t) -1
                if (utf_len < MB_CUR_MAX) {
                    int i;
                    for (i = 0 ; i < utf_len; i++) {
                        line[inp_size++] = bytes[i];
                    }
                    line[inp_size] = '\0';

                    bytes[utf_len] = '\0';
                    waddstr(inp_win, bytes);
                    display_size++;

                    // if gone over screen size follow input
                    int rows, cols;
                    getmaxyx(stdscr, rows, cols);
                    if (display_size - pad_start > cols-2) {
                        pad_start++;
                        _inp_win_update_virtual();
                    }
                }
            }

            cmd_reset_autocomplete();
        }
    }

    echo();

    if (*ch == '\n') {
        line[inp_size++] = '\0';
        inp_size = 0;
        return strdup(line);
    } else {
        return NULL;
    }
}

void
inp_get_password(char *passwd)
{
    _clear_input();
    _inp_win_update_virtual();
    doupdate();
    noecho();
    mvwgetnstr(inp_win, 0, 1, passwd, MAX_PASSWORD_SIZE);
    wmove(inp_win, 0, 0);
    echo();
    status_bar_clear();
}

void
inp_put_back(void)
{
    _inp_win_update_virtual();
}

static int
_get_display_length(char *input)
{
    int len = 0;
    gchar *curr = g_utf8_offset_to_pointer(input, 0);
    while (*curr != '\0') {
        gunichar curru = g_utf8_get_char(curr);
        if (g_unichar_iswide(curru)) {
            len += 2;
        } else {
            len ++;
        }
        curr = g_utf8_next_char(curr);
    }

    return len;
}

void
inp_replace_input(char *input, const char * const new_input, int *size)
{
    strncpy(input, new_input, INP_WIN_MAX);
    *size = strlen(input);
    int display_size = _get_display_length(input);
    inp_win_reset();
    input[*size] = '\0';
    waddstr(inp_win, input);
    _go_to_end(display_size);
}

void
inp_win_reset(void)
{
    _clear_input();
    pad_start = 0;
    _inp_win_update_virtual();
}

static void
_clear_input(void)
{
    werase(inp_win);
    wmove(inp_win, 0, 0);
}

/*
 * Deal with command editing, return 1 if ch was an edit
 * key press: up, down, left, right or backspace
 * return 0 if it wasn't
 */
static int
_handle_edit(int result, const wint_t ch, char *input)
{
    char *prev = NULL;
    char *next = NULL;
    int inp_x = 0;
    int next_ch;
    int display_size = _get_display_length(input);

    inp_x = getcurx(inp_win);

    // CTRL-LEFT
    if ((result == KEY_CODE_YES) && (ch == 547 || ch == 545 || ch == 544 || ch == 540 || ch == 539) && (inp_x > 0)) {
        input[inp_size] = '\0';
        gchar *curr_ch = g_utf8_offset_to_pointer(input, inp_x);
        curr_ch = g_utf8_find_prev_char(input, curr_ch);
        gchar *prev_ch;
        gunichar curr_uni;
        gunichar prev_uni;

        while (curr_ch != NULL) {
            curr_uni = g_utf8_get_char(curr_ch);

            if (g_unichar_isspace(curr_uni)) {
                curr_ch = g_utf8_find_prev_char(input, curr_ch);
            } else {
                prev_ch = g_utf8_find_prev_char(input, curr_ch);
                if (prev_ch == NULL) {
                    curr_ch = NULL;
                    break;
                } else {
                    prev_uni = g_utf8_get_char(prev_ch);
                    if (g_unichar_isspace(prev_uni)) {
                        break;
                    } else {
                        curr_ch = prev_ch;
                    }
                }
            }
        }

        if (curr_ch == NULL) {
            inp_x = 0;
            wmove(inp_win, 0, inp_x);
        } else {
            glong offset = g_utf8_pointer_to_offset(input, curr_ch);
            inp_x = offset;
            wmove(inp_win, 0, inp_x);
        }

        // if gone off screen to left, jump left (half a screen worth)
        if (inp_x <= pad_start) {
            pad_start = pad_start - (cols / 2);
            if (pad_start < 0) {
                pad_start = 0;
            }

            _inp_win_update_virtual();
        }
        return 1;

    // CTRL-RIGHT
    } else if ((result == KEY_CODE_YES) && (ch == 562 || ch == 560 || ch == 555 || ch == 559 || ch == 554) && (inp_x < display_size)) {
        input[inp_size] = '\0';
        gchar *curr_ch = g_utf8_offset_to_pointer(input, inp_x);
        gchar *next_ch = g_utf8_find_next_char(curr_ch, NULL);
        gunichar curr_uni;
        gunichar next_uni;
        gboolean moved = FALSE;

        while (g_utf8_pointer_to_offset(input, next_ch) < display_size) {
            curr_uni = g_utf8_get_char(curr_ch);
            next_uni = g_utf8_get_char(next_ch);
            curr_ch = next_ch;
            next_ch = g_utf8_find_next_char(next_ch, NULL);

            if (!g_unichar_isspace(curr_uni) && g_unichar_isspace(next_uni) && moved) {
                break;
            } else {
                moved = TRUE;
            }
        }

        if (next_ch == NULL) {
            inp_x = display_size;
            wmove(inp_win, 0, inp_x);
        } else {
            glong offset = g_utf8_pointer_to_offset(input, curr_ch);
            if (offset == display_size - 1) {
                inp_x = offset + 1;
            } else {
                inp_x = offset;
            }
            wmove(inp_win, 0, inp_x);
        }

        // if gone off screen to right, jump right (half a screen worth)
        if (inp_x > pad_start + cols) {
            pad_start = pad_start + (cols / 2);
            _inp_win_update_virtual();
        }

        return 1;

    // ALT-LEFT
    } else if ((result == KEY_CODE_YES) && (ch == 537 || ch == 542)) {
        ui_previous_win();
        return 1;

    // ALT-RIGHT
    } else if ((result == KEY_CODE_YES) && (ch == 552 || ch == 557)) {
        ui_next_win();
        return 1;

    // other editing keys
    } else {
        switch(ch) {

        case 27: // ESC
            // check for ALT-key
            next_ch = wgetch(inp_win);
            if (next_ch != ERR) {
                return _handle_alt_key(input, next_ch);
            } else {
                inp_size = 0;
                inp_win_reset();
                return 1;
            }

        case 127:
            _handle_backspace(display_size, inp_x, input);
            return 1;
        case KEY_BACKSPACE:
            if (result != KEY_CODE_YES) {
                return 0;
            }
            _handle_backspace(display_size, inp_x, input);
            return 1;

        case KEY_DC: // DEL
            if (result != KEY_CODE_YES) {
                return 0;
            }
        case KEY_CTRL_D:
            if (inp_x == display_size-1) {
                gchar *start = g_utf8_substring(input, 0, inp_x);
                for (inp_size = 0; inp_size < strlen(start); inp_size++) {
                    input[inp_size] = start[inp_size];
                }
                input[inp_size] = '\0';

                g_free(start);

                _clear_input();
                waddstr(inp_win, input);
            } else if (inp_x < display_size-1) {
                gchar *start = g_utf8_substring(input, 0, inp_x);
                gchar *end = g_utf8_substring(input, inp_x+1, inp_size);
                GString *new = g_string_new(start);
                g_string_append(new, end);

                for (inp_size = 0; inp_size < strlen(new->str); inp_size++) {
                    input[inp_size] = new->str[inp_size];
                }
                input[inp_size] = '\0';

                g_free(start);
                g_free(end);
                g_string_free(new, FALSE);

                _clear_input();
                waddstr(inp_win, input);
                wmove(inp_win, 0, inp_x);
            }
            return 1;

        case KEY_LEFT:
            if (result != KEY_CODE_YES) {
                return 0;
            }
        case KEY_CTRL_B:
            if (inp_x > 0) {
                wmove(inp_win, 0, inp_x-1);

                // current position off screen to left
                if (inp_x - 1 < pad_start) {
                    pad_start--;
                    _inp_win_update_virtual();
                }
            }
            return 1;

        case KEY_RIGHT:
            if (result != KEY_CODE_YES) {
                return 0;
            }
        case KEY_CTRL_F:
            if (inp_x < display_size) {
                wmove(inp_win, 0, inp_x+1);

                // current position off screen to right
                if ((inp_x + 1 - pad_start) >= cols) {
                    pad_start++;
                    _inp_win_update_virtual();
                }
            }
            return 1;

        case KEY_UP:
            if (result != KEY_CODE_YES) {
                return 0;
            }
        case KEY_CTRL_P:
            prev = cmd_history_previous(input, &inp_size);
            if (prev) {
                inp_replace_input(input, prev, &inp_size);
            }
            return 1;

        case KEY_DOWN:
            if (result != KEY_CODE_YES) {
                return 0;
            }
        case KEY_CTRL_N:
            next = cmd_history_next(input, &inp_size);
            if (next) {
                inp_replace_input(input, next, &inp_size);
            } else if (inp_size != 0) {
                input[inp_size] = '\0';
                cmd_history_append(input);
                inp_replace_input(input, "", &inp_size);
            }
            return 1;

        case KEY_HOME:
            if (result != KEY_CODE_YES) {
                return 0;
            }
        case KEY_CTRL_A:
            wmove(inp_win, 0, 0);
            pad_start = 0;
            _inp_win_update_virtual();
            return 1;

        case KEY_END:
            if (result != KEY_CODE_YES) {
                return 0;
            }
        case KEY_CTRL_E:
            _go_to_end(display_size);
            return 1;

        case 9: // tab
            if (inp_size != 0) {
                if ((strncmp(input, "/", 1) != 0) && (ui_current_win_type() == WIN_MUC)) {
                    muc_autocomplete(input, &inp_size);
                } else if (strncmp(input, "/", 1) == 0) {
                    cmd_autocomplete(input, &inp_size);
                }
            }
            return 1;

        case KEY_CTRL_W:
            _delete_previous_word(input);
            return 1;
            break;

        case KEY_CTRL_U:
            while (getcurx(inp_win) > 0) {
                _delete_previous_word(input);
            }
            return 1;
            break;

        default:
            return 0;
        }
    }
}

static void
_handle_backspace(int display_size, int inp_x, char *input)
{
    roster_reset_search_attempts();
    if (display_size > 0) {

        // if at end, delete last char
        if (inp_x >= display_size) {
            gchar *start = g_utf8_substring(input, 0, inp_x-1);
            for (inp_size = 0; inp_size < strlen(start); inp_size++) {
                input[inp_size] = start[inp_size];
            }
            input[inp_size] = '\0';

            g_free(start);

            _clear_input();
            waddstr(inp_win, input);
            wmove(inp_win, 0, inp_x -1);

        // if in middle, delete and shift chars left
        } else if (inp_x > 0 && inp_x < display_size) {
            gchar *start = g_utf8_substring(input, 0, inp_x - 1);
            gchar *end = g_utf8_substring(input, inp_x, inp_size);
            GString *new = g_string_new(start);
            g_string_append(new, end);

            for (inp_size = 0; inp_size < strlen(new->str); inp_size++) {
                input[inp_size] = new->str[inp_size];
            }
            input[inp_size] = '\0';

            g_free(start);
            g_free(end);
            g_string_free(new, FALSE);

            _clear_input();
            waddstr(inp_win, input);
            wmove(inp_win, 0, inp_x -1);
        }

        // if gone off screen to left, jump left (half a screen worth)
        if (inp_x <= pad_start) {
            pad_start = pad_start - (cols / 2);
            if (pad_start < 0) {
                pad_start = 0;
            }

            _inp_win_update_virtual();
        }
    }

}

static int
_handle_alt_key(char *input, int key)
{
    switch (key)
    {
        case '1':
            ui_switch_win(1);
            break;
        case '2':
            ui_switch_win(2);
            break;
        case '3':
            ui_switch_win(3);
            break;
        case '4':
            ui_switch_win(4);
            break;
        case '5':
            ui_switch_win(5);
            break;
        case '6':
            ui_switch_win(6);
            break;
        case '7':
            ui_switch_win(7);
            break;
        case '8':
            ui_switch_win(8);
            break;
        case '9':
            ui_switch_win(9);
            break;
        case '0':
            ui_switch_win(0);
            break;
        case KEY_LEFT:
            ui_previous_win();
            break;
        case KEY_RIGHT:
            ui_next_win();
            break;
        case 263:
        case 127:
            _delete_previous_word(input);
            break;
        default:
            break;
    }
    return 1;
}

static void
_delete_previous_word(char *input)
{
    int end_del = getcurx(inp_win);
    int start_del = end_del;

    input[inp_size] = '\0';
    gchar *curr_ch = g_utf8_offset_to_pointer(input, end_del);
    curr_ch = g_utf8_find_prev_char(input, curr_ch);
    gchar *prev_ch;
    gunichar curr_uni;
    gunichar prev_uni;

    while (curr_ch != NULL) {
        curr_uni = g_utf8_get_char(curr_ch);

        if (g_unichar_isspace(curr_uni)) {
            curr_ch = g_utf8_find_prev_char(input, curr_ch);
        } else {
            prev_ch = g_utf8_find_prev_char(input, curr_ch);
            if (prev_ch == NULL) {
                curr_ch = NULL;
                break;
            } else {
                prev_uni = g_utf8_get_char(prev_ch);
                if (g_unichar_isspace(prev_uni)) {
                    break;
                } else {
                    curr_ch = prev_ch;
                }
            }
        }
    }

    if (curr_ch == NULL) {
        start_del = 0;
    } else {
        start_del = g_utf8_pointer_to_offset(input, curr_ch);
    }

    gint len = g_utf8_strlen(input, -1);
    gchar *start_string = g_utf8_substring(input, 0, start_del);
    gchar *end_string = g_utf8_substring(input, end_del, len);

    int i;
    for (i = 0; i < strlen(start_string); i++) {
        input[i] = start_string[i];
    }
    for (i = 0; i < strlen(end_string); i++) {
        input[strlen(start_string)+i] = end_string[i];
    }

    inp_size = strlen(start_string)+i;
    input[inp_size] = '\0';

    _clear_input();
    waddstr(inp_win, input);
    wmove(inp_win, 0, start_del);

    // if gone off screen to left, jump left (half a screen worth)
    if (start_del <= pad_start) {
        pad_start = pad_start - (cols / 2);
        if (pad_start < 0) {
            pad_start = 0;
        }

        _inp_win_update_virtual();
    }
}

static void
_go_to_end(int display_size)
{
    wmove(inp_win, 0, display_size);
    if (display_size > cols-2) {
        pad_start = display_size - cols + 1;
        _inp_win_update_virtual();
    }
}

static int
_printable(const wint_t ch)
{
    char bytes[MB_CUR_MAX+1];
    size_t utf_len = wcrtomb(bytes, ch, NULL);
    bytes[utf_len] = '\0';
    gunichar unichar = g_utf8_get_char(bytes);
    return g_unichar_isprint(unichar) && (ch != KEY_MOUSE);
}<|MERGE_RESOLUTION|>--- conflicted
+++ resolved
@@ -139,15 +139,7 @@
 char *
 inp_get_char(int *key_type, wint_t *ch)
 {
-<<<<<<< HEAD
-    int display_size = _get_display_length(input);
-=======
-    int display_size = 0;
-
-    if (inp_size != 0) {
-        display_size = g_utf8_strlen(line, inp_size);
-    }
->>>>>>> 51105720
+    int display_size = _get_display_length(line);
 
     // echo off, and get some more input
     noecho();
