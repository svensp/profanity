/*
 * titlebar.c
 *
 * Copyright (C) 2012 - 2014 James Booth <boothj5@gmail.com>
 *
 * This file is part of Profanity.
 *
 * Profanity is free software: you can redistribute it and/or modify
 * it under the terms of the GNU General Public License as published by
 * the Free Software Foundation, either version 3 of the License, or
 * (at your option) any later version.
 *
 * Profanity is distributed in the hope that it will be useful,
 * but WITHOUT ANY WARRANTY; without even the implied warranty of
 * MERCHANTABILITY or FITNESS FOR A PARTICULAR PURPOSE.  See the
 * GNU General Public License for more details.
 *
 * You should have received a copy of the GNU General Public License
 * along with Profanity.  If not, see <http://www.gnu.org/licenses/>.
 *
 * In addition, as a special exception, the copyright holders give permission to
 * link the code of portions of this program with the OpenSSL library under
 * certain conditions as described in each individual source file, and
 * distribute linked combinations including the two.
 *
 * You must obey the GNU General Public License in all respects for all of the
 * code used other than OpenSSL. If you modify file(s) with this exception, you
 * may extend this exception to your version of the file(s), but you are not
 * obligated to do so. If you do not wish to do so, delete this exception
 * statement from your version. If you delete this exception statement from all
 * source files in the program, then also delete it here.
 *
 */

#include <stdlib.h>
#include <string.h>

#include "prof_config.h"

#include "common.h"
#include "config/theme.h"
#include "config/preferences.h"
#include "ui/ui.h"
#include "ui/titlebar.h"
#include "ui/inputwin.h"
#include "ui/windows.h"
#include "ui/window.h"
#include "roster_list.h"

#define CONSOLE_TITLE "Profanity. Type /help for help information."

static WINDOW *win;
static char *current_title = NULL;
static char *current_recipient = NULL;
static contact_presence_t current_presence;

static gboolean typing;
static GTimer *typing_elapsed;

static void _title_bar_draw(void);
static void _show_contact_presence(void);
static void _show_self_presence(void);
#ifdef HAVE_LIBOTR
static void _show_privacy(void);
#endif

void
create_title_bar(void)
{
    int cols = getmaxx(stdscr);

    win = newwin(1, cols, 0, 0);
    wbkgd(win, theme_attrs(THEME_TITLE_TEXT));
    title_bar_console();
    title_bar_set_presence(CONTACT_OFFLINE);
    wnoutrefresh(win);
    inp_put_back();
}

void
title_bar_update_virtual(void)
{
    if (current_recipient != NULL) {

        if (typing_elapsed != NULL) {
            gdouble seconds = g_timer_elapsed(typing_elapsed, NULL);

            if (seconds >= 10) {
                typing = FALSE;

                g_timer_destroy(typing_elapsed);
                typing_elapsed = NULL;
            }
        }
    }
    _title_bar_draw();
}

void
title_bar_resize(void)
{
    int cols = getmaxx(stdscr);

    wresize(win, 1, cols);
    wbkgd(win, theme_attrs(THEME_TITLE_TEXT));

    _title_bar_draw();
}

void
title_bar_console(void)
{
    werase(win);
    if (current_recipient != NULL) {
        free(current_recipient);
    }
    current_recipient = NULL;
    typing = FALSE;
    typing_elapsed = NULL;

    free(current_title);
    current_title = strdup(CONSOLE_TITLE);

    _title_bar_draw();
}

void
title_bar_set_presence(contact_presence_t presence)
{
    current_presence = presence;
    _title_bar_draw();
}

void
title_bar_set_recipient(const char * const recipient)
{
    if (typing_elapsed != NULL) {
        g_timer_destroy(typing_elapsed);
        typing_elapsed = NULL;
        typing = FALSE;
    }

    free(current_recipient);
    current_recipient = strdup(recipient);

    free(current_title);
    current_title = strdup(recipient);

    _title_bar_draw();
}

void
title_bar_set_typing(gboolean is_typing)
{
    if (is_typing) {
        if (typing_elapsed != NULL) {
            g_timer_start(typing_elapsed);
        } else {
            typing_elapsed = g_timer_new();
        }
    }

    typing = is_typing;


    _title_bar_draw();
}

static void
_title_bar_draw(void)
{
    ProfWin *current = wins_get_current();

    werase(win);
    wmove(win, 0, 0);
    int i;
    for (i = 0; i < 45; i++) {
        waddch(win, ' ');
    }

    mvwprintw(win, 0, 0, " %s", current_title);

    if (current && current->type == WIN_CHAT) {
        _show_contact_presence();
<<<<<<< HEAD
    }

#ifdef PROF_HAVE_LIBOTR
    _show_privacy();
=======
#ifdef HAVE_LIBOTR
        _show_privacy();
>>>>>>> 0f751966
#endif
        if (typing) {
            wprintw(win, " (typing...)");
        }
    } else if (current && current->type == WIN_MUC_CONFIG) {
        if (current->form && current->form->modified) {
            wprintw(win, " *");
        }
    }

    _show_self_presence();

    wnoutrefresh(win);
    inp_put_back();
}

static void
_show_self_presence(void)
{
    int presence_attrs = 0;
    int bracket_attrs = theme_attrs(THEME_TITLE_BRACKET);
    int cols = getmaxx(stdscr);

    wattron(win, bracket_attrs);
    mvwaddch(win, 0, cols - 14, '[');
    wattroff(win, bracket_attrs);

    switch (current_presence)
    {
        case CONTACT_ONLINE:
            presence_attrs = theme_attrs(THEME_TITLE_ONLINE);
            wattron(win, presence_attrs);
            mvwprintw(win, 0, cols - 13, " ...online ");
            wattroff(win, presence_attrs);
            break;
        case CONTACT_AWAY:
            presence_attrs = theme_attrs(THEME_TITLE_AWAY);
            wattron(win, presence_attrs);
            mvwprintw(win, 0, cols - 13, " .....away ");
            wattroff(win, presence_attrs);
            break;
        case CONTACT_DND:
            presence_attrs = theme_attrs(THEME_TITLE_DND);
            wattron(win, presence_attrs);
            mvwprintw(win, 0, cols - 13, " ......dnd ");
            wattroff(win, presence_attrs);
            break;
        case CONTACT_CHAT:
            presence_attrs = theme_attrs(THEME_TITLE_CHAT);
            wattron(win, presence_attrs);
            mvwprintw(win, 0, cols - 13, " .....chat ");
            wattroff(win, presence_attrs);
            break;
        case CONTACT_XA:
            presence_attrs = theme_attrs(THEME_TITLE_XA);
            wattron(win, presence_attrs);
            mvwprintw(win, 0, cols - 13, " .......xa ");
            wattroff(win, presence_attrs);
            break;
        case CONTACT_OFFLINE:
            presence_attrs = theme_attrs(THEME_TITLE_OFFLINE);
            wattron(win, presence_attrs);
            mvwprintw(win, 0, cols - 13, " ..offline ");
            wattroff(win, presence_attrs);
            break;
    }

    wattron(win, bracket_attrs);
    mvwaddch(win, 0, cols - 2, ']');
    wattroff(win, bracket_attrs);
}

#ifdef HAVE_LIBOTR
static void
_show_privacy(void)
{
    int bracket_attrs = theme_attrs(THEME_TITLE_BRACKET);

    ProfWin *current = wins_get_current();
    if (!current->is_otr) {
        if (prefs_get_boolean(PREF_OTR_WARN)) {
            int unencrypted_attrs = theme_attrs(THEME_TITLE_UNENCRYPTED);
            wprintw(win, " ");
            wattron(win, bracket_attrs);
            wprintw(win, "[");
            wattroff(win, bracket_attrs);
            wattron(win, unencrypted_attrs);
            wprintw(win, "unencrypted");
            wattroff(win, unencrypted_attrs);
            wattron(win, bracket_attrs);
            wprintw(win, "]");
            wattroff(win, bracket_attrs);
        }
    } else {
        int encrypted_attrs = theme_attrs(THEME_TITLE_ENCRYPTED);
        wprintw(win, " ");
        wattron(win, bracket_attrs);
        wprintw(win, "[");
        wattroff(win, bracket_attrs);
        wattron(win, encrypted_attrs);
        wprintw(win, "OTR");
        wattroff(win, encrypted_attrs);
        wattron(win, bracket_attrs);
        wprintw(win, "]");
        wattroff(win, bracket_attrs);
        if (current->is_trusted) {
            int trusted_attrs = theme_attrs(THEME_TITLE_TRUSTED);
            wprintw(win, " ");
            wattron(win, bracket_attrs);
            wprintw(win, "[");
            wattroff(win, bracket_attrs);
            wattron(win, trusted_attrs);
            wprintw(win, "trusted");
            wattroff(win, trusted_attrs);
            wattron(win, bracket_attrs);
            wprintw(win, "]");
            wattroff(win, bracket_attrs);
        } else {
            int untrusted_attrs = theme_attrs(THEME_TITLE_UNTRUSTED);
            wprintw(win, " ");
            wattron(win, bracket_attrs);
            wprintw(win, "[");
            wattroff(win, bracket_attrs);
            wattron(win, untrusted_attrs);
            wprintw(win, "untrusted");
            wattroff(win, untrusted_attrs);
            wattron(win, bracket_attrs);
            wprintw(win, "]");
            wattroff(win, bracket_attrs);
        }
    }
}
#endif

static void
_show_contact_presence(void)
{
    int bracket_attrs = theme_attrs(THEME_TITLE_BRACKET);

    ProfWin *current = wins_get_current();
    if (current && current->chat_resource) {
        wprintw(win, "/");
        wprintw(win, current->chat_resource);
    }

    if (prefs_get_boolean(PREF_PRESENCE)) {
        theme_item_t presence_colour = THEME_TITLE_OFFLINE;
        const char *presence = "offline";

        if (current && current->chat_resource) {
            char *barejid = roster_barejid_from_name(current_recipient);
            if (barejid) {
                PContact contact = roster_get_contact(barejid);
                if (contact) {
                    Resource *resource = p_contact_get_resource(contact, current->chat_resource);
                    if (resource) {
                        presence = string_from_resource_presence(resource->presence);
                    }
                }
            }
        } else {
            char *barejid = roster_barejid_from_name(current_recipient);
            if (barejid) {
                PContact contact = roster_get_contact(barejid);
                if (contact) {
                    presence = p_contact_presence(contact);
                }
            }
        }

        presence_colour = THEME_TITLE_ONLINE;
        if (g_strcmp0(presence, "offline") == 0) {
            presence_colour = THEME_TITLE_OFFLINE;
        } else if (g_strcmp0(presence, "away") == 0) {
            presence_colour = THEME_TITLE_AWAY;
        } else if (g_strcmp0(presence, "xa") == 0) {
            presence_colour = THEME_TITLE_XA;
        } else if (g_strcmp0(presence, "chat") == 0) {
            presence_colour = THEME_TITLE_CHAT;
        } else if (g_strcmp0(presence, "dnd") == 0) {
            presence_colour = THEME_TITLE_DND;
        }

        int presence_attrs = theme_attrs(presence_colour);
        wprintw(win, " ");
        wattron(win, bracket_attrs);
        wprintw(win, "[");
        wattroff(win, bracket_attrs);
        wattron(win, presence_attrs);
        wprintw(win, presence);
        wattroff(win, presence_attrs);
        wattron(win, bracket_attrs);
        wprintw(win, "]");
        wattroff(win, bracket_attrs);
    }
}<|MERGE_RESOLUTION|>--- conflicted
+++ resolved
@@ -182,15 +182,8 @@
 
     if (current && current->type == WIN_CHAT) {
         _show_contact_presence();
-<<<<<<< HEAD
-    }
-
 #ifdef PROF_HAVE_LIBOTR
-    _show_privacy();
-=======
-#ifdef HAVE_LIBOTR
         _show_privacy();
->>>>>>> 0f751966
 #endif
         if (typing) {
             wprintw(win, " (typing...)");
