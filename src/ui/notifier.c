/*
 * notifier.c
 *
 * Copyright (C) 2012 - 2014 James Booth <boothj5@gmail.com>
 *
 * This file is part of Profanity.
 *
 * Profanity is free software: you can redistribute it and/or modify
 * it under the terms of the GNU General Public License as published by
 * the Free Software Foundation, either version 3 of the License, or
 * (at your option) any later version.
 *
 * Profanity is distributed in the hope that it will be useful,
 * but WITHOUT ANY WARRANTY; without even the implied warranty of
 * MERCHANTABILITY or FITNESS FOR A PARTICULAR PURPOSE.  See the
 * GNU General Public License for more details.
 *
 * You should have received a copy of the GNU General Public License
 * along with Profanity.  If not, see <http://www.gnu.org/licenses/>.
 *
 * In addition, as a special exception, the copyright holders give permission to
 * link the code of portions of this program with the OpenSSL library under
 * certain conditions as described in each individual source file, and
 * distribute linked combinations including the two.
 *
 * You must obey the GNU General Public License in all respects for all of the
 * code used other than OpenSSL. If you modify file(s) with this exception, you
 * may extend this exception to your version of the file(s), but you are not
 * obligated to do so. If you do not wish to do so, delete this exception
 * statement from your version. If you delete this exception statement from all
 * source files in the program, then also delete it here.
 *
 */
#include "prof_config.h"

#include <stdio.h>
#include <string.h>
#include <stdlib.h>

#include <glib.h>
#ifdef PROF_HAVE_LIBNOTIFY
#include <libnotify/notify.h>
#endif
#ifdef PLATFORM_CYGWIN
#include <windows.h>
#endif

#include "log.h"
#include "muc.h"
#include "ui/ui.h"

<<<<<<< HEAD
static void
_notifier_uninit(void)
=======
static void _notify(const char * const message, int timeout,
    const char * const category);

void
notifier_uninit(void)
>>>>>>> 676ed1cb
{
#ifdef PROF_HAVE_LIBNOTIFY
    if (notify_is_initted()) {
        notify_uninit();
    }
#endif
}

void
notify_typing(const char * const handle)
{
    char message[strlen(handle) + 1 + 11];
    sprintf(message, "%s: typing...", handle);

    notify(message, 10000, "Incoming message");
}

void
notify_invite(const char * const from, const char * const room,
    const char * const reason)
{
    GString *message = g_string_new("Room invite\nfrom: ");
    g_string_append(message, from);
    g_string_append(message, "\nto: ");
    g_string_append(message, room);
    if (reason != NULL) {
        g_string_append_printf(message, "\n\"%s\"", reason);
    }

    notify(message->str, 10000, "Incoming message");

    g_string_free(message, TRUE);
}

void
notify_message(const char * const handle, int win, const char * const text)
{
    GString *message = g_string_new("");
    g_string_append_printf(message, "%s (win %d)", handle, win);
    if (text != NULL) {
        g_string_append_printf(message, "\n%s", text);
    }

    notify(message->str, 10000, "incoming message");

    g_string_free(message, TRUE);
}

void
notify_room_message(const char * const handle, const char * const room, int win, const char * const text)
{
    GString *message = g_string_new("");
    g_string_append_printf(message, "%s in %s (win %d)", handle, room, win);
    if (text != NULL) {
        g_string_append_printf(message, "\n%s", text);
    }

    notify(message->str, 10000, "incoming message");

    g_string_free(message, TRUE);
}

void
notify_subscription(const char * const from)
{
    GString *message = g_string_new("Subscription request: \n");
    g_string_append(message, from);
    notify(message->str, 10000, "Incomming message");
    g_string_free(message, TRUE);
}

void
notify_remind(void)
{
    gint unread = ui_unread();
    gint open = muc_invites_count();
    gint subs = presence_sub_request_count();

    GString *text = g_string_new("");

    if (unread > 0) {
        if (unread == 1) {
            g_string_append(text, "1 unread message");
        } else {
            g_string_append_printf(text, "%d unread messages", unread);
        }

    }
    if (open > 0) {
        if (unread > 0) {
            g_string_append(text, "\n");
        }
        if (open == 1) {
            g_string_append(text, "1 room invite");
        } else {
            g_string_append_printf(text, "%d room invites", open);
        }
    }
    if (subs > 0) {
        if ((unread > 0) || (open > 0)) {
            g_string_append(text, "\n");
        }
        if (subs == 1) {
            g_string_append(text, "1 subscription request");
        } else {
            g_string_append_printf(text, "%d subscription requests", subs);
        }
    }

    if ((unread > 0) || (open > 0) || (subs > 0)) {
        notify(text->str, 5000, "Incoming message");
    }

    g_string_free(text, TRUE);
}

static void
_notify(const char * const message, int timeout,
    const char * const category)
{
#ifdef PROF_HAVE_LIBNOTIFY
    log_debug("Attempting notification: %s", message);
    if (notify_is_initted()) {
        log_debug("Reinitialising libnotify");
        notify_uninit();
        notify_init("Profanity");
    } else {
        log_debug("Initialising libnotify");
        notify_init("Profanity");
    }
    if (notify_is_initted()) {
        NotifyNotification *notification;
        notification = notify_notification_new("Profanity", message, NULL);
        notify_notification_set_timeout(notification, timeout);
        notify_notification_set_category(notification, category);
        notify_notification_set_urgency(notification, NOTIFY_URGENCY_NORMAL);

        GError *error = NULL;
        gboolean notify_success = notify_notification_show(notification, &error);

        if (!notify_success) {
            log_error("Error sending desktop notification:");
            log_error("  -> Message : %s", message);
            log_error("  -> Error   : %s", error->message);
        } else {
	    log_debug("Notification sent.");
	}
    } else {
        log_error("Libnotify not initialised.");
    }
#endif
#ifdef PLATFORM_CYGWIN
    NOTIFYICONDATA nid;
    nid.cbSize = sizeof(NOTIFYICONDATA);
    //nid.hWnd = hWnd;
    nid.uID = 100;
    nid.uVersion = NOTIFYICON_VERSION;
    //nid.uCallbackMessage = WM_MYMESSAGE;
    nid.hIcon = LoadIcon(NULL, IDI_APPLICATION);
    strncpy(nid.szTip, "Tray Icon", 10);
    nid.uFlags = NIF_MESSAGE | NIF_ICON | NIF_TIP;
    Shell_NotifyIcon(NIM_ADD, &nid);

    // For a Ballon Tip
    nid.uFlags = NIF_INFO;
    strncpy(nid.szInfoTitle, "Profanity", 10); // Title
    strncpy(nid.szInfo, message, 256); // Copy Tip
    nid.uTimeout = timeout;  // 3 Seconds
    nid.dwInfoFlags = NIIF_INFO;

    Shell_NotifyIcon(NIM_MODIFY, &nid);
#endif
#ifdef PROF_HAVE_OSXNOTIFY
    GString *notify_command = g_string_new("terminal-notifier -title \"Profanity\" -message \"");

    char *escaped_double = str_replace(message, "\"", "\\\"");
    char *escaped_single = str_replace(escaped_double, "`", "\\`");

    if (escaped_single[0] == '<') {
        g_string_append(notify_command, "\\<");
        g_string_append(notify_command, &escaped_single[1]);
    } else if (escaped_single[0] == '[') {
        g_string_append(notify_command, "\\[");
        g_string_append(notify_command, &escaped_single[1]);
    } else if (escaped_single[0] == '(') {
        g_string_append(notify_command, "\\(");
        g_string_append(notify_command, &escaped_single[1]);
    } else if (escaped_single[0] == '{') {
        g_string_append(notify_command, "\\{");
        g_string_append(notify_command, &escaped_single[1]);
    } else {
        g_string_append(notify_command, escaped_single);
    }

    g_string_append(notify_command, "\"");
    free(escaped_double);
    free(escaped_single);

    char *term_name = getenv("TERM_PROGRAM");
    char *app_id = NULL;
    if (g_strcmp0(term_name, "Apple_Terminal") == 0) {
        app_id = "com.apple.Terminal";
    } else if (g_strcmp0(term_name, "iTerm.app") == 0) {
        app_id = "com.googlecode.iterm2";
    }

    if (app_id != NULL) {
        g_string_append(notify_command, " -sender ");
        g_string_append(notify_command, app_id);
    }

    int res = system(notify_command->str);
    if (res == -1) {
        log_error("Could not send desktop notificaion.");
    }

    g_string_free(notify_command, TRUE);
#endif
<<<<<<< HEAD
}

void
notifier_init_module(void)
{
    notifier_uninit = _notifier_uninit;
    notify_typing = _notify_typing;
    notify_invite = _notify_invite;
    notify_message = _notify_message;
    notify_room_message =  _notify_room_message;
    notify_subscription = _notify_subscription;
    notify_remind = _notify_remind;
    notify = _notify;
}
=======
}
>>>>>>> 676ed1cb
<|MERGE_RESOLUTION|>--- conflicted
+++ resolved
@@ -49,16 +49,8 @@
 #include "muc.h"
 #include "ui/ui.h"
 
-<<<<<<< HEAD
-static void
-_notifier_uninit(void)
-=======
-static void _notify(const char * const message, int timeout,
-    const char * const category);
-
 void
 notifier_uninit(void)
->>>>>>> 676ed1cb
 {
 #ifdef PROF_HAVE_LIBNOTIFY
     if (notify_is_initted()) {
@@ -175,8 +167,8 @@
     g_string_free(text, TRUE);
 }
 
-static void
-_notify(const char * const message, int timeout,
+void
+notify(const char * const message, int timeout,
     const char * const category)
 {
 #ifdef PROF_HAVE_LIBNOTIFY
@@ -277,21 +269,4 @@
 
     g_string_free(notify_command, TRUE);
 #endif
-<<<<<<< HEAD
-}
-
-void
-notifier_init_module(void)
-{
-    notifier_uninit = _notifier_uninit;
-    notify_typing = _notify_typing;
-    notify_invite = _notify_invite;
-    notify_message = _notify_message;
-    notify_room_message =  _notify_room_message;
-    notify_subscription = _notify_subscription;
-    notify_remind = _notify_remind;
-    notify = _notify;
-}
-=======
-}
->>>>>>> 676ed1cb
+}