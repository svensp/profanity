/*
 * notifier.c
 *
 * Copyright (C) 2012, 2013 James Booth <boothj5@gmail.com>
 *
 * This file is part of Profanity.
 *
 * Profanity is free software: you can redistribute it and/or modify
 * it under the terms of the GNU General Public License as published by
 * the Free Software Foundation, either version 3 of the License, or
 * (at your option) any later version.
 *
 * Profanity is distributed in the hope that it will be useful,
 * but WITHOUT ANY WARRANTY; without even the implied warranty of
 * MERCHANTABILITY or FITNESS FOR A PARTICULAR PURPOSE.  See the
 * GNU General Public License for more details.
 *
 * You should have received a copy of the GNU General Public License
 * along with Profanity.  If not, see <http://www.gnu.org/licenses/>.
 *
 */
#include "prof_config.h"

#include <stdio.h>
#include <string.h>

#include <glib.h>
#ifdef PROF_HAVE_LIBNOTIFY
#include <libnotify/notify.h>
#endif
#ifdef PROF_PLATFORM_CYGWIN
#include <windows.h>
#endif

#include "log.h"
#include "muc.h"
#include "ui/ui.h"

<<<<<<< HEAD
void
notifier_init(void)
=======
static void _notify(const char * const message, int timeout,
    const char * const category);

static void
_notifier_init(void)
>>>>>>> 3fbd45bd
{
#ifdef PROF_HAVE_LIBNOTIFY
    notify_init("Profanity");
#endif
}

static void
_notifier_uninit(void)
{
#ifdef PROF_HAVE_LIBNOTIFY
    if (notify_is_initted()) {
        notify_uninit();
    }
#endif
}

static void
_notify_typing(const char * const handle)
{
    char message[strlen(handle) + 1 + 11];
    sprintf(message, "%s: typing...", handle);

    notify(message, 10000, "Incoming message");
}

static void
_notify_invite(const char * const from, const char * const room,
    const char * const reason)
{
    GString *message = g_string_new("Room invite\nfrom: ");
    g_string_append(message, from);
    g_string_append(message, "\nto: ");
    g_string_append(message, room);
    if (reason != NULL) {
        g_string_append_printf(message, "\n\"%s\"", reason);
    }

    notify(message->str, 10000, "Incoming message");

    g_string_free(message, TRUE);
}

static void
_notify_message(const char * const handle, int win)
{
    char message[strlen(handle) + 1 + 14];
    sprintf(message, "%s: message (%d).", handle, win);

    notify(message, 10000, "incoming message");
}

static void
_notify_room_message(const char * const handle, const char * const room, int win)
{
    GString *text = g_string_new("");

    g_string_append_printf(text, "Room: %s\n", room);
    g_string_append_printf(text, "%s: message (%d).", handle, win);

    notify(text->str, 10000, "incoming message");

    g_string_free(text, TRUE);
}

static void
_notify_subscription(const char * const from)
{
    GString *message = g_string_new("Subscription request: \n");
    g_string_append(message, from);
    notify(message->str, 10000, "Incomming message");
    g_string_free(message, TRUE);
}

static void
_notify_remind(void)
{
    gint unread = ui_unread();
    gint open = muc_invite_count();
    gint subs = presence_sub_request_count();

    GString *text = g_string_new("");

    if (unread > 0) {
        if (unread == 1) {
            g_string_append(text, "1 unread message");
        } else {
            g_string_append_printf(text, "%d unread messages", unread);
        }

    }
    if (open > 0) {
        if (unread > 0) {
            g_string_append(text, "\n");
        }
        if (open == 1) {
            g_string_append(text, "1 room invite");
        } else {
            g_string_append_printf(text, "%d room invites", open);
        }
    }
    if (subs > 0) {
        if ((unread > 0) || (open > 0)) {
            g_string_append(text, "\n");
        }
        if (subs == 1) {
            g_string_append(text, "1 subscription request");
        } else {
            g_string_append_printf(text, "%d subscription requests", subs);
        }
    }

    if ((unread > 0) || (open > 0) || (subs > 0)) {
        notify(text->str, 5000, "Incoming message");
    }

    g_string_free(text, TRUE);
}

void
notify(const char * const message, int timeout,
    const char * const category)
{
#ifdef PROF_HAVE_LIBNOTIFY

    if (notify_is_initted()) {
        NotifyNotification *notification;
        notification = notify_notification_new("Profanity", message, NULL);
        notify_notification_set_timeout(notification, timeout);
        notify_notification_set_category(notification, category);
        notify_notification_set_urgency(notification, NOTIFY_URGENCY_NORMAL);

        GError *error = NULL;
        gboolean notify_success = notify_notification_show(notification, &error);

        if (!notify_success) {
            log_error("Error sending desktop notification:");
            log_error("  -> Message : %s", message);
            log_error("  -> Error   : %s", error->message);
        }
    } else {
        log_error("Libnotify initialisation error.");
    }
#endif
#ifdef PROF_PLATFORM_CYGWIN
    NOTIFYICONDATA nid;
    nid.cbSize = sizeof(NOTIFYICONDATA);
    //nid.hWnd = hWnd;
    nid.uID = 100;
    nid.uVersion = NOTIFYICON_VERSION;
    //nid.uCallbackMessage = WM_MYMESSAGE;
    nid.hIcon = LoadIcon(NULL, IDI_APPLICATION);
    strcpy(nid.szTip, "Tray Icon");
    nid.uFlags = NIF_MESSAGE | NIF_ICON | NIF_TIP;
    Shell_NotifyIcon(NIM_ADD, &nid);

    // For a Ballon Tip
    nid.uFlags = NIF_INFO;
    strcpy(nid.szInfoTitle, "Profanity"); // Title
    strcpy(nid.szInfo, message); // Copy Tip
    nid.uTimeout = timeout;  // 3 Seconds
    nid.dwInfoFlags = NIIF_INFO;

    Shell_NotifyIcon(NIM_MODIFY, &nid);
#endif
}

void
notifier_init_module(void)
{
    notifier_init = _notifier_init;
    notifier_uninit = _notifier_uninit;
    notify_typing = _notify_typing;
    notify_invite = _notify_invite;
    notify_message = _notify_message;
    notify_room_message =  _notify_room_message;
    notify_subscription = _notify_subscription;
    notify_remind = _notify_remind;
}
<|MERGE_RESOLUTION|>--- conflicted
+++ resolved
@@ -36,16 +36,8 @@
 #include "muc.h"
 #include "ui/ui.h"
 
-<<<<<<< HEAD
-void
-notifier_init(void)
-=======
-static void _notify(const char * const message, int timeout,
-    const char * const category);
-
 static void
 _notifier_init(void)
->>>>>>> 3fbd45bd
 {
 #ifdef PROF_HAVE_LIBNOTIFY
     notify_init("Profanity");
@@ -164,8 +156,8 @@
     g_string_free(text, TRUE);
 }
 
-void
-notify(const char * const message, int timeout,
+static void
+_notify(const char * const message, int timeout,
     const char * const category)
 {
 #ifdef PROF_HAVE_LIBNOTIFY
@@ -223,4 +215,5 @@
     notify_room_message =  _notify_room_message;
     notify_subscription = _notify_subscription;
     notify_remind = _notify_remind;
-}
+    notify = _notify;
+}
