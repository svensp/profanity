/*
 * notifier.c
 *
 * Copyright (C) 2012 - 2015 James Booth <boothj5@gmail.com>
 *
 * This file is part of Profanity.
 *
 * Profanity is free software: you can redistribute it and/or modify
 * it under the terms of the GNU General Public License as published by
 * the Free Software Foundation, either version 3 of the License, or
 * (at your option) any later version.
 *
 * Profanity is distributed in the hope that it will be useful,
 * but WITHOUT ANY WARRANTY; without even the implied warranty of
 * MERCHANTABILITY or FITNESS FOR A PARTICULAR PURPOSE.  See the
 * GNU General Public License for more details.
 *
 * You should have received a copy of the GNU General Public License
 * along with Profanity.  If not, see <http://www.gnu.org/licenses/>.
 *
 * In addition, as a special exception, the copyright holders give permission to
 * link the code of portions of this program with the OpenSSL library under
 * certain conditions as described in each individual source file, and
 * distribute linked combinations including the two.
 *
 * You must obey the GNU General Public License in all respects for all of the
 * code used other than OpenSSL. If you modify file(s) with this exception, you
 * may extend this exception to your version of the file(s), but you are not
 * obligated to do so. If you do not wish to do so, delete this exception
 * statement from your version. If you delete this exception statement from all
 * source files in the program, then also delete it here.
 *
 */
#include "prof_config.h"

#include <stdio.h>
#include <string.h>
#include <stdlib.h>

#include <glib.h>
#ifdef PROF_HAVE_LIBNOTIFY
#include <libnotify/notify.h>
#endif
#ifdef PLATFORM_CYGWIN
#include <windows.h>
#endif

#include "log.h"
#include "muc.h"
#include "ui/ui.h"
#include "config/preferences.h"

static GTimer *remind_timer;

void
notifier_initialise(void)
{
    remind_timer = g_timer_new();
}

void
notifier_uninit(void)
{
#ifdef PROF_HAVE_LIBNOTIFY
    if (notify_is_initted()) {
        notify_uninit();
    }
#endif
    g_timer_destroy(remind_timer);
}

void
notify_typing(const char * const handle)
{
    char message[strlen(handle) + 1 + 11];
    sprintf(message, "%s: typing...", handle);

    notify(message, 10000, "Incoming message");
}

void
notify_invite(const char * const from, const char * const room,
    const char * const reason)
{
    GString *message = g_string_new("Room invite\nfrom: ");
    g_string_append(message, from);
    g_string_append(message, "\nto: ");
    g_string_append(message, room);
    if (reason != NULL) {
        g_string_append_printf(message, "\n\"%s\"", reason);
    }

    notify(message->str, 10000, "Incoming message");

    g_string_free(message, TRUE);
}

void
notify_message(const char * const handle, int win, const char * const text)
{
    GString *message = g_string_new("");
    g_string_append_printf(message, "%s (win %d)", handle, win);
    if (text != NULL) {
        g_string_append_printf(message, "\n%s", text);
    }

    notify(message->str, 10000, "incoming message");

    g_string_free(message, TRUE);
}

void
notify_room_message(const char * const handle, const char * const room, int win, const char * const text)
{
    GString *message = g_string_new("");
    g_string_append_printf(message, "%s in %s (win %d)", handle, room, win);
    if (text != NULL) {
        g_string_append_printf(message, "\n%s", text);
    }

    notify(message->str, 10000, "incoming message");

    g_string_free(message, TRUE);
}

void
notify_subscription(const char * const from)
{
    GString *message = g_string_new("Subscription request: \n");
    g_string_append(message, from);
    notify(message->str, 10000, "Incomming message");
    g_string_free(message, TRUE);
}

void
notify_remind(void)
{
    gdouble elapsed = g_timer_elapsed(remind_timer, NULL);
    gint remind_period = prefs_get_notify_remind();
    if (remind_period > 0 && elapsed >= remind_period) {
        gint unread = ui_unread();
        gint open = muc_invites_count();
        gint subs = presence_sub_request_count();

        GString *text = g_string_new("");

        if (unread > 0) {
            if (unread == 1) {
                g_string_append(text, "1 unread message");
            } else {
                g_string_append_printf(text, "%d unread messages", unread);
            }

        }
        if (open > 0) {
            if (unread > 0) {
                g_string_append(text, "\n");
            }
            if (open == 1) {
                g_string_append(text, "1 room invite");
            } else {
                g_string_append_printf(text, "%d room invites", open);
            }
        }
        if (subs > 0) {
            if ((unread > 0) || (open > 0)) {
                g_string_append(text, "\n");
            }
            if (subs == 1) {
                g_string_append(text, "1 subscription request");
            } else {
                g_string_append_printf(text, "%d subscription requests", subs);
            }
        }

        if ((unread > 0) || (open > 0) || (subs > 0)) {
            notify(text->str, 5000, "Incoming message");
        }

        g_string_free(text, TRUE);

        g_timer_start(remind_timer);
    }
}

void
notify(const char * const message, int timeout,
    const char * const category)
{
#ifdef PROF_HAVE_LIBNOTIFY
    log_debug("Attempting notification: %s", message);
    if (notify_is_initted()) {
        log_debug("Reinitialising libnotify");
        notify_uninit();
        notify_init("Profanity");
    } else {
        log_debug("Initialising libnotify");
        notify_init("Profanity");
    }
    if (notify_is_initted()) {
        NotifyNotification *notification;
        notification = notify_notification_new("Profanity", message, NULL);
        notify_notification_set_timeout(notification, timeout);
        notify_notification_set_category(notification, category);
        notify_notification_set_urgency(notification, NOTIFY_URGENCY_NORMAL);

        GError *error = NULL;
        gboolean notify_success = notify_notification_show(notification, &error);

        if (!notify_success) {
            log_error("Error sending desktop notification:");
            log_error("  -> Message : %s", message);
            log_error("  -> Error   : %s", error->message);
        } else {
	    log_debug("Notification sent.");
	}
    } else {
        log_error("Libnotify not initialised.");
    }
#endif
#ifdef PLATFORM_CYGWIN
    NOTIFYICONDATA nid;
    nid.cbSize = sizeof(NOTIFYICONDATA);
    //nid.hWnd = hWnd;
    nid.uID = 100;
    nid.uVersion = NOTIFYICON_VERSION;
    //nid.uCallbackMessage = WM_MYMESSAGE;
    nid.hIcon = LoadIcon(NULL, IDI_APPLICATION);
    strncpy(nid.szTip, "Tray Icon", 10);
    nid.uFlags = NIF_MESSAGE | NIF_ICON | NIF_TIP;
    Shell_NotifyIcon(NIM_ADD, &nid);

    // For a Ballon Tip
    nid.uFlags = NIF_INFO;
    strncpy(nid.szInfoTitle, "Profanity", 10); // Title
    strncpy(nid.szInfo, message, 256); // Copy Tip
    nid.uTimeout = timeout;  // 3 Seconds
    nid.dwInfoFlags = NIIF_INFO;

    Shell_NotifyIcon(NIM_MODIFY, &nid);
#endif
<<<<<<< HEAD
#ifdef PROF_HAVE_OSXNOTIFY
    GString *notify_command = g_string_new("terminal-notifier -title \"Profanity\" -message \"");
=======
#ifdef HAVE_OSXNOTIFY
    GString *notify_command = g_string_new("terminal-notifier -title \"Profanity\" -message '");
>>>>>>> 965187ed

    char *escaped_single = str_replace(message, "'", "'\\''");

    if (escaped_single[0] == '<') {
        g_string_append(notify_command, "\\<");
        g_string_append(notify_command, &escaped_single[1]);
    } else if (escaped_single[0] == '[') {
        g_string_append(notify_command, "\\[");
        g_string_append(notify_command, &escaped_single[1]);
    } else if (escaped_single[0] == '(') {
        g_string_append(notify_command, "\\(");
        g_string_append(notify_command, &escaped_single[1]);
    } else if (escaped_single[0] == '{') {
        g_string_append(notify_command, "\\{");
        g_string_append(notify_command, &escaped_single[1]);
    } else {
        g_string_append(notify_command, escaped_single);
    }

    g_string_append(notify_command, "'");
    free(escaped_single);

    char *term_name = getenv("TERM_PROGRAM");
    char *app_id = NULL;
    if (g_strcmp0(term_name, "Apple_Terminal") == 0) {
        app_id = "com.apple.Terminal";
    } else if (g_strcmp0(term_name, "iTerm.app") == 0) {
        app_id = "com.googlecode.iterm2";
    }

    if (app_id != NULL) {
        g_string_append(notify_command, " -sender ");
        g_string_append(notify_command, app_id);
    }

    int res = system(notify_command->str);
    if (res == -1) {
        log_error("Could not send desktop notificaion.");
    }

    g_string_free(notify_command, TRUE);
#endif
}<|MERGE_RESOLUTION|>--- conflicted
+++ resolved
@@ -239,13 +239,8 @@
 
     Shell_NotifyIcon(NIM_MODIFY, &nid);
 #endif
-<<<<<<< HEAD
 #ifdef PROF_HAVE_OSXNOTIFY
-    GString *notify_command = g_string_new("terminal-notifier -title \"Profanity\" -message \"");
-=======
-#ifdef HAVE_OSXNOTIFY
     GString *notify_command = g_string_new("terminal-notifier -title \"Profanity\" -message '");
->>>>>>> 965187ed
 
     char *escaped_single = str_replace(message, "'", "'\\''");
 
