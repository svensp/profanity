--- conflicted
+++ resolved
@@ -51,11 +51,6 @@
 #include "ui/windows.h"
 #include "config/preferences.h"
 
-<<<<<<< HEAD
-=======
-static void _notify(const char * const message, int timeout, const char * const category);
-
->>>>>>> aaad3ff9
 static GTimer *remind_timer;
 
 void
@@ -109,20 +104,16 @@
         num = 0;
     }
 
-<<<<<<< HEAD
-    notify(message->str, 10000, "incoming message");
-=======
     gboolean is_current = wins_is_current(window);
     if (!is_current || (is_current && prefs_get_boolean(PREF_NOTIFY_MESSAGE_CURRENT)) ) {
         GString *message = g_string_new("");
         g_string_append_printf(message, "%s (win %d)", name, num);
->>>>>>> aaad3ff9
 
         if (prefs_get_boolean(PREF_NOTIFY_MESSAGE_TEXT) && text) {
             g_string_append_printf(message, "\n%s", text);
         }
 
-        _notify(message->str, 10000, "incoming message");
+        notify(message->str, 10000, "incoming message");
         g_string_free(message, TRUE);
     }
 }
