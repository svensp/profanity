--- conflicted
+++ resolved
@@ -226,7 +226,6 @@
     return &new_win->window;
 }
 
-<<<<<<< HEAD
 ProfWin*
 win_create_plugin(const char * const tag)
 {
@@ -235,10 +234,11 @@
     new_win->super.layout = _win_create_simple_layout();
     new_win->super.unread = 0;
 
-    new_win->from = strdup(tag);
+    new_win->tag = strdup(tag);
 
     return &new_win->super;
-=======
+}
+
 char *
 win_get_title(ProfWin *window)
 {
@@ -278,9 +278,13 @@
     if (window->type == WIN_XML) {
         return strdup(XML_WIN_TITLE);
     }
+    if (window->type == WIN_PLUGIN) {
+        ProfPluginWin *pluginwin = (ProfPluginWin*) window;
+        assert(pluginwin->memcheck == PROFPLUGINWIN_MEMCHECK);
+        return strdup(pluginwin->tag);
+    }
 
     return NULL;
->>>>>>> 0c1bbb63
 }
 
 void
