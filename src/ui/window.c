--- conflicted
+++ resolved
@@ -233,9 +233,8 @@
     return &new_win->window;
 }
 
-<<<<<<< HEAD
 ProfWin*
-win_create_plugin(const char * const tag)
+win_create_plugin(const char *const tag)
 {
     ProfPluginWin *new_win = malloc(sizeof(ProfPluginWin));
     new_win->super.type = WIN_PLUGIN;
@@ -248,10 +247,7 @@
     return &new_win->super;
 }
 
-char *
-=======
 char*
->>>>>>> dd11334b
 win_get_title(ProfWin *window)
 {
     if (window == NULL) {
