/*
 * console.c
 *
 * Copyright (C) 2012 - 2014 James Booth <boothj5@gmail.com>
 *
 * This file is part of Profanity.
 *
 * Profanity is free software: you can redistribute it and/or modify
 * it under the terms of the GNU General Public License as published by
 * the Free Software Foundation, either version 3 of the License, or
 * (at your option) any later version.
 *
 * Profanity is distributed in the hope that it will be useful,
 * but WITHOUT ANY WARRANTY; without even the implied warranty of
 * MERCHANTABILITY or FITNESS FOR A PARTICULAR PURPOSE.  See the
 * GNU General Public License for more details.
 *
 * You should have received a copy of the GNU General Public License
 * along with Profanity.  If not, see <http://www.gnu.org/licenses/>.
 *
 */

#include <string.h>
#include <stdlib.h>

#ifdef PROF_HAVE_NCURSESW_NCURSES_H
#include <ncursesw/ncurses.h>
#elif PROF_HAVE_NCURSES_H
#include <ncurses.h>
#endif

#include "command/command.h"
#include "common.h"
#include "roster_list.h"
#include "config/preferences.h"
#include "config/theme.h"
#include "ui/window.h"
#include "ui/windows.h"
#include "ui/ui.h"
#include "xmpp/xmpp.h"
#include "xmpp/bookmark.h"

#ifdef PROF_HAVE_GIT_VERSION
#include "gitversion.h"
#endif

static void _cons_splash_logo(void);
void _show_roster_contacts(GSList *list, gboolean show_groups);

static void
_cons_show_time(void)
{
    ProfWin *console = wins_get_console();
    win_print_time(console, '-');
    wins_refresh_console();
}

static void
_cons_show_word(const char * const word)
{
    ProfWin *console = wins_get_console();
    wprintw(console->win, "%s", word);
    wins_refresh_console();
}

static void
_cons_debug(const char * const msg, ...)
{
    ProfWin *console = wins_get_console();
    if (strcmp(PROF_PACKAGE_STATUS, "development") == 0) {
        va_list arg;
        va_start(arg, msg);
        GString *fmt_msg = g_string_new(NULL);
        g_string_vprintf(fmt_msg, msg, arg);
        win_print_time(console, '-');
        wprintw(console->win, "%s\n", fmt_msg->str);
        g_string_free(fmt_msg, TRUE);
        va_end(arg);

        wins_refresh_console();
        cons_alert();

        ui_current_page_off();
        ui_refresh();
    }
}

static void
_cons_show(const char * const msg, ...)
{
    ProfWin *console = wins_get_console();
    va_list arg;
    va_start(arg, msg);
    GString *fmt_msg = g_string_new(NULL);
    g_string_vprintf(fmt_msg, msg, arg);
    win_print_time(console, '-');
    wprintw(console->win, "%s\n", fmt_msg->str);
    g_string_free(fmt_msg, TRUE);
    va_end(arg);
    wins_refresh_console();
}

static void
_cons_show_error(const char * const msg, ...)
{
    ProfWin *console = wins_get_console();
    va_list arg;
    va_start(arg, msg);
    GString *fmt_msg = g_string_new(NULL);
    g_string_vprintf(fmt_msg, msg, arg);
    win_print_time(console, '-');
    wattron(console->win, COLOUR_ERROR);
    wprintw(console->win, "%s\n", fmt_msg->str);
    wattroff(console->win, COLOUR_ERROR);
    g_string_free(fmt_msg, TRUE);
    va_end(arg);

    wins_refresh_console();
    cons_alert();
}

static void
_cons_show_typing(const char * const barejid)
{
    ProfWin *console = wins_get_console();
    PContact contact = roster_get_contact(barejid);
    const char * display_usr = NULL;
    if (p_contact_name(contact) != NULL) {
        display_usr = p_contact_name(contact);
    } else {
        display_usr = barejid;
    }

    win_vprint_line(console, '-', COLOUR_TYPING, "!! %s is typing a message...", display_usr);

    wins_refresh_console();
    cons_alert();
}

static void
_cons_show_incoming_message(const char * const short_from, const int win_index)
{
    ProfWin *console = wins_get_console();

    int ui_index = win_index;
    if (ui_index == 10) {
        ui_index = 0;
    }
    win_print_time(console, '-');
    wattron(console->win, COLOUR_INCOMING);
    wprintw(console->win, "<< incoming from %s (%d)\n", short_from, ui_index);
    wattroff(console->win, COLOUR_INCOMING);

    wins_refresh_console();
    cons_alert();
}

static void
_cons_about(void)
{
    ProfWin *console = wins_get_console();
    int rows, cols;
    getmaxyx(stdscr, rows, cols);

    if (prefs_get_boolean(PREF_SPLASH)) {
        _cons_splash_logo();
    } else {
        win_print_time(console, '-');


        if (strcmp(PROF_PACKAGE_STATUS, "development") == 0) {
#ifdef PROF_HAVE_GIT_VERSION
            wprintw(console->win, "Welcome to Profanity, version %sdev.%s.%s\n", PROF_PACKAGE_VERSION, PROF_GIT_BRANCH, PROF_GIT_REVISION);
#else
            wprintw(console->win, "Welcome to Profanity, version %sdev\n", PROF_PACKAGE_VERSION);
#endif
        } else {
            wprintw(console->win, "Welcome to Profanity, version %s\n", PROF_PACKAGE_VERSION);
        }
    }

    win_print_time(console, '-');
<<<<<<< HEAD
    wprintw(console->win, "Copyright (C) 2012, 2013 James Booth <%s>.\n", PROF_PACKAGE_BUGREPORT);
=======
    wprintw(console->win, "Copyright (C) 2012 - 2014 James Booth <%s>.\n", PACKAGE_BUGREPORT);
>>>>>>> 26726b20
    win_print_time(console, '-');
    wprintw(console->win, "License GPLv3+: GNU GPL version 3 or later <http://gnu.org/licenses/gpl.html>\n");
    win_print_time(console, '-');
    wprintw(console->win, "\n");
    win_print_time(console, '-');
    wprintw(console->win, "This is free software; you are free to change and redistribute it.\n");
    win_print_time(console, '-');

    wprintw(console->win, "There is NO WARRANTY, to the extent permitted by law.\n");
    win_print_time(console, '-');
    wprintw(console->win, "\n");
    win_print_time(console, '-');
    wprintw(console->win, "Type '/help' to show complete help.\n");
    win_print_time(console, '-');
    wprintw(console->win, "\n");

    if (prefs_get_boolean(PREF_VERCHECK)) {
        cons_check_version(FALSE);
    }

    pnoutrefresh(console->win, 0, 0, 1, 0, rows-3, cols-1);

    wins_refresh_console();
    cons_alert();
}

static void
_cons_check_version(gboolean not_available_msg)
{
    ProfWin *console = wins_get_console();
    char *latest_release = release_get_latest();

    if (latest_release != NULL) {
        gboolean relase_valid = g_regex_match_simple("^\\d+\\.\\d+\\.\\d+$", latest_release, 0, 0);

        if (relase_valid) {
            if (release_is_new(latest_release)) {
                win_print_time(console, '-');
                wprintw(console->win, "A new version of Profanity is available: %s", latest_release);
                win_print_time(console, '-');
                wprintw(console->win, "Check <http://www.profanity.im> for details.\n");
                free(latest_release);
                win_print_time(console, '-');
                wprintw(console->win, "\n");
            } else {
                if (not_available_msg) {
                    cons_show("No new version available.");
                    cons_show("");
                }
            }

            wins_refresh_console();
            cons_alert();
        }
    }
}

static void
_cons_show_login_success(ProfAccount *account)
{
    ProfWin *console = wins_get_console();
    win_print_time(console, '-');
    wprintw(console->win, "%s logged in successfully, ", account->jid);

    resource_presence_t presence = accounts_get_login_presence(account->name);
    const char *presence_str = string_from_resource_presence(presence);

    win_presence_colour_on(console, presence_str);
    wprintw(console->win, "%s", presence_str);
    win_presence_colour_off(console, presence_str);
    wprintw(console->win, " (priority %d)",
        accounts_get_priority_for_presence_type(account->name, presence));
    wprintw(console->win, ".\n");
    wins_refresh_console();
    cons_alert();
}

static void
_cons_show_wins(void)
{
    ProfWin *console = wins_get_console();
    cons_show("");
    cons_show("Active windows:");
    GSList *window_strings = wins_create_summary();

    GSList *curr = window_strings;
    while (curr != NULL) {
        win_print_time(console, '-');
        wprintw(console->win, curr->data);
        wprintw(console->win, "\n");
        curr = g_slist_next(curr);
    }

    cons_show("");
    wins_refresh_console();
    cons_alert();
}

static void
_cons_show_room_invites(GSList *invites)
{
    cons_show("");
    if (invites == NULL) {
        cons_show("No outstanding chat room invites.");
    } else {
        cons_show("Chat room invites, use /join or /decline commands:");
        while (invites != NULL) {
            cons_show("  %s", invites->data);
            invites = g_slist_next(invites);
        }
    }

    wins_refresh_console();
    cons_alert();
}

static void
_cons_show_info(PContact pcontact)
{
    ProfWin *console = wins_get_console();
    const char *barejid = p_contact_barejid(pcontact);
    const char *name = p_contact_name(pcontact);
    const char *presence = p_contact_presence(pcontact);
    const char *sub = p_contact_subscription(pcontact);
    GList *resources = p_contact_get_available_resources(pcontact);
    GList *ordered_resources = NULL;
    GDateTime *last_activity = p_contact_last_activity(pcontact);
    WINDOW *win = console->win;

    win_print_time(console, '-');
    wprintw(win, "\n");
    win_print_time(console, '-');
    win_presence_colour_on(console, presence);
    wprintw(win, "%s", barejid);
    if (name != NULL) {
        wprintw(win, " (%s)", name);
    }
    win_presence_colour_off(console, presence);
    wprintw(win, ":\n");

    if (sub != NULL) {
        win_print_time(console, '-');
        wprintw(win, "Subscription: %s\n", sub);
    }

    if (last_activity != NULL) {
        GDateTime *now = g_date_time_new_now_local();
        GTimeSpan span = g_date_time_difference(now, last_activity);

        win_print_time(console, '-');
        wprintw(win, "Last activity: ");

        int hours = span / G_TIME_SPAN_HOUR;
        span = span - hours * G_TIME_SPAN_HOUR;
        if (hours > 0) {
            wprintw(win, "%dh", hours);
        }

        int minutes = span / G_TIME_SPAN_MINUTE;
        span = span - minutes * G_TIME_SPAN_MINUTE;
        wprintw(win, "%dm", minutes);

        int seconds = span / G_TIME_SPAN_SECOND;
        wprintw(win, "%ds", seconds);

        wprintw(win, "\n");

        g_date_time_unref(now);
    }

    if (resources != NULL) {
        win_print_time(console, '-');
        wprintw(win, "Resources:\n");

        // sort in order of availabiltiy
        while (resources != NULL) {
            Resource *resource = resources->data;
            ordered_resources = g_list_insert_sorted(ordered_resources,
                resource, (GCompareFunc)resource_compare_availability);
            resources = g_list_next(resources);
        }
    }

    while (ordered_resources != NULL) {
        Resource *resource = ordered_resources->data;
        const char *resource_presence = string_from_resource_presence(resource->presence);
        win_print_time(console, '-');
        win_presence_colour_on(console, resource_presence);
        wprintw(win, "  %s (%d), %s", resource->name, resource->priority, resource_presence);
        if (resource->status != NULL) {
            wprintw(win, ", \"%s\"", resource->status);
        }
        wprintw(win, "\n");
        win_presence_colour_off(console, resource_presence);

        if (resource->caps_str != NULL) {
            Capabilities *caps = caps_get(resource->caps_str);
            if (caps != NULL) {
                // show identity
                if ((caps->category != NULL) || (caps->type != NULL) || (caps->name != NULL)) {
                    win_print_time(console, '-');
                    wprintw(win, "    Identity: ");
                    if (caps->name != NULL) {
                        wprintw(win, "%s", caps->name);
                        if ((caps->category != NULL) || (caps->type != NULL)) {
                            wprintw(win, " ");
                        }
                    }
                    if (caps->type != NULL) {
                        wprintw(win, "%s", caps->type);
                        if (caps->category != NULL) {
                            wprintw(win, " ");
                        }
                    }
                    if (caps->category != NULL) {
                        wprintw(win, "%s", caps->category);
                    }
                    wprintw(win, "\n");
                }
                if (caps->software != NULL) {
                    win_print_time(console, '-');
                    wprintw(win, "    Software: %s", caps->software);
                }
                if (caps->software_version != NULL) {
                    wprintw(win, ", %s", caps->software_version);
                }
                if ((caps->software != NULL) || (caps->software_version != NULL)) {
                    wprintw(win, "\n");
                }
                if (caps->os != NULL) {
                    win_print_time(console, '-');
                    wprintw(win, "    OS: %s", caps->os);
                }
                if (caps->os_version != NULL) {
                    wprintw(win, ", %s", caps->os_version);
                }
                if ((caps->os != NULL) || (caps->os_version != NULL)) {
                    wprintw(win, "\n");
                }
            }
        }

        ordered_resources = g_list_next(ordered_resources);
    }

    wins_refresh_console();
    cons_alert();
}

static void
_cons_show_caps(const char * const contact, Resource *resource)
{
    ProfWin *console = wins_get_console();
    WINDOW *win = console->win;
    cons_show("");
    const char *resource_presence = string_from_resource_presence(resource->presence);
    win_print_time(console, '-');
    win_presence_colour_on(console, resource_presence);
    wprintw(console->win, "%s", contact);
    win_presence_colour_off(console, resource_presence);
    wprintw(win, ":\n");

    if (resource->caps_str != NULL) {
        Capabilities *caps = caps_get(resource->caps_str);
        if (caps != NULL) {
            // show identity
            if ((caps->category != NULL) || (caps->type != NULL) || (caps->name != NULL)) {
                win_print_time(console, '-');
                wprintw(win, "Identity: ");
                if (caps->name != NULL) {
                    wprintw(win, "%s", caps->name);
                    if ((caps->category != NULL) || (caps->type != NULL)) {
                        wprintw(win, " ");
                    }
                }
                if (caps->type != NULL) {
                    wprintw(win, "%s", caps->type);
                    if (caps->category != NULL) {
                        wprintw(win, " ");
                    }
                }
                if (caps->category != NULL) {
                    wprintw(win, "%s", caps->category);
                }
                wprintw(win, "\n");
            }
            if (caps->software != NULL) {
                win_print_time(console, '-');
                wprintw(win, "Software: %s", caps->software);
            }
            if (caps->software_version != NULL) {
                wprintw(win, ", %s", caps->software_version);
            }
            if ((caps->software != NULL) || (caps->software_version != NULL)) {
                wprintw(win, "\n");
            }
            if (caps->os != NULL) {
                win_print_time(console, '-');
                wprintw(win, "OS: %s", caps->os);
            }
            if (caps->os_version != NULL) {
                wprintw(win, ", %s", caps->os_version);
            }
            if ((caps->os != NULL) || (caps->os_version != NULL)) {
                wprintw(win, "\n");
            }

            if (caps->features != NULL) {
                win_print_time(console, '-');
                wprintw(win, "Features:\n");
                GSList *feature = caps->features;
                while (feature != NULL) {
                    win_print_time(console, '-');
                    wprintw(win, "  %s\n", feature->data);
                    feature = g_slist_next(feature);
                }
            }
        }
    }

    wins_refresh_console();
    cons_alert();
}

static void
_cons_show_software_version(const char * const jid, const char * const  presence,
    const char * const name, const char * const version, const char * const os)
{
    ProfWin *console = wins_get_console();
    if ((name != NULL) || (version != NULL) || (os != NULL)) {
        cons_show("");
        win_print_time(console, '-');
        win_presence_colour_on(console, presence);
        wprintw(console->win, "%s", jid);
        win_presence_colour_off(console, presence);
        wprintw(console->win, ":\n");
    }
    if (name != NULL) {
        cons_show("Name    : %s", name);
    }
    if (version != NULL) {
        cons_show("Version : %s", version);
    }
    if (os != NULL) {
        cons_show("OS      : %s", os);
    }

    wins_refresh_console();
    cons_alert();
}

static void
_cons_show_received_subs(void)
{
    GSList *received = presence_get_subscription_requests();
    if (received == NULL) {
        cons_show("No outstanding subscription requests.");
    } else {
        cons_show("Outstanding subscription requests from:",
            g_slist_length(received));
        while (received != NULL) {
            cons_show("  %s", received->data);
            received = g_slist_next(received);
        }
        g_slist_free_full(received, g_free);
    }

    cons_alert();
}

static void
_cons_show_sent_subs(void)
{
   if (roster_has_pending_subscriptions()) {
        GSList *contacts = roster_get_contacts();
        PContact contact = NULL;
        cons_show("Awaiting subscription responses from:");
        while (contacts != NULL) {
            contact = (PContact) contacts->data;
            if (p_contact_pending_out(contact)) {
                cons_show("  %s", p_contact_barejid(contact));
            }
            contacts = g_slist_next(contacts);
        }
    } else {
        cons_show("No pending requests sent.");
    }

    cons_alert();
}

static void
_cons_show_room_list(GSList *rooms, const char * const conference_node)
{
    ProfWin *console = wins_get_console();
    if ((rooms != NULL) && (g_slist_length(rooms) > 0)) {
        cons_show("Chat rooms at %s:", conference_node);
        while (rooms != NULL) {
            DiscoItem *room = rooms->data;
            win_print_time(console, '-');
            wprintw(console->win, "  %s", room->jid);
            if (room->name != NULL) {
                wprintw(console->win, ", (%s)", room->name);
            }
            wprintw(console->win, "\n");
            rooms = g_slist_next(rooms);
        }
    } else {
        cons_show("No chat rooms at %s", conference_node);
    }

    wins_refresh_console();
    cons_alert();
}

static void
_cons_show_bookmarks(const GList *list)
{
    Bookmark *item;

    cons_show("");
    cons_show("Bookmarks:");

    /* TODO: show status (connected or not) and window number */
    while (list != NULL) {
        item = list->data;

        ProfWin *console = wins_get_console();

        win_print_time(console, '-');
        wprintw(console->win, "  %s", item->jid);
        if (item->nick != NULL) {
            wprintw(console->win, "/%s", item->nick);
        }
        if (item->autojoin) {
            wprintw(console->win, " (autojoin)");
        }
        wprintw(console->win, "\n");
        list = g_list_next(list);
    }

    wins_refresh_console();
    cons_alert();
}

static void
_cons_show_disco_info(const char *jid, GSList *identities, GSList *features)
{
    if (((identities != NULL) && (g_slist_length(identities) > 0)) ||
        ((features != NULL) && (g_slist_length(features) > 0))) {
        cons_show("");
        cons_show("Service disovery info for %s", jid);

        if (identities != NULL) {
            cons_show("  Identities");
        }
        while (identities != NULL) {
            DiscoIdentity *identity = identities->data;  // anme trpe, cat
            GString *identity_str = g_string_new("    ");
            if (identity->name != NULL) {
                identity_str = g_string_append(identity_str, identity->name);
                identity_str = g_string_append(identity_str, " ");
            }
            if (identity->type != NULL) {
                identity_str = g_string_append(identity_str, identity->type);
                identity_str = g_string_append(identity_str, " ");
            }
            if (identity->category != NULL) {
                identity_str = g_string_append(identity_str, identity->category);
            }
            cons_show(identity_str->str);
            g_string_free(identity_str, FALSE);
            identities = g_slist_next(identities);
        }

        if (features != NULL) {
            cons_show("  Features:");
        }
        while (features != NULL) {
            cons_show("    %s", features->data);
            features = g_slist_next(features);
        }

        wins_refresh_console();
        cons_alert();
    }
}

static void
_cons_show_disco_items(GSList *items, const char * const jid)
{
    ProfWin *console = wins_get_console();
    if ((items != NULL) && (g_slist_length(items) > 0)) {
        cons_show("");
        cons_show("Service discovery items for %s:", jid);
        while (items != NULL) {
            DiscoItem *item = items->data;
            win_print_time(console, '-');
            wprintw(console->win, "  %s", item->jid);
            if (item->name != NULL) {
                wprintw(console->win, ", (%s)", item->name);
            }
            wprintw(console->win, "\n");
            items = g_slist_next(items);
        }
    } else {
        cons_show("");
        cons_show("No service discovery items for %s", jid);
    }
    wins_refresh_console();
    cons_alert();
}

static void
_cons_show_status(const char * const barejid)
{
    ProfWin *console = wins_get_console();
    PContact pcontact = roster_get_contact(barejid);

    if (pcontact != NULL) {
        win_show_contact(console, pcontact);
    } else {
        cons_show("No such contact \"%s\" in roster.", barejid);
    }
    wins_refresh_console();
    cons_alert();
}

static void
_cons_show_room_invite(const char * const invitor, const char * const room,
    const char * const reason)
{
    char *display_from = NULL;
    PContact contact = roster_get_contact(invitor);
    if (contact != NULL) {
        if (p_contact_name(contact) != NULL) {
            display_from = strdup(p_contact_name(contact));
        } else {
            display_from = strdup(invitor);
        }
    } else {
        display_from = strdup(invitor);
    }

    cons_show("");
    cons_show("Chat room invite received:");
    cons_show("  From   : %s", display_from);
    cons_show("  Room   : %s", room);

    if (reason != NULL) {
        cons_show("  Message: %s", reason);
    }

    cons_show("Use /join or /decline");

    if (prefs_get_boolean(PREF_NOTIFY_INVITE)) {
        notify_invite(display_from, room, reason);
    }

    free(display_from);

    wins_refresh_console();
    cons_alert();
}

static void
_cons_show_account_list(gchar **accounts)
{
    ProfWin *console = wins_get_console();
    int size = g_strv_length(accounts);
    if (size > 0) {
        cons_show("Accounts:");
        int i = 0;
        for (i = 0; i < size; i++) {
            if ((jabber_get_connection_status() == JABBER_CONNECTED) &&
                    (g_strcmp0(jabber_get_account_name(), accounts[i]) == 0)) {
                resource_presence_t presence = accounts_get_last_presence(accounts[i]);
                win_print_time(console, '-');
                win_presence_colour_on(console, string_from_resource_presence(presence));
                wprintw(console->win, "%s\n", accounts[i]);
                win_presence_colour_off(console, string_from_resource_presence(presence));
            } else {
                cons_show(accounts[i]);
            }
        }
        cons_show("");
    } else {
        cons_show("No accounts created yet.");
        cons_show("");
    }

    wins_refresh_console();
    cons_alert();
}

static void
_cons_show_account(ProfAccount *account)
{
    ProfWin *console = wins_get_console();
    cons_show("");
    cons_show("Account %s:", account->name);
    if (account->enabled) {
        cons_show   ("enabled        : TRUE");
    } else {
        cons_show   ("enabled        : FALSE");
    }
    cons_show       ("jid            : %s", account->jid);
    if (account->password != NULL) {
        cons_show       ("password       : [redacted]");
    }
    if (account->resource != NULL) {
        cons_show   ("resource       : %s", account->resource);
    }
    if (account->server != NULL) {
        cons_show   ("server         : %s", account->server);
    }
    if (account->port != 0) {
        cons_show   ("port           : %d", account->port);
    }
    if (account->muc_service != NULL) {
        cons_show   ("muc service    : %s", account->muc_service);
    }
    if (account->muc_nick != NULL) {
        cons_show   ("muc nick       : %s", account->muc_nick);
    }
    if (account->last_presence != NULL) {
        cons_show   ("Last presence  : %s", account->last_presence);
    }
    if (account->login_presence != NULL) {
        cons_show   ("Login presence : %s", account->login_presence);
    }
    cons_show       ("Priority       : chat:%d, online:%d, away:%d, xa:%d, dnd:%d",
        account->priority_chat, account->priority_online, account->priority_away,
        account->priority_xa, account->priority_dnd);

    if ((jabber_get_connection_status() == JABBER_CONNECTED) &&
            (g_strcmp0(jabber_get_account_name(), account->name) == 0)) {
        GList *resources = jabber_get_available_resources();
        GList *ordered_resources = NULL;

        WINDOW *win = console->win;
        if (resources != NULL) {
            win_print_time(console, '-');
            wprintw(win, "Resources:\n");

            // sort in order of availabiltiy
            while (resources != NULL) {
                Resource *resource = resources->data;
                ordered_resources = g_list_insert_sorted(ordered_resources,
                    resource, (GCompareFunc)resource_compare_availability);
                resources = g_list_next(resources);
            }
        }

        while (ordered_resources != NULL) {
            Resource *resource = ordered_resources->data;
            const char *resource_presence = string_from_resource_presence(resource->presence);
            win_print_time(console, '-');
            win_presence_colour_on(console, resource_presence);
            wprintw(win, "  %s (%d), %s", resource->name, resource->priority, resource_presence);
            if (resource->status != NULL) {
                wprintw(win, ", \"%s\"", resource->status);
            }
            wprintw(win, "\n");
            win_presence_colour_off(console, resource_presence);

            if (resource->caps_str != NULL) {
                Capabilities *caps = caps_get(resource->caps_str);
                if (caps != NULL) {
                    // show identity
                    if ((caps->category != NULL) || (caps->type != NULL) || (caps->name != NULL)) {
                        win_print_time(console, '-');
                        wprintw(win, "    Identity: ");
                        if (caps->name != NULL) {
                            wprintw(win, "%s", caps->name);
                            if ((caps->category != NULL) || (caps->type != NULL)) {
                                wprintw(win, " ");
                            }
                        }
                        if (caps->type != NULL) {
                            wprintw(win, "%s", caps->type);
                            if (caps->category != NULL) {
                                wprintw(win, " ");
                            }
                        }
                        if (caps->category != NULL) {
                            wprintw(win, "%s", caps->category);
                        }
                        wprintw(win, "\n");
                    }
                    if (caps->software != NULL) {
                        win_print_time(console, '-');
                        wprintw(win, "    Software: %s", caps->software);
                    }
                    if (caps->software_version != NULL) {
                        wprintw(win, ", %s", caps->software_version);
                    }
                    if ((caps->software != NULL) || (caps->software_version != NULL)) {
                        wprintw(win, "\n");
                    }
                    if (caps->os != NULL) {
                        win_print_time(console, '-');
                        wprintw(win, "    OS: %s", caps->os);
                    }
                    if (caps->os_version != NULL) {
                        wprintw(win, ", %s", caps->os_version);
                    }
                    if ((caps->os != NULL) || (caps->os_version != NULL)) {
                        wprintw(win, "\n");
                    }
                }
            }

            ordered_resources = g_list_next(ordered_resources);
        }
    }

    wins_refresh_console();
    cons_alert();
}

static void
_cons_show_aliases(GList *aliases)
{
    if (aliases == NULL) {
        cons_show("No aliases configured.");
        return;
    }

    GList *curr = aliases;
    if (curr != NULL) {
        cons_show("Command aliases:");
    }
    while (curr != NULL) {
        ProfAlias *alias = curr->data;
        cons_show("  /%s -> %s", alias->name, alias->value);
        curr = g_list_next(curr);
    }
    cons_show("");
}

static void
_cons_theme_setting(void)
{
    gchar *theme = prefs_get_string(PREF_THEME);
    if (theme == NULL) {
        cons_show("Theme (/theme)                : default");
    } else {
        cons_show("Theme (/theme)                : %s", theme);
    }
}

static void
_cons_beep_setting(void)
{
    if (prefs_get_boolean(PREF_BEEP))
        cons_show("Terminal beep (/beep)         : ON");
    else
        cons_show("Terminal beep (/beep)         : OFF");
}

static void
_cons_flash_setting(void)
{
    if (prefs_get_boolean(PREF_FLASH))
        cons_show("Terminal flash (/flash)       : ON");
    else
        cons_show("Terminal flash (/flash)       : OFF");
}

static void
_cons_splash_setting(void)
{
    if (prefs_get_boolean(PREF_SPLASH))
        cons_show("Splash screen (/splash)       : ON");
    else
        cons_show("Splash screen (/splash)       : OFF");
}

static void
_cons_autoconnect_setting(void)
{
    if (prefs_get_string(PREF_CONNECT_ACCOUNT) != NULL)
        cons_show("Autoconnect (/autoconnect)      : %s", prefs_get_string(PREF_CONNECT_ACCOUNT));
    else
        cons_show("Autoconnect (/autoconnect)      : OFF");
}

static void
_cons_vercheck_setting(void)
{
    if (prefs_get_boolean(PREF_VERCHECK))
        cons_show("Version checking (/vercheck)  : ON");
    else
        cons_show("Version checking (/vercheck)  : OFF");
}

static void
_cons_mouse_setting(void)
{
    if (prefs_get_boolean(PREF_MOUSE))
        cons_show("Mouse handling (/mouse)       : ON");
    else
        cons_show("Mouse handling (/mouse)       : OFF");
}

static void
_cons_statuses_setting(void)
{
    char *console = prefs_get_string(PREF_STATUSES_CONSOLE);
    char *chat = prefs_get_string(PREF_STATUSES_CHAT);
    gboolean muc = prefs_get_boolean(PREF_STATUSES_MUC);

    cons_show("Console statuses (/statuses)  : %s", console);
    cons_show("Chat win statuses (/statuses) : %s", chat);

    if (muc) {
        cons_show("MUC statuses (/statuses)      : ON");
    } else {
        cons_show("MUC statuses (/statuses)      : OFF");
    }
}

static void
_cons_titlebar_setting(void)
{
    if (prefs_get_boolean(PREF_TITLEBARVERSION)) {
        cons_show("Titlebar display (/titlebar)  : version");
    } else {
        cons_show("Titlebar display (/titlebar)  : NONE");
    }
}

static void
_cons_otrwarn_setting(void)
{
    if (prefs_get_boolean(PREF_OTR_WARN)) {
        cons_show("Warn non-OTR (/otr warn)      : ON");
    } else {
        cons_show("Warn non-OTR (/otr warn)      : OFF");
    }
}

static void
_cons_show_ui_prefs(void)
{
    cons_show("UI preferences:");
    cons_show("");
    cons_theme_setting();
    cons_beep_setting();
    cons_flash_setting();
    cons_splash_setting();
    cons_vercheck_setting();
    cons_mouse_setting();
    cons_statuses_setting();
    cons_titlebar_setting();
    cons_otrwarn_setting();

    wins_refresh_console();
    cons_alert();
}

static void
_cons_notify_setting(void)
{
    if (prefs_get_boolean(PREF_NOTIFY_MESSAGE))
        cons_show("Messages (/notify message)          : ON");
    else
        cons_show("Messages (/notify message)          : OFF");

    if (prefs_get_boolean(PREF_NOTIFY_TYPING))
        cons_show("Composing (/notify typing)          : ON");
    else
        cons_show("Composing (/notify typing)          : OFF");

    if (prefs_get_boolean(PREF_NOTIFY_INVITE))
        cons_show("Room invites (/notify invite)       : ON");
    else
        cons_show("Room invites (/notify invite)       : OFF");

    if (prefs_get_boolean(PREF_NOTIFY_SUB))
        cons_show("Subscription requests (/notify sub) : ON");
    else
        cons_show("Subscription requests (/notify sub) : OFF");

    gint remind_period = prefs_get_notify_remind();
    if (remind_period == 0) {
        cons_show("Reminder period (/notify remind)    : OFF");
    } else if (remind_period == 1) {
        cons_show("Reminder period (/notify remind)    : 1 second");
    } else {
        cons_show("Reminder period (/notify remind)    : %d seconds", remind_period);
    }
}

static void
_cons_show_desktop_prefs(void)
{
    cons_show("Desktop notification preferences:");
    cons_show("");
    cons_notify_setting();

    wins_refresh_console();
    cons_alert();
}

static void
_cons_states_setting(void)
{
    if (prefs_get_boolean(PREF_STATES))
        cons_show("Send chat states (/states) : ON");
    else
        cons_show("Send chat states (/states) : OFF");
}

static void
_cons_outtype_setting(void)
{
    if (prefs_get_boolean(PREF_OUTTYPE))
        cons_show("Send composing (/outtype)  : ON");
    else
        cons_show("Send composing (/outtype)  : OFF");
}

static void
_cons_intype_setting(void)
{
    if (prefs_get_boolean(PREF_INTYPE))
        cons_show("Show typing (/intype)      : ON");
    else
        cons_show("Show typing (/intype)      : OFF");
}

static void
_cons_gone_setting(void)
{
    gint gone_time = prefs_get_gone();
    if (gone_time == 0) {
        cons_show("Leave conversation (/gone) : OFF");
    } else if (gone_time == 1) {
        cons_show("Leave conversation (/gone) : 1 minute");
    } else {
        cons_show("Leave conversation (/gone) : %d minutes", gone_time);
    }
}

static void
_cons_history_setting(void)
{
    if (prefs_get_boolean(PREF_HISTORY))
        cons_show("Chat history (/history)    : ON");
    else
        cons_show("Chat history (/history)    : OFF");
}

static void
_cons_show_chat_prefs(void)
{
    cons_show("Chat preferences:");
    cons_show("");
    cons_states_setting();
    cons_outtype_setting();
    cons_intype_setting();
    cons_gone_setting();
    cons_history_setting();

    wins_refresh_console();
    cons_alert();
}

static void
_cons_log_setting(void)
{
    cons_show("Max log size (/log maxsize) : %d bytes", prefs_get_max_log_size());
}

static void
_cons_chlog_setting(void)
{
    if (prefs_get_boolean(PREF_CHLOG))
        cons_show("Chat logging (/chlog)       : ON");
    else
        cons_show("Chat logging (/chlog)       : OFF");
}

static void
_cons_grlog_setting(void)
{
    if (prefs_get_boolean(PREF_GRLOG))
        cons_show("Groupchat logging (/grlog)  : ON");
    else
        cons_show("Groupchat logging (/grlog)  : OFF");
}

static void
_cons_otr_log_setting(void)
{
    char *value = prefs_get_string(PREF_OTR_LOG);

    if (strcmp(value, "on") == 0) {
        cons_show("OTR logging (/otr log)      : ON");
    } else if (strcmp(value, "off") == 0) {
        cons_show("OTR logging (/otr log)      : OFF");
    } else {
        cons_show("OTR logging (/otr log)      : Redacted");
    }
}

static void
_cons_show_log_prefs(void)
{
    cons_show("Logging preferences:");
    cons_show("");
    cons_log_setting();
    cons_chlog_setting();
    cons_grlog_setting();
    cons_otr_log_setting();

    wins_refresh_console();
    cons_alert();
}

static void
_cons_autoaway_setting(void)
{
    if (strcmp(prefs_get_string(PREF_AUTOAWAY_MODE), "off") == 0) {
        cons_show("Autoaway (/autoaway mode)            : OFF");
    } else {
        cons_show("Autoaway (/autoaway mode)            : %s", prefs_get_string(PREF_AUTOAWAY_MODE));
    }

    cons_show("Autoaway minutes (/autoaway time)    : %d minutes", prefs_get_autoaway_time());

    if ((prefs_get_string(PREF_AUTOAWAY_MESSAGE) == NULL) ||
            (strcmp(prefs_get_string(PREF_AUTOAWAY_MESSAGE), "") == 0)) {
        cons_show("Autoaway message (/autoaway message) : OFF");
    } else {
        cons_show("Autoaway message (/autoaway message) : \"%s\"", prefs_get_string(PREF_AUTOAWAY_MESSAGE));
    }

    if (prefs_get_boolean(PREF_AUTOAWAY_CHECK)) {
        cons_show("Autoaway check (/autoaway check)     : ON");
    } else {
        cons_show("Autoaway check (/autoaway check)     : OFF");
    }
}

static void
_cons_show_presence_prefs(void)
{
    cons_show("Presence preferences:");
    cons_show("");
    cons_autoaway_setting();

    wins_refresh_console();
    cons_alert();
}

static void
_cons_reconnect_setting(void)
{
    gint reconnect_interval = prefs_get_reconnect();
    if (reconnect_interval == 0) {
        cons_show("Reconnect interval (/reconnect) : OFF");
    } else if (reconnect_interval == 1) {
        cons_show("Reconnect interval (/reconnect) : 1 second");
    } else {
        cons_show("Reconnect interval (/reconnect) : %d seconds", reconnect_interval);
    }
}

static void
_cons_autoping_setting(void)
{
    gint autoping_interval = prefs_get_autoping();
    if (autoping_interval == 0) {
        cons_show("Autoping interval (/autoping)   : OFF");
    } else if (autoping_interval == 1) {
        cons_show("Autoping interval (/autoping)   : 1 second");
    } else {
        cons_show("Autoping interval (/autoping)   : %d seconds", autoping_interval);
    }
}

static void
_cons_priority_setting(void)
{
    gint priority = prefs_get_priority();
    cons_show("Priority (/priority) : %d", priority);
}

static void
_cons_show_connection_prefs(void)
{
    cons_show("Connection preferences:");
    cons_show("");
    cons_reconnect_setting();
    cons_autoping_setting();
    cons_autoconnect_setting();

    wins_refresh_console();
    cons_alert();
}

static void
_cons_show_themes(GSList *themes)
{
    cons_show("");

    if (themes == NULL) {
        cons_show("No available themes.");
    } else {
        cons_show("Available themes:");
        while (themes != NULL) {
            cons_show(themes->data);
            themes = g_slist_next(themes);
        }
    }

    wins_refresh_console();
    cons_alert();
}

static void
_cons_prefs(void)
{
    cons_show("");
    cons_show_ui_prefs();
    cons_show("");
    cons_show_desktop_prefs();
    cons_show("");
    cons_show_chat_prefs();
    cons_show("");
    cons_show_log_prefs();
    cons_show("");
    cons_show_presence_prefs();
    cons_show("");
    cons_show_connection_prefs();
    cons_show("");

    wins_refresh_console();
    cons_alert();
}

static void
_cons_help(void)
{
    cons_show("");
    cons_show("Choose a help option:");
    cons_show("");
    cons_show("/help commands   - List all commands.");
    cons_show("/help basic      - List basic commands for getting started.");
    cons_show("/help chatting   - List chat commands.");
    cons_show("/help groupchat  - List groupchat commands.");
    cons_show("/help presence   - List commands to change presence.");
    cons_show("/help roster     - List commands for manipulating your roster.");
    cons_show("/help service    - List service discovery commands.");
    cons_show("/help settings   - List commands for changing settings.");
    cons_show("/help other      - Other commands.");
    cons_show("/help navigation - How to navigate around Profanity.");
    cons_show("/help [command]  - Detailed help on a specific command.");
    cons_show("");

    wins_refresh_console();
    cons_alert();
}

static void
_cons_navigation_help(void)
{
    cons_show("");
    cons_show("Navigation:");
    cons_show("");
    cons_show("Alt-1 (F1)               : This console window.");
    cons_show("Alt-2..Alt-0 (F2..F10)   : Chat windows.");
    cons_show("Alt-LEFT                 : Previous chat window");
    cons_show("Alt-RIGHT                : Next chat window");
    cons_show("UP, DOWN                 : Navigate input history.");
    cons_show("LEFT, RIGHT, HOME, END   : Edit current input.");
    cons_show("CTRL-LEFT, CTRL-RIGHT    : Jump word in input.");
    cons_show("ESC                      : Clear current input.");
    cons_show("TAB                      : Autocomplete.");
    cons_show("PAGE UP, PAGE DOWN       : Page the main window.");
    cons_show("");

    wins_refresh_console();
    cons_alert();
}

static void
_cons_show_roster_group(const char * const group, GSList *list)
{
    cons_show("");

    if (list != NULL) {
        cons_show("%s:", group);
    } else {
        cons_show("No group named %s exists.", group);
    }

    _show_roster_contacts(list, FALSE);
    wins_refresh_console();
    cons_alert();
}

static void
_cons_show_roster(GSList *list)
{
    cons_show("");
    cons_show("Roster:");

    _show_roster_contacts(list, TRUE);
    wins_refresh_console();
    cons_alert();
}

static void
_cons_show_contact_online(PContact contact, Resource *resource, GDateTime *last_activity)
{
    const char *show = string_from_resource_presence(resource->presence);
    char *display_str = p_contact_create_display_string(contact, resource->name);

    ProfWin *console = wins_get_console();
    win_show_status_string(console, display_str, show, resource->status, last_activity,
        "++", "online");

    free(display_str);

    if (wins_is_current(console)) {
        ui_current_page_off();
    }
    wins_refresh_console();
}

static void
_cons_show_contact_offline(PContact contact, char *resource, char *status)
{
    char *display_str = p_contact_create_display_string(contact, resource);

    ProfWin *console = wins_get_console();
    win_show_status_string(console, display_str, "offline", status, NULL, "--",
        "offline");
    free(display_str);

    if (wins_is_current(console)) {
        ui_current_page_off();
    }
    wins_refresh_console();
}

static void
_cons_show_contacts(GSList *list)
{
    ProfWin *console = wins_get_console();
    GSList *curr = list;

    while(curr) {
        PContact contact = curr->data;
        if ((strcmp(p_contact_subscription(contact), "to") == 0) ||
            (strcmp(p_contact_subscription(contact), "both") == 0)) {
            win_show_contact(console, contact);
        }
        curr = g_slist_next(curr);
    }

    wins_refresh_console();
    cons_alert();
}

static void
_cons_alert(void)
{
    if (ui_current_win_type() != WIN_CONSOLE) {
        status_bar_new(1);
    }
}

static void
_cons_splash_logo(void)
{
    ProfWin *console = wins_get_console();
    win_print_time(console, '-');
    wprintw(console->win, "Welcome to\n");

    win_print_time(console, '-');
    wattron(console->win, COLOUR_SPLASH);
    wprintw(console->win, "                   ___            _           \n");
    wattroff(console->win, COLOUR_SPLASH);

    win_print_time(console, '-');
    wattron(console->win, COLOUR_SPLASH);
    wprintw(console->win, "                  / __)          (_)_         \n");
    wattroff(console->win, COLOUR_SPLASH);

    win_print_time(console, '-');
    wattron(console->win, COLOUR_SPLASH);
    wprintw(console->win, " ____   ____ ___ | |__ ____ ____  _| |_ _   _ \n");
    wattroff(console->win, COLOUR_SPLASH);

    win_print_time(console, '-');
    wattron(console->win, COLOUR_SPLASH);
    wprintw(console->win, "|  _ \\ / ___) _ \\|  __) _  |  _ \\| |  _) | | |\n");
    wattroff(console->win, COLOUR_SPLASH);

    win_print_time(console, '-');
    wattron(console->win, COLOUR_SPLASH);
    wprintw(console->win, "| | | | |  | |_| | | ( ( | | | | | | |_| |_| |\n");
    wattroff(console->win, COLOUR_SPLASH);

    win_print_time(console, '-');
    wattron(console->win, COLOUR_SPLASH);
    wprintw(console->win, "| ||_/|_|   \\___/|_|  \\_||_|_| |_|_|\\___)__  |\n");
    wattroff(console->win, COLOUR_SPLASH);

    win_print_time(console, '-');
    wattron(console->win, COLOUR_SPLASH);
    wprintw(console->win, "|_|                                    (____/ \n");
    wattroff(console->win, COLOUR_SPLASH);

    win_print_time(console, '-');
    wprintw(console->win, "\n");
    win_print_time(console, '-');
    if (strcmp(PROF_PACKAGE_STATUS, "development") == 0) {
#ifdef PROF_HAVE_GIT_VERSION
        wprintw(console->win, "Version %sdev.%s.%s\n", PROF_PACKAGE_VERSION, PROF_GIT_BRANCH, PROF_GIT_REVISION);
#else
        wprintw(console->win, "Version %sdev\n", PROF_PACKAGE_VERSION);
#endif
    } else {
        wprintw(console->win, "Version %s\n", PROF_PACKAGE_VERSION);
    }
}

void
_show_roster_contacts(GSList *list, gboolean show_groups)
{
    ProfWin *console = wins_get_console();
    GSList *curr = list;
    while(curr) {

        PContact contact = curr->data;
        GString *title = g_string_new("  ");
        title = g_string_append(title, p_contact_barejid(contact));
        if (p_contact_name(contact) != NULL) {
            title = g_string_append(title, " (");
            title = g_string_append(title, p_contact_name(contact));
            title = g_string_append(title, ")");
        }

        const char *presence = p_contact_presence(contact);
        win_print_time(console, '-');
        if (p_contact_subscribed(contact)) {
            win_presence_colour_on(console, presence);
            wprintw(console->win, "%s\n", title->str);
            win_presence_colour_off(console, presence);
        } else {
            win_presence_colour_on(console, "offline");
            wprintw(console->win, "%s\n", title->str);
            win_presence_colour_off(console, "offline");
        }

        g_string_free(title, TRUE);

        win_print_time(console, '-');
        wprintw(console->win, "    Subscription : ");
        GString *sub = g_string_new("");
        sub = g_string_append(sub, p_contact_subscription(contact));
        if (p_contact_pending_out(contact)) {
            sub = g_string_append(sub, ", request sent");
        }
        if (presence_sub_request_exists(p_contact_barejid(contact))) {
            sub = g_string_append(sub, ", request received");
        }
        if (p_contact_subscribed(contact)) {
            wattron(console->win, COLOUR_SUBSCRIBED);
        } else {
            wattron(console->win, COLOUR_UNSUBSCRIBED);
        }
        wprintw(console->win, "%s\n", sub->str);
        if (p_contact_subscribed(contact)) {
            wattroff(console->win, COLOUR_SUBSCRIBED);
        } else {
            wattroff(console->win, COLOUR_UNSUBSCRIBED);
        }

        g_string_free(sub, TRUE);

        if (show_groups) {
            GSList *groups = p_contact_groups(contact);
            if (groups != NULL) {
                GString *groups_str = g_string_new("    Groups : ");
                while (groups != NULL) {
                    g_string_append(groups_str, groups->data);
                    if (g_slist_next(groups) != NULL) {
                        g_string_append(groups_str, ", ");
                    }
                    groups = g_slist_next(groups);
                }

                cons_show(groups_str->str);
                g_string_free(groups_str, TRUE);
            }
        }

        curr = g_slist_next(curr);
    }

}

void
console_init_module(void)
{
    cons_show_time = _cons_show_time;
    cons_show_word = _cons_show_word;
    cons_debug = _cons_debug;
    cons_show = _cons_show;
    cons_show_error = _cons_show_error;
    cons_show_typing = _cons_show_typing;
    cons_show_incoming_message = _cons_show_incoming_message;
    cons_about = _cons_about;
    cons_check_version = _cons_check_version;
    cons_show_login_success = _cons_show_login_success;
    cons_show_wins = _cons_show_wins;
    cons_show_room_invites = _cons_show_room_invites;
    cons_show_info = _cons_show_info;
    cons_show_caps = _cons_show_caps;
    cons_show_software_version = _cons_show_software_version;
    cons_show_received_subs = _cons_show_received_subs;
    cons_show_sent_subs = _cons_show_sent_subs;
    cons_show_room_list = _cons_show_room_list;
    cons_show_bookmarks = _cons_show_bookmarks;
    cons_show_disco_info = _cons_show_disco_info;
    cons_show_disco_items = _cons_show_disco_items;
    cons_show_status = _cons_show_status;
    cons_show_room_invite = _cons_show_room_invite;
    cons_show_account_list = _cons_show_account_list;
    cons_show_account = _cons_show_account;
    cons_theme_setting = _cons_theme_setting;
    cons_beep_setting = _cons_beep_setting;
    cons_flash_setting = _cons_flash_setting;
    cons_splash_setting = _cons_splash_setting;
    cons_autoconnect_setting = _cons_autoconnect_setting;
    cons_vercheck_setting = _cons_vercheck_setting;
    cons_mouse_setting = _cons_mouse_setting;
    cons_statuses_setting = _cons_statuses_setting;
    cons_titlebar_setting = _cons_titlebar_setting;
    cons_show_ui_prefs = _cons_show_ui_prefs;
    cons_notify_setting = _cons_notify_setting;
    cons_show_desktop_prefs = _cons_show_desktop_prefs;
    cons_states_setting = _cons_states_setting;
    cons_outtype_setting = _cons_outtype_setting;
    cons_intype_setting = _cons_intype_setting;
    cons_gone_setting = _cons_gone_setting;
    cons_history_setting = _cons_history_setting;
    cons_show_chat_prefs = _cons_show_chat_prefs;
    cons_log_setting = _cons_log_setting;
    cons_chlog_setting = _cons_chlog_setting;
    cons_grlog_setting = _cons_grlog_setting;
    cons_otr_log_setting = _cons_otr_log_setting;
    cons_otrwarn_setting = _cons_otrwarn_setting;
    cons_show_log_prefs = _cons_show_log_prefs;
    cons_autoaway_setting = _cons_autoaway_setting;
    cons_show_presence_prefs = _cons_show_presence_prefs;
    cons_reconnect_setting = _cons_reconnect_setting;
    cons_autoping_setting = _cons_autoping_setting;
    cons_priority_setting = _cons_priority_setting;
    cons_show_connection_prefs = _cons_show_connection_prefs;
    cons_show_themes = _cons_show_themes;
    cons_prefs = _cons_prefs;
    cons_help = _cons_help;
    cons_navigation_help = _cons_navigation_help;
    cons_show_roster_group = _cons_show_roster_group;
    cons_show_roster = _cons_show_roster;
    cons_show_contacts = _cons_show_contacts;
    cons_alert = _cons_alert;
    cons_show_contact_online = _cons_show_contact_online;
    cons_show_contact_offline = _cons_show_contact_offline;
    cons_show_aliases = _cons_show_aliases;
}<|MERGE_RESOLUTION|>--- conflicted
+++ resolved
@@ -180,11 +180,7 @@
     }
 
     win_print_time(console, '-');
-<<<<<<< HEAD
-    wprintw(console->win, "Copyright (C) 2012, 2013 James Booth <%s>.\n", PROF_PACKAGE_BUGREPORT);
-=======
-    wprintw(console->win, "Copyright (C) 2012 - 2014 James Booth <%s>.\n", PACKAGE_BUGREPORT);
->>>>>>> 26726b20
+    wprintw(console->win, "Copyright (C) 2012 - 2014 James Booth <%s>.\n", PROF_PACKAGE_BUGREPORT);
     win_print_time(console, '-');
     wprintw(console->win, "License GPLv3+: GNU GPL version 3 or later <http://gnu.org/licenses/gpl.html>\n");
     win_print_time(console, '-');
