--- conflicted
+++ resolved
@@ -39,15 +39,6 @@
 
 #include <wchar.h>
 
-<<<<<<< HEAD
-#ifdef PROF_HAVE_NCURSESW_NCURSES_H
-#include <ncursesw/ncurses.h>
-#elif PROF_HAVE_NCURSES_H
-#include <ncurses.h>
-#endif
-
-=======
->>>>>>> 5cdd69f4
 #include "contact.h"
 #include "muc.h"
 #include "ui/ui.h"
@@ -63,122 +54,6 @@
 
 #define PAD_SIZE 1000
 
-<<<<<<< HEAD
-#define LAYOUT_SPLIT_MEMCHECK       12345671
-#define PROFCHATWIN_MEMCHECK        22374522
-#define PROFMUCWIN_MEMCHECK         52345276
-#define PROFPRIVATEWIN_MEMCHECK     77437483
-#define PROFCONFWIN_MEMCHECK        64334685
-#define PROFXMLWIN_MEMCHECK         87333463
-#define PROFPLUGINWIN_MEMCHECK      43434777
-
-typedef enum {
-    LAYOUT_SIMPLE,
-    LAYOUT_SPLIT
-} layout_type_t;
-
-typedef struct prof_layout_t {
-    layout_type_t type;
-    WINDOW *win;
-    ProfBuff buffer;
-    int y_pos;
-    int paged;
-} ProfLayout;
-
-typedef struct prof_layout_simple_t {
-    ProfLayout base;
-} ProfLayoutSimple;
-
-typedef struct prof_layout_split_t {
-    ProfLayout base;
-    WINDOW *subwin;
-    int sub_y_pos;
-    unsigned long memcheck;
-} ProfLayoutSplit;
-
-typedef enum {
-    WIN_CONSOLE,
-    WIN_CHAT,
-    WIN_MUC,
-    WIN_MUC_CONFIG,
-    WIN_PRIVATE,
-    WIN_PLUGIN,
-    WIN_XML
-} win_type_t;
-
-typedef enum {
-    PROF_ENC_NONE,
-    PROF_ENC_OTR
-} prof_enc_t;
-
-typedef struct prof_win_t {
-    win_type_t type;
-    ProfLayout *layout;
-} ProfWin;
-
-typedef struct prof_console_win_t {
-    ProfWin window;
-} ProfConsoleWin;
-
-typedef struct prof_chat_win_t {
-    ProfWin window;
-    char *barejid;
-    int unread;
-    ChatState *state;
-    prof_enc_t enc_mode;
-    gboolean otr_is_trusted;
-    char *resource_override;
-    gboolean history_shown;
-    unsigned long memcheck;
-} ProfChatWin;
-
-typedef struct prof_muc_win_t {
-    ProfWin window;
-    char *roomjid;
-    int unread;
-    gboolean showjid;
-    unsigned long memcheck;
-} ProfMucWin;
-
-typedef struct prof_mucconf_win_t {
-    ProfWin window;
-    char *roomjid;
-    DataForm *form;
-    unsigned long memcheck;
-} ProfMucConfWin;
-
-typedef struct prof_private_win_t {
-    ProfWin window;
-    char *fulljid;
-    int unread;
-    unsigned long memcheck;
-} ProfPrivateWin;
-
-typedef struct prof_xml_win_t {
-    ProfWin window;
-    unsigned long memcheck;
-} ProfXMLWin;
-
-typedef struct prof_plugin_win_t {
-    ProfWin super;
-    char *tag;
-    unsigned long memcheck;
-} ProfPluginWin;
-
-ProfWin* win_create_console(void);
-ProfWin* win_create_chat(const char * const barejid);
-ProfWin* win_create_muc(const char * const roomjid);
-ProfWin* win_create_muc_config(const char * const title, DataForm *form);
-ProfWin* win_create_private(const char * const fulljid);
-ProfWin* win_create_xmlconsole(void);
-ProfWin* win_create_plugin(const char * const tag);
-
-char *win_get_title(ProfWin *window);
-
-void win_free(ProfWin *window);
-void win_update_virtual(ProfWin *window);
-=======
->>>>>>> 5cdd69f4
 void win_move_to_end(ProfWin *window);
 void win_show_status_string(ProfWin *window, const char * const from,
     const char * const show, const char * const status,
