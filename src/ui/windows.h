/*
 * windows.h
 *
 * Copyright (C) 2012 - 2014 James Booth <boothj5@gmail.com>
 *
 * This file is part of Profanity.
 *
 * Profanity is free software: you can redistribute it and/or modify
 * it under the terms of the GNU General Public License as published by
 * the Free Software Foundation, either version 3 of the License, or
 * (at your option) any later version.
 *
 * Profanity is distributed in the hope that it will be useful,
 * but WITHOUT ANY WARRANTY; without even the implied warranty of
 * MERCHANTABILITY or FITNESS FOR A PARTICULAR PURPOSE.  See the
 * GNU General Public License for more details.
 *
 * You should have received a copy of the GNU General Public License
 * along with Profanity.  If not, see <http://www.gnu.org/licenses/>.
 *
 * In addition, as a special exception, the copyright holders give permission to
 * link the code of portions of this program with the OpenSSL library under
 * certain conditions as described in each individual source file, and
 * distribute linked combinations including the two.
 *
 * You must obey the GNU General Public License in all respects for all of the
 * code used other than OpenSSL. If you modify file(s) with this exception, you
 * may extend this exception to your version of the file(s), but you are not
 * obligated to do so. If you do not wish to do so, delete this exception
 * statement from your version. If you delete this exception statement from all
 * source files in the program, then also delete it here.
 *
 */

#ifndef UI_WINDOWS_H
#define UI_WINDOWS_H

#include "ui/window.h"

void wins_init(void);

ProfWin * wins_new_xmlconsole(void);
ProfWin * wins_new_chat(const char * const barejid);
ProfWin * wins_new_muc(const char * const roomjid);
ProfWin * wins_new_muc_config(const char * const roomjid, DataForm *form);
ProfWin * wins_new_private(const char * const fulljid);
ProfWin * wins_new_plugin(const char * const tag);

ProfWin * wins_get_console(void);
ProfChatWin *wins_get_chat(const char * const barejid);
ProfMucWin * wins_get_muc(const char * const roomjid);
ProfMucConfWin * wins_get_muc_conf(const char * const roomjid);
ProfPrivateWin *wins_get_private(const char * const fulljid);
<<<<<<< HEAD
ProfPluginWin * wins_get_plugin(const char * const tag);
=======
ProfXMLWin * wins_get_xmlconsole(void);
>>>>>>> 3cbeb7b4

ProfWin * wins_get_current(void);
ProfChatWin * wins_get_current_chat(void);
ProfMucWin * wins_get_current_muc(void);
ProfPrivateWin * wins_get_current_private(void);
ProfMucConfWin * wins_get_current_muc_conf(void);

void wins_set_current_by_num(int i);

ProfWin * wins_get_by_num(int i);

ProfWin * wins_get_next(void);
ProfWin * wins_get_previous(void);
int wins_get_num(ProfWin *window);
int wins_get_current_num(void);
void wins_close_current(void);
void wins_close_by_num(int i);
void wins_clear_current(void);
gboolean wins_is_current(ProfWin *window);
int wins_get_total_unread(void);
void wins_resize_all(void);
GSList * wins_get_chat_recipients(void);
GSList * wins_get_prune_wins(void);
void wins_lost_connection(void);
gboolean wins_tidy(void);
GSList * wins_create_summary(void);
void wins_destroy(void);
GList * wins_get_nums(void);
gboolean wins_swap(int source_win, int target_win);
void wins_hide_subwin(ProfWin *window);
void wins_show_subwin(ProfWin *window);

#endif<|MERGE_RESOLUTION|>--- conflicted
+++ resolved
@@ -51,11 +51,8 @@
 ProfMucWin * wins_get_muc(const char * const roomjid);
 ProfMucConfWin * wins_get_muc_conf(const char * const roomjid);
 ProfPrivateWin *wins_get_private(const char * const fulljid);
-<<<<<<< HEAD
 ProfPluginWin * wins_get_plugin(const char * const tag);
-=======
 ProfXMLWin * wins_get_xmlconsole(void);
->>>>>>> 3cbeb7b4
 
 ProfWin * wins_get_current(void);
 ProfChatWin * wins_get_current_chat(void);
