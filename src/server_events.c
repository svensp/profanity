/*
 * server_events.c
 *
 * Copyright (C) 2012 - 2014 James Booth <boothj5@gmail.com>
 *
 * This file is part of Profanity.
 *
 * Profanity is free software: you can redistribute it and/or modify
 * it under the terms of the GNU General Public License as published by
 * the Free Software Foundation, either version 3 of the License, or
 * (at your option) any later version.
 *
 * Profanity is distributed in the hope that it will be useful,
 * but WITHOUT ANY WARRANTY; without even the implied warranty of
 * MERCHANTABILITY or FITNESS FOR A PARTICULAR PURPOSE.  See the
 * GNU General Public License for more details.
 *
 * You should have received a copy of the GNU General Public License
 * along with Profanity.  If not, see <http://www.gnu.org/licenses/>.
 *
 */

#include <string.h>
#include <stdlib.h>

#include "chat_session.h"
#include "log.h"
#include "muc.h"
#include "config/preferences.h"
#include "config/account.h"
#include "roster_list.h"
#include "ui/ui.h"
#include "plugins/plugins.h"

#include "ui/windows.h"

#ifdef PROF_HAVE_LIBOTR
#include "otr/otr.h"
#endif

// handle presence stanza errors
void
handle_presence_error(const char *from, const char * const type,
    const char *err_msg)
{
    // handle nickname conflict on entering room
    if ((from != NULL) && g_strcmp0(err_msg, "conflict") == 0) {
        // remove the room from muc
        Jid *room_jid = jid_create(from);
        if (!muc_get_roster_received(room_jid->barejid)) {
            muc_leave_room(room_jid->barejid);
            ui_handle_recipient_error(room_jid->barejid, err_msg);
        }
        jid_destroy(room_jid);

    // handle any other error from recipient
    } else if (from != NULL) {
        ui_handle_recipient_error(from, err_msg);

    // handle errors from no recipient
    } else {
        ui_handle_error(err_msg);
    }
}

// handle message stanza errors
void
handle_message_error(const char * const from, const char * const type,
    const char * const err_msg)
{
    // handle errors from no recipient
    if (from == NULL) {
        ui_handle_error(err_msg);

    // handle recipient not found ('from' contains a value and type is 'cancel')
    } else if (type != NULL && (strcmp(type, "cancel") == 0)) {
        ui_handle_recipient_not_found(from, err_msg);
        if (prefs_get_boolean(PREF_STATES) && chat_session_exists(from)) {
            chat_session_set_recipient_supports(from, FALSE);
        }

    // handle any other error from recipient
    } else {
        ui_handle_recipient_error(from, err_msg);
    }
}

void
handle_login_account_success(char *account_name)
{
    ProfAccount *account = accounts_get_account(account_name);
#ifdef PROF_HAVE_LIBOTR
    otr_on_connect(account);
#endif
    resource_presence_t resource_presence = accounts_get_login_presence(account->name);
    contact_presence_t contact_presence = contact_presence_from_resource_presence(resource_presence);
    cons_show_login_success(account);
    title_bar_set_presence(contact_presence);
    log_info("%s logged in successfully", account->jid);
    ui_current_page_off();
    status_bar_print_message(account->jid);
    status_bar_update_virtual();

    account_free(account);
}

void
handle_lost_connection(void)
{
    cons_show_error("Lost connection.");
    roster_clear();
    muc_clear_invites();
    chat_sessions_clear();
    ui_disconnected();
    ui_current_page_off();
}

void
handle_failed_login(void)
{
    cons_show_error("Login failed.");
    log_info("Login failed");
    ui_current_page_off();
}

void
handle_software_version_result(const char * const jid, const char * const  presence,
    const char * const name, const char * const version, const char * const os)
{
    cons_show_software_version(jid, presence, name, version, os);
    ui_current_page_off();
}

void
handle_disco_info(const char *from, GSList *identities, GSList *features)
{
    cons_show_disco_info(from, identities, features);
    ui_current_page_off();
}

void
handle_room_list(GSList *rooms, const char *conference_node)
{
    cons_show_room_list(rooms, conference_node);
    ui_current_page_off();
}

void
handle_disco_items(GSList *items, const char *jid)
{
    cons_show_disco_items(items, jid);
    ui_current_page_off();
}

void
handle_room_invite(jabber_invite_t invite_type,
    const char * const invitor, const char * const room,
    const char * const reason)
{
    if (!muc_room_is_active(room) && !muc_invites_include(room)) {
        cons_show_room_invite(invitor, room, reason);
        muc_add_invite(room);
        ui_current_page_off();
    }
}

void
handle_room_broadcast(const char *const room_jid,
    const char * const message)
{
    ui_room_broadcast(room_jid, message);
    ui_current_page_off();
}

void
handle_room_subject(const char * const room_jid, const char * const subject)
{
    ui_room_subject(room_jid, subject);
    ui_current_page_off();
}

void
handle_room_history(const char * const room_jid, const char * const nick,
    GTimeVal tv_stamp, const char * const message)
{
    ui_room_history(room_jid, nick, tv_stamp, message);
    ui_current_page_off();
}

void
handle_room_message(const char * const room_jid, const char * const nick,
    const char * const message)
{
<<<<<<< HEAD
    char *new_message = NULL;
    if (g_strcmp0(nick, muc_get_room_nick(room_jid)) != 0) {
        new_message = plugins_on_room_message_received(room_jid, nick, message);
    } else {
        new_message = strdup(message);
    }

    ui_room_message(room_jid, nick, new_message);
    ui_current_page_off();
=======
    ui_room_message(room_jid, nick, message);
>>>>>>> b19b881b

    if (prefs_get_boolean(PREF_GRLOG)) {
        Jid *jid = jid_create(jabber_get_fulljid());
        groupchat_log_chat(jid->barejid, room_jid, nick, message);
        jid_destroy(jid);
    }

    free(new_message);
}

void
handle_duck_result(const char * const result)
{
    ui_duck_result(result);
    ui_current_page_off();
}

void
handle_incoming_message(char *from, char *message, gboolean priv)
{
    char *plugin_message = NULL;

#ifdef PROF_HAVE_LIBOTR
    gboolean was_decrypted = FALSE;
    char *decrypted;
    if (!priv) {
        decrypted = otr_decrypt_message(from, message, &was_decrypted);
        // internal OTR message
        if (decrypted == NULL) {
            return;
        }
    } else {
        decrypted = message;
    }

<<<<<<< HEAD
    if (priv) {
        Jid *jid = jid_create(from);
        char *room = jid->barejid;
        char *nick = jid->resourcepart;
        plugin_message = plugins_on_private_message_received(room, nick, decrypted);
        jid_destroy(jid);
    } else {
        plugin_message = plugins_on_message_received(from, decrypted);
    }

    ui_incoming_msg(from, plugin_message, NULL, priv);
    ui_current_page_off();
=======
    ui_incoming_msg(from, newmessage, NULL, priv);
>>>>>>> b19b881b

    if (prefs_get_boolean(PREF_CHLOG) && !priv) {
        Jid *from_jid = jid_create(from);
        const char *jid = jabber_get_fulljid();
        Jid *jidp = jid_create(jid);

        if (!was_decrypted || (strcmp(prefs_get_string(PREF_OTR_LOG), "on") == 0)) {
            chat_log_chat(jidp->barejid, from_jid->barejid, plugin_message, PROF_IN_LOG, NULL);
        } else if (strcmp(prefs_get_string(PREF_OTR_LOG), "redact") == 0) {
            chat_log_chat(jidp->barejid, from_jid->barejid, "[redacted]", PROF_IN_LOG, NULL);
        }

        jid_destroy(jidp);
        jid_destroy(from_jid);
    }

    if (!priv)
        otr_free_message(decrypted);
#else
<<<<<<< HEAD
    if (priv) {
        Jid *jid = jid_create(from);
        char *room = jid->barejid;
        char *nick = jid->resourcepart;
        plugin_message = plugins_on_private_message_received(room, nick, message);
        jid_destroy(jid);
    } else {
        plugin_message = plugins_on_message_received(from, message);
    }

    ui_incoming_msg(from, plugin_message, NULL, priv);
    ui_current_page_off();
=======
    ui_incoming_msg(from, message, NULL, priv);
>>>>>>> b19b881b

    if (prefs_get_boolean(PREF_CHLOG) && !priv) {
        Jid *from_jid = jid_create(from);
        const char *jid = jabber_get_fulljid();
        Jid *jidp = jid_create(jid);
        chat_log_chat(jidp->barejid, from_jid->barejid, plugin_message, PROF_IN_LOG, NULL);
        jid_destroy(jidp);
        jid_destroy(from_jid);
    }

#endif
    free(plugin_message);
}

void
handle_delayed_message(char *from, char *message, GTimeVal tv_stamp,
    gboolean priv)
{
<<<<<<< HEAD
    char *new_message = NULL;

    if (priv) {
        Jid *jid = jid_create(from);
        char *room = jid->barejid;
        char *nick = jid->resourcepart;
        new_message = plugins_on_private_message_received(room, nick, message);
        jid_destroy(jid);
    } else {
        new_message = plugins_on_message_received(from, message);
    }

    ui_incoming_msg(from, new_message, &tv_stamp, priv);
    ui_current_page_off();
=======
    ui_incoming_msg(from, message, &tv_stamp, priv);
>>>>>>> b19b881b

    if (prefs_get_boolean(PREF_CHLOG) && !priv) {
        Jid *from_jid = jid_create(from);
        const char *jid = jabber_get_fulljid();
        Jid *jidp = jid_create(jid);
        chat_log_chat(jidp->barejid, from_jid->barejid, new_message, PROF_IN_LOG, &tv_stamp);
        jid_destroy(jidp);
        jid_destroy(from_jid);
    }

    free(new_message);
}

void
handle_typing(char *from)
{
    ui_contact_typing(from);
    ui_current_page_off();
}

void
handle_gone(const char * const from)
{
    ui_recipient_gone(from);
    ui_current_page_off();
}

void
handle_subscription(const char *from, jabber_subscr_t type)
{
    switch (type) {
    case PRESENCE_SUBSCRIBE:
        /* TODO: auto-subscribe if needed */
        cons_show("Received authorization request from %s", from);
        log_info("Received authorization request from %s", from);
        ui_print_system_msg_from_recipient(from, "Authorization request, type '/sub allow' to accept or '/sub deny' to reject");
        ui_current_page_off();
        if (prefs_get_boolean(PREF_NOTIFY_SUB)) {
            notify_subscription(from);
        }
        break;
    case PRESENCE_SUBSCRIBED:
        cons_show("Subscription received from %s", from);
        log_info("Subscription received from %s", from);
        ui_print_system_msg_from_recipient(from, "Subscribed");
        ui_current_page_off();
        break;
    case PRESENCE_UNSUBSCRIBED:
        cons_show("%s deleted subscription", from);
        log_info("%s deleted subscription", from);
        ui_print_system_msg_from_recipient(from, "Unsubscribed");
        ui_current_page_off();
        break;
    default:
        /* unknown type */
        break;
    }
}

void
handle_contact_offline(char *barejid, char *resource, char *status)
{
    gboolean updated = roster_contact_offline(barejid, resource, status);

    if (resource != NULL && updated) {
        char *show_console = prefs_get_string(PREF_STATUSES_CONSOLE);
        char *show_chat_win = prefs_get_string(PREF_STATUSES_CHAT);
        Jid *jid = jid_create_from_bare_and_resource(barejid, resource);
        PContact contact = roster_get_contact(barejid);
        if (p_contact_subscription(contact) != NULL) {
            if (strcmp(p_contact_subscription(contact), "none") != 0) {

                // show in console if "all"
                if (g_strcmp0(show_console, "all") == 0) {
                    cons_show_contact_offline(contact, resource, status);

                // show in console of "online"
                } else if (g_strcmp0(show_console, "online") == 0) {
                    cons_show_contact_offline(contact, resource, status);
                }

                // show in chat win if "all"
                if (g_strcmp0(show_chat_win, "all") == 0) {
                    ui_chat_win_contact_offline(contact, resource, status);

                // show in char win if "online" and presence online
                } else if (g_strcmp0(show_chat_win, "online") == 0) {
                    ui_chat_win_contact_offline(contact, resource, status);
                }
            }
        }
        jid_destroy(jid);
    }
}

void
handle_contact_online(char *barejid, Resource *resource,
    GDateTime *last_activity)
{
    gboolean updated = roster_update_presence(barejid, resource, last_activity);

    if (updated) {
        char *show_console = prefs_get_string(PREF_STATUSES_CONSOLE);
        char *show_chat_win = prefs_get_string(PREF_STATUSES_CHAT);
        PContact contact = roster_get_contact(barejid);
        if (p_contact_subscription(contact) != NULL) {
            if (strcmp(p_contact_subscription(contact), "none") != 0) {

                // show in console if "all"
                if (g_strcmp0(show_console, "all") == 0) {
                    cons_show_contact_online(contact, resource, last_activity);

                // show in console of "online" and presence online
                } else if (g_strcmp0(show_console, "online") == 0 &&
                        resource->presence == RESOURCE_ONLINE) {
                    cons_show_contact_online(contact, resource, last_activity);

                }

                // show in chat win if "all"
                if (g_strcmp0(show_chat_win, "all") == 0) {
                    ui_chat_win_contact_online(contact, resource, last_activity);

                // show in char win if "online" and presence online
                } else if (g_strcmp0(show_chat_win, "online") == 0 &&
                        resource->presence == RESOURCE_ONLINE) {
                    ui_chat_win_contact_online(contact, resource, last_activity);
                }
            }
        }
    }
}

void
handle_leave_room(const char * const room)
{
    muc_leave_room(room);
}

void
handle_room_nick_change(const char * const room,
    const char * const nick)
{
    ui_room_nick_change(room, nick);
    ui_current_page_off();
}

void
handle_room_roster_complete(const char * const room)
{
    muc_set_roster_received(room);
    GList *roster = muc_get_roster(room);
    ui_room_roster(room, roster, NULL);
    ui_current_page_off();
}

void
handle_room_member_presence(const char * const room,
    const char * const nick, const char * const show,
    const char * const status, const char * const caps_str)
{
    gboolean updated = muc_add_to_roster(room, nick, show, status, caps_str);

    if (updated) {
        char *muc_status_pref = prefs_get_string(PREF_STATUSES_MUC);
        if (g_strcmp0(muc_status_pref, "all") == 0) {
            ui_room_member_presence(room, nick, show, status);
            ui_current_page_off();
        }
    }
}

void
handle_room_member_online(const char * const room, const char * const nick,
    const char * const show, const char * const status,
    const char * const caps_str)
{
    muc_add_to_roster(room, nick, show, status, caps_str);

    char *muc_status_pref = prefs_get_string(PREF_STATUSES_MUC);
    if (g_strcmp0(muc_status_pref, "none") != 0) {
        ui_room_member_online(room, nick, show, status);
        ui_current_page_off();
    }
}

void
handle_room_member_offline(const char * const room, const char * const nick,
    const char * const show, const char * const status)
{
    muc_remove_from_roster(room, nick);

    char *muc_status_pref = prefs_get_string(PREF_STATUSES_MUC);
    if (g_strcmp0(muc_status_pref, "none") != 0) {
        ui_room_member_offline(room, nick);
        ui_current_page_off();
    }
}

void
handle_room_member_nick_change(const char * const room,
    const char * const old_nick, const char * const nick)
{
    ui_room_member_nick_change(room, old_nick, nick);
    ui_current_page_off();
}

void
handle_group_add(const char * const contact,
    const char * const group)
{
    ui_group_added(contact, group);
    ui_current_page_off();
}

void
handle_group_remove(const char * const contact,
    const char * const group)
{
    ui_group_removed(contact, group);
    ui_current_page_off();
}

void
handle_roster_remove(const char * const barejid)
{
    ui_roster_remove(barejid);
    ui_current_page_off();
}

void
handle_roster_add(const char * const barejid, const char * const name)
{
    ui_roster_add(barejid, name);
    ui_current_page_off();
}

void
handle_autoping_cancel(void)
{
    prefs_set_autoping(0);
    cons_show_error("Server ping not supported, autoping disabled.");
    ui_current_page_off();
}<|MERGE_RESOLUTION|>--- conflicted
+++ resolved
@@ -191,7 +191,6 @@
 handle_room_message(const char * const room_jid, const char * const nick,
     const char * const message)
 {
-<<<<<<< HEAD
     char *new_message = NULL;
     if (g_strcmp0(nick, muc_get_room_nick(room_jid)) != 0) {
         new_message = plugins_on_room_message_received(room_jid, nick, message);
@@ -200,10 +199,6 @@
     }
 
     ui_room_message(room_jid, nick, new_message);
-    ui_current_page_off();
-=======
-    ui_room_message(room_jid, nick, message);
->>>>>>> b19b881b
 
     if (prefs_get_boolean(PREF_GRLOG)) {
         Jid *jid = jid_create(jabber_get_fulljid());
@@ -239,7 +234,6 @@
         decrypted = message;
     }
 
-<<<<<<< HEAD
     if (priv) {
         Jid *jid = jid_create(from);
         char *room = jid->barejid;
@@ -251,10 +245,6 @@
     }
 
     ui_incoming_msg(from, plugin_message, NULL, priv);
-    ui_current_page_off();
-=======
-    ui_incoming_msg(from, newmessage, NULL, priv);
->>>>>>> b19b881b
 
     if (prefs_get_boolean(PREF_CHLOG) && !priv) {
         Jid *from_jid = jid_create(from);
@@ -274,7 +264,6 @@
     if (!priv)
         otr_free_message(decrypted);
 #else
-<<<<<<< HEAD
     if (priv) {
         Jid *jid = jid_create(from);
         char *room = jid->barejid;
@@ -286,10 +275,6 @@
     }
 
     ui_incoming_msg(from, plugin_message, NULL, priv);
-    ui_current_page_off();
-=======
-    ui_incoming_msg(from, message, NULL, priv);
->>>>>>> b19b881b
 
     if (prefs_get_boolean(PREF_CHLOG) && !priv) {
         Jid *from_jid = jid_create(from);
@@ -308,7 +293,6 @@
 handle_delayed_message(char *from, char *message, GTimeVal tv_stamp,
     gboolean priv)
 {
-<<<<<<< HEAD
     char *new_message = NULL;
 
     if (priv) {
@@ -322,10 +306,6 @@
     }
 
     ui_incoming_msg(from, new_message, &tv_stamp, priv);
-    ui_current_page_off();
-=======
-    ui_incoming_msg(from, message, &tv_stamp, priv);
->>>>>>> b19b881b
 
     if (prefs_get_boolean(PREF_CHLOG) && !priv) {
         Jid *from_jid = jid_create(from);
