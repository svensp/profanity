/*
 * main.c
 *
 * Copyright (C) 2012 - 2015 James Booth <boothj5@gmail.com>
 *
 * This file is part of Profanity.
 *
 * Profanity is free software: you can redistribute it and/or modify
 * it under the terms of the GNU General Public License as published by
 * the Free Software Foundation, either version 3 of the License, or
 * (at your option) any later version.
 *
 * Profanity is distributed in the hope that it will be useful,
 * but WITHOUT ANY WARRANTY; without even the implied warranty of
 * MERCHANTABILITY or FITNESS FOR A PARTICULAR PURPOSE.  See the
 * GNU General Public License for more details.
 *
 * You should have received a copy of the GNU General Public License
 * along with Profanity.  If not, see <http://www.gnu.org/licenses/>.
 *
 * In addition, as a special exception, the copyright holders give permission to
 * link the code of portions of this program with the OpenSSL library under
 * certain conditions as described in each individual source file, and
 * distribute linked combinations including the two.
 *
 * You must obey the GNU General Public License in all respects for all of the
 * code used other than OpenSSL. If you modify file(s) with this exception, you
 * may extend this exception to your version of the file(s), but you are not
 * obligated to do so. If you do not wish to do so, delete this exception
 * statement from your version. If you delete this exception statement from all
 * source files in the program, then also delete it here.
 *
 */

#include "config.h"

#include <string.h>
#include <glib.h>

<<<<<<< HEAD
#include "prof_config.h"
#ifdef PROF_HAVE_GIT_VERSION
=======
#ifdef HAVE_GIT_VERSION
>>>>>>> 17488ca3
#include "gitversion.h"
#endif

#include "profanity.h"
#include "common.h"
#include "command/command.h"

static gboolean version = FALSE;
static char *log = "INFO";
static char *account_name = NULL;

int
main(int argc, char **argv)
{
    if (argc == 2 && g_strcmp0(argv[1], "docgen") == 0 && g_strcmp0(PROF_PACKAGE_STATUS, "development") == 0) {
        command_docgen();
        return 0;
    }

    static GOptionEntry entries[] =
    {
        { "version", 'v', 0, G_OPTION_ARG_NONE, &version, "Show version information", NULL },
        { "account", 'a', 0, G_OPTION_ARG_STRING, &account_name, "Auto connect to an account on startup" },
        { "log",'l', 0, G_OPTION_ARG_STRING, &log, "Set logging levels, DEBUG, INFO (default), WARN, ERROR", "LEVEL" },
        { NULL }
    };

    GError *error = NULL;
    GOptionContext *context;

    context = g_option_context_new(NULL);
    g_option_context_add_main_entries(context, entries, NULL);
    if (!g_option_context_parse(context, &argc, &argv, &error)) {
        g_print("%s\n", error->message);
        g_option_context_free(context);
        g_error_free(error);
        return 1;
    }

    g_option_context_free(context);

    if (version == TRUE) {
        if (strcmp(PROF_PACKAGE_STATUS, "development") == 0) {
#ifdef PROF_HAVE_GIT_VERSION
            g_print("Profanity, version %sdev.%s.%s\n", PROF_PACKAGE_VERSION, PROF_GIT_BRANCH, PROF_GIT_REVISION);
#else
            g_print("Profanity, version %sdev\n", PROF_PACKAGE_VERSION);
#endif
        } else {
            g_print("Profanity, version %s\n", PROF_PACKAGE_VERSION);
        }

        g_print("Copyright (C) 2012 - 2015 James Booth <%s>.\n", PROF_PACKAGE_BUGREPORT);
        g_print("License GPLv3+: GNU GPL version 3 or later <http://gnu.org/licenses/gpl.html>\n");
        g_print("\n");
        g_print("This is free software; you are free to change and redistribute it.\n");
        g_print("There is NO WARRANTY, to the extent permitted by law.\n");
        g_print("\n");

        g_print("Build information:\n");

#ifdef PROF_HAVE_LIBMESODE
        g_print("XMPP library: libmesode\n");
#endif
#ifdef PROF_HAVE_LIBSTROPHE
        g_print("XMPP library: libstrophe\n");
#endif

        if (is_notify_enabled()) {
            g_print("Desktop notification support: Enabled\n");
        } else {
            g_print("Desktop notification support: Disabled\n");
        }

#ifdef PROF_HAVE_LIBOTR
        g_print("OTR support: Enabled\n");
#else
        g_print("OTR support: Disabled\n");
#endif

#ifdef PROF_HAVE_LIBGPGME
        g_print("PGP support: Enabled\n");
#else
        g_print("PGP support: Disabled\n");
#endif

        return 0;
    }

    prof_run(log, account_name);

    return 0;
}<|MERGE_RESOLUTION|>--- conflicted
+++ resolved
@@ -32,17 +32,12 @@
  *
  */
 
-#include "config.h"
+#include "prof_config.h"
 
 #include <string.h>
 #include <glib.h>
 
-<<<<<<< HEAD
-#include "prof_config.h"
 #ifdef PROF_HAVE_GIT_VERSION
-=======
-#ifdef HAVE_GIT_VERSION
->>>>>>> 17488ca3
 #include "gitversion.h"
 #endif
 
