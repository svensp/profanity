/*
 * main.c
 *
 * Copyright (C) 2012 - 2014 James Booth <boothj5@gmail.com>
 *
 * This file is part of Profanity.
 *
 * Profanity is free software: you can redistribute it and/or modify
 * it under the terms of the GNU General Public License as published by
 * the Free Software Foundation, either version 3 of the License, or
 * (at your option) any later version.
 *
 * Profanity is distributed in the hope that it will be useful,
 * but WITHOUT ANY WARRANTY; without even the implied warranty of
 * MERCHANTABILITY or FITNESS FOR A PARTICULAR PURPOSE.  See the
 * GNU General Public License for more details.
 *
 * You should have received a copy of the GNU General Public License
 * along with Profanity.  If not, see <http://www.gnu.org/licenses/>.
 *
 */
#include <string.h>
#include <glib.h>

#include "prof_config.h"
#ifdef PROF_HAVE_GIT_VERSION
#include "gitversion.h"
#endif

#include "profanity.h"

#ifdef PROF_HAVE_LIBOTR
#include "otr/otr.h"
#endif
#include "xmpp/xmpp.h"

#include "ui/ui.h"

static gboolean disable_tls = FALSE;
static gboolean version = FALSE;
static char *log = "INFO";
static char *account_name = NULL;

static void
_init_modules(void)
{
    jabber_init_module();
    bookmark_init_module();
    capabilities_init_module();
    iq_init_module();
    message_init_module();
    presence_init_module();
    roster_init_module();

    ui_init_module();
    console_init_module();
    notifier_init_module();

    accounts_init_module();
#ifdef PROF_HAVE_LIBOTR
    otr_init_module();
#endif
}

int
main(int argc, char **argv)
{
    static GOptionEntry entries[] =
    {
        { "version", 'v', 0, G_OPTION_ARG_NONE, &version, "Show version information", NULL },
        { "disable-tls", 'd', 0, G_OPTION_ARG_NONE, &disable_tls, "Disable TLS", NULL },
        { "account", 'a', 0, G_OPTION_ARG_STRING, &account_name, "Auto connect to an account on startup" },
        { "log",'l', 0, G_OPTION_ARG_STRING, &log, "Set logging levels, DEBUG, INFO (default), WARN, ERROR", "LEVEL" },
        { NULL }
    };

    GError *error = NULL;
    GOptionContext *context;

    context = g_option_context_new(NULL);
    g_option_context_add_main_entries(context, entries, NULL);
    if (!g_option_context_parse(context, &argc, &argv, &error)) {
        g_print("%s\n", error->message);
        g_option_context_free(context);
        g_error_free(error);
        return 1;
    }

    g_option_context_free(context);

    if (version == TRUE) {
        if (strcmp(PROF_PACKAGE_STATUS, "development") == 0) {
#ifdef PROF_HAVE_GIT_VERSION
            g_print("Profanity, version %sdev.%s.%s\n", PROF_PACKAGE_VERSION, PROF_GIT_BRANCH, PROF_GIT_REVISION);
#else
            g_print("Profanity, version %sdev\n", PROF_PACKAGE_VERSION);
#endif
        } else {
            g_print("Profanity, version %s\n", PROF_PACKAGE_VERSION);
        }

        g_print("Copyright (C) 2012 - 2014 James Booth <%s>.\n", PROF_PACKAGE_BUGREPORT);
        g_print("License GPLv3+: GNU GPL version 3 or later <http://gnu.org/licenses/gpl.html>\n");
        g_print("\n");
        g_print("This is free software; you are free to change and redistribute it.\n");
        g_print("There is NO WARRANTY, to the extent permitted by law.\n");
        g_print("\n");

        g_print("Build information:\n");
<<<<<<< HEAD
#ifdef PROF_HAVE_OSXNOTIFY
        g_print("Desktop notification support: Enabled\n");
#endif
#ifdef PROF_HAVE_LIBNOTIFY
        g_print("Desktop notification support: Enabled\n");
#endif
#ifndef PROF_HAVE_OSXNOTIFY
#ifndef PROF_HAVE_LIBNOTIFY
        g_print("Desktop notification support: Disabled\n");
=======

        gboolean notify_enabled = FALSE;

#ifdef HAVE_OSXNOTIFY
        notify_enabled = TRUE;
#endif
#ifdef HAVE_LIBNOTIFY
        notify_enabled = TRUE;
>>>>>>> 651d5aaa
#endif
#ifdef PLATFORM_CYGWIN
        notify_enabled = TRUE;
#endif
<<<<<<< HEAD
#ifdef PROF_HAVE_LIBOTR
=======
        if (notify_enabled) {
            g_print("Desktop notification support: Enabled\n");
        } else {
            g_print("Desktop notification support: Disabled\n");
        }

#ifdef HAVE_LIBOTR
>>>>>>> 651d5aaa
        g_print("OTR support: Enabled\n");
#else
        g_print("OTR support: Disabled\n");
#endif

        return 0;
    }

    _init_modules();
    prof_run(disable_tls, log, account_name);

    return 0;
}<|MERGE_RESOLUTION|>--- conflicted
+++ resolved
@@ -107,41 +107,25 @@
         g_print("\n");
 
         g_print("Build information:\n");
-<<<<<<< HEAD
-#ifdef PROF_HAVE_OSXNOTIFY
-        g_print("Desktop notification support: Enabled\n");
-#endif
-#ifdef PROF_HAVE_LIBNOTIFY
-        g_print("Desktop notification support: Enabled\n");
-#endif
-#ifndef PROF_HAVE_OSXNOTIFY
-#ifndef PROF_HAVE_LIBNOTIFY
-        g_print("Desktop notification support: Disabled\n");
-=======
 
         gboolean notify_enabled = FALSE;
 
-#ifdef HAVE_OSXNOTIFY
+#ifdef PROF_HAVE_OSXNOTIFY
         notify_enabled = TRUE;
 #endif
-#ifdef HAVE_LIBNOTIFY
+#ifdef PROF_HAVE_LIBNOTIFY
         notify_enabled = TRUE;
->>>>>>> 651d5aaa
 #endif
 #ifdef PLATFORM_CYGWIN
         notify_enabled = TRUE;
 #endif
-<<<<<<< HEAD
-#ifdef PROF_HAVE_LIBOTR
-=======
         if (notify_enabled) {
             g_print("Desktop notification support: Enabled\n");
         } else {
             g_print("Desktop notification support: Disabled\n");
         }
 
-#ifdef HAVE_LIBOTR
->>>>>>> 651d5aaa
+#ifdef PROF_HAVE_LIBOTR
         g_print("OTR support: Enabled\n");
 #else
         g_print("OTR support: Disabled\n");
