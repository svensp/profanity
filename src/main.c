/*
 * main.c
 *
 * Copyright (C) 2012 - 2014 James Booth <boothj5@gmail.com>
 *
 * This file is part of Profanity.
 *
 * Profanity is free software: you can redistribute it and/or modify
 * it under the terms of the GNU General Public License as published by
 * the Free Software Foundation, either version 3 of the License, or
 * (at your option) any later version.
 *
 * Profanity is distributed in the hope that it will be useful,
 * but WITHOUT ANY WARRANTY; without even the implied warranty of
 * MERCHANTABILITY or FITNESS FOR A PARTICULAR PURPOSE.  See the
 * GNU General Public License for more details.
 *
 * You should have received a copy of the GNU General Public License
 * along with Profanity.  If not, see <http://www.gnu.org/licenses/>.
 *
 */
#include <string.h>
#include <glib.h>

#include "prof_config.h"
#ifdef PROF_HAVE_GIT_VERSION
#include "gitversion.h"
#endif

#include "profanity.h"

#ifdef PROF_HAVE_LIBOTR
#include "otr/otr.h"
#endif
#include "xmpp/xmpp.h"

#include "ui/ui.h"

static gboolean disable_tls = FALSE;
static gboolean version = FALSE;
static char *log = "INFO";
static char *account_name = NULL;

static void
_init_modules(void)
{
    jabber_init_module();
    bookmark_init_module();
    capabilities_init_module();
    iq_init_module();
    message_init_module();
    presence_init_module();
    roster_init_module();

    ui_init_module();
    console_init_module();
    notifier_init_module();

    accounts_init_module();
#ifdef PROF_HAVE_LIBOTR
    otr_init_module();
#endif
}

int
main(int argc, char **argv)
{
    static GOptionEntry entries[] =
    {
        { "version", 'v', 0, G_OPTION_ARG_NONE, &version, "Show version information", NULL },
        { "disable-tls", 'd', 0, G_OPTION_ARG_NONE, &disable_tls, "Disable TLS", NULL },
        { "account", 'a', 0, G_OPTION_ARG_STRING, &account_name, "Auto connect to an account on startup" },
        { "log",'l', 0, G_OPTION_ARG_STRING, &log, "Set logging levels, DEBUG, INFO (default), WARN, ERROR", "LEVEL" },
        { NULL }
    };

    GError *error = NULL;
    GOptionContext *context;

    context = g_option_context_new(NULL);
    g_option_context_add_main_entries(context, entries, NULL);
    if (!g_option_context_parse(context, &argc, &argv, &error)) {
        g_print("%s\n", error->message);
        g_option_context_free(context);
        g_error_free(error);
        return 1;
    }

    g_option_context_free(context);

    if (version == TRUE) {
<<<<<<< HEAD
        if (strcmp(PROF_PACKAGE_STATUS, "development") == 0) {
#ifdef PROF_HAVE_GIT_VERSION
            g_print("Profanity, version %sdev.%s.%s\n", PROF_PACKAGE_VERSION, PROF_GIT_BRANCH, PROF_GIT_REVISION);
=======
        if (strcmp(PACKAGE_STATUS, "development") == 0) {
#ifdef HAVE_GIT_VERSION
            g_print("Profanity, version %sdev.%s.%s\n", PACKAGE_VERSION, PROF_GIT_BRANCH, PROF_GIT_REVISION);
>>>>>>> 06caa0c4
#else
            g_print("Profanity, version %sdev\n", PROF_PACKAGE_VERSION);
#endif
        } else {
            g_print("Profanity, version %s\n", PROF_PACKAGE_VERSION);
        }

        g_print("Copyright (C) 2012 - 2014 James Booth <%s>.\n", PROF_PACKAGE_BUGREPORT);
        g_print("License GPLv3+: GNU GPL version 3 or later <http://gnu.org/licenses/gpl.html>\n");
        g_print("\n");
        g_print("This is free software; you are free to change and redistribute it.\n");
        g_print("There is NO WARRANTY, to the extent permitted by law.\n");
        g_print("\n");

        g_print("Build information:\n");
#ifdef HAVE_OSXNOTIFY
        g_print("Desktop notification support: Enabled\n");
#endif
#ifdef HAVE_LIBNOTIFY
        g_print("Desktop notification support: Enabled\n");
#endif
#ifndef HAVE_OSXNOTIFY
#ifndef HAVE_LIBNOTIFY
        g_print("Desktop notification support: Disabled\n");
#endif
#endif
#ifdef HAVE_LIBOTR
        g_print("OTR support: Enabled\n");
#else
        g_print("OTR support: Disabled\n");
#endif

        return 0;
    }

    _init_modules();
    prof_run(disable_tls, log, account_name);

    return 0;
}<|MERGE_RESOLUTION|>--- conflicted
+++ resolved
@@ -89,15 +89,9 @@
     g_option_context_free(context);
 
     if (version == TRUE) {
-<<<<<<< HEAD
         if (strcmp(PROF_PACKAGE_STATUS, "development") == 0) {
 #ifdef PROF_HAVE_GIT_VERSION
             g_print("Profanity, version %sdev.%s.%s\n", PROF_PACKAGE_VERSION, PROF_GIT_BRANCH, PROF_GIT_REVISION);
-=======
-        if (strcmp(PACKAGE_STATUS, "development") == 0) {
-#ifdef HAVE_GIT_VERSION
-            g_print("Profanity, version %sdev.%s.%s\n", PACKAGE_VERSION, PROF_GIT_BRANCH, PROF_GIT_REVISION);
->>>>>>> 06caa0c4
 #else
             g_print("Profanity, version %sdev\n", PROF_PACKAGE_VERSION);
 #endif
@@ -113,18 +107,18 @@
         g_print("\n");
 
         g_print("Build information:\n");
-#ifdef HAVE_OSXNOTIFY
+#ifdef PROF_HAVE_OSXNOTIFY
         g_print("Desktop notification support: Enabled\n");
 #endif
-#ifdef HAVE_LIBNOTIFY
+#ifdef PROF_HAVE_LIBNOTIFY
         g_print("Desktop notification support: Enabled\n");
 #endif
-#ifndef HAVE_OSXNOTIFY
-#ifndef HAVE_LIBNOTIFY
+#ifndef PROF_HAVE_OSXNOTIFY
+#ifndef PROF_HAVE_LIBNOTIFY
         g_print("Desktop notification support: Disabled\n");
 #endif
 #endif
-#ifdef HAVE_LIBOTR
+#ifdef PROF_HAVE_LIBOTR
         g_print("OTR support: Enabled\n");
 #else
         g_print("OTR support: Disabled\n");
