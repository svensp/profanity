--- conflicted
+++ resolved
@@ -89,11 +89,7 @@
             g_print("Profanity, version %s\n", PROF_PACKAGE_VERSION);
         }
 
-<<<<<<< HEAD
-        g_print("Copyright (C) 2012 - 2014 James Booth <%s>.\n", PROF_PACKAGE_BUGREPORT);
-=======
-        g_print("Copyright (C) 2012 - 2015 James Booth <%s>.\n", PACKAGE_BUGREPORT);
->>>>>>> 0bf9d324
+        g_print("Copyright (C) 2012 - 2015 James Booth <%s>.\n", PROF_PACKAGE_BUGREPORT);
         g_print("License GPLv3+: GNU GPL version 3 or later <http://gnu.org/licenses/gpl.html>\n");
         g_print("\n");
         g_print("This is free software; you are free to change and redistribute it.\n");
