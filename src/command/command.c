--- conflicted
+++ resolved
@@ -2669,11 +2669,8 @@
     }
 
     bookmark_autocomplete_reset();
-<<<<<<< HEAD
+    prefs_reset_room_trigger_ac();
     plugins_reset_autocomplete();
-=======
-    prefs_reset_room_trigger_ac();
->>>>>>> b4046638
 }
 
 gboolean
