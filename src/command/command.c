--- conflicted
+++ resolved
@@ -1432,9 +1432,6 @@
 }
 
 void
-<<<<<<< HEAD
-cmd_autocomplete_remove(const char * const value)
-=======
 cmd_autocomplete_add_form_fields(DataForm *form)
 {
     if (form) {
@@ -1469,8 +1466,7 @@
 }
 
 void
-cmd_autocomplete_remove(char *value)
->>>>>>> 7a88898a
+cmd_autocomplete_remove(const char * const value)
 {
     if (commands_ac != NULL) {
         autocomplete_remove(commands_ac, value);
@@ -1935,9 +1931,13 @@
     }
     g_hash_table_destroy(ac_funcs);
 
-<<<<<<< HEAD
     result = plugins_autocomplete(input, size);
-=======
+    if (result != NULL) {
+        ui_replace_input(input, result, size);
+        g_free(result);
+        return;
+    }
+
     input[*size] = '\0';
     if (g_str_has_prefix(input, "/field")) {
         result = _form_field_autocomplete(input, size);
@@ -1946,21 +1946,6 @@
             g_free(result);
             return;
         }
-    }
-
-    return;
-}
-
-static char *
-_sub_autocomplete(char *input, int *size)
-{
-    char *result = NULL;
-    result = autocomplete_param_with_func(input, size, "/sub allow", presence_sub_request_find);
->>>>>>> 7a88898a
-    if (result != NULL) {
-        ui_replace_input(input, result, size);
-        g_free(result);
-        return;
     }
 
     return;
