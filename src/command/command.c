--- conflicted
+++ resolved
@@ -1811,34 +1811,14 @@
     }
     g_hash_table_destroy(ac_funcs);
 
-<<<<<<< HEAD
     result = plugins_autocomplete(input, size);
     if (result != NULL) {
         ui_replace_input(input, result, size);
         g_free(result);
         return;
-=======
+    }
+
     return;
-}
-
-static char *
-_sub_autocomplete(char *input, int *size)
-{
-    char *result = NULL;
-    result = autocomplete_param_with_func(input, size, "/sub allow", presence_sub_request_find);
-    if (result != NULL) {
-        return result;
-    }
-    result = autocomplete_param_with_func(input, size, "/sub deny", presence_sub_request_find);
-    if (result != NULL) {
-        return result;
-    }
-    result = autocomplete_param_with_ac(input, size, "/sub", sub_ac, TRUE);
-    if (result != NULL) {
-        return result;
-    }
-
-    return NULL;
 }
 
 static char *
@@ -1869,10 +1849,9 @@
         if (result != NULL) {
             return result;
         }
->>>>>>> d12534c5
-    }
-
-    return;
+    }
+
+    return result;
 }
 
 static char *
@@ -2199,30 +2178,6 @@
     found = autocomplete_param_with_ac(input, size, "/otr", otr_ac, TRUE);
     if (found != NULL) {
         return found;
-    }
-
-    return NULL;
-}
-
-static char *
-_who_autocomplete(char *input, int *size)
-{
-    int i = 0;
-    char *result = NULL;
-    gchar *group_commands[] = { "/who any", "/who online", "/who offline",
-        "/who chat", "/who away", "/who xa", "/who dnd", "/who available",
-        "/who unavailable" };
-
-    for (i = 0; i < ARRAY_SIZE(group_commands); i++) {
-        result = autocomplete_param_with_func(input, size, group_commands[i], roster_find_group);
-        if (result != NULL) {
-            return result;
-        }
-    }
-
-    result = autocomplete_param_with_ac(input, size, "/who", who_ac, TRUE);
-    if (result != NULL) {
-        return result;
     }
 
     return NULL;
