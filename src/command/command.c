--- conflicted
+++ resolved
@@ -1859,11 +1859,7 @@
                 }
 
 #else
-<<<<<<< HEAD
-                message_send(plugin_message, send_recipient->str);
-=======
-                message_send_chat(send_recipient->str, inp);
->>>>>>> 676ed1cb
+                message_send_chat(send_recipient->str, plugin_message);
                 if (prefs_get_boolean(PREF_CHLOG)) {
                     const char *jid = jabber_get_fulljid();
                     Jid *jidp = jid_create(jid);
