--- conflicted
+++ resolved
@@ -1931,15 +1931,6 @@
         }
     }
 
-<<<<<<< HEAD
-    result = autocomplete_param_with_ac(input, size, "/account", account_ac);
-    if (result != NULL) {
-        return result;
-    }
-
-    return NULL;
-=======
     found = autocomplete_param_with_ac(input, size, "/account", account_ac);
     return found;
->>>>>>> e97ec56f
 }