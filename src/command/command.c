--- conflicted
+++ resolved
@@ -39,11 +39,8 @@
 #include "jid.h"
 #include "log.h"
 #include "muc.h"
-<<<<<<< HEAD
 #include "plugins/plugins.h"
-=======
 #include "otr.h"
->>>>>>> b2d19474
 #include "profanity.h"
 #include "tools/autocomplete.h"
 #include "tools/parser.h"
@@ -1176,7 +1173,6 @@
             if (status != JABBER_CONNECTED) {
                 ui_current_print_line("You are not currently connected.");
             } else {
-<<<<<<< HEAD
                 const char * recipient_jid = NULL;
                 if (roster_barejid_from_name(recipient) != NULL) {
                     recipient_jid = roster_barejid_from_name(recipient);
@@ -1186,40 +1182,36 @@
 
                 char *new_message = plugins_on_message_send(recipient_jid, inp);
 
-                message_send(new_message, recipient);
-
-=======
-#ifdef HAVE_LIBOTR
+#ifdef PROF_HAVE_LIBOTR
                 if (otr_is_secure(recipient)) {
-                    char *encrypted = otr_encrypt_message(recipient, inp);
+                    char *encrypted = otr_encrypt_message(recipient, new_message);
                     if (encrypted != NULL) {
                         message_send(encrypted, recipient);
                         otr_free_message(encrypted);
                         if (prefs_get_boolean(PREF_CHLOG)) {
                             const char *jid = jabber_get_fulljid();
                             Jid *jidp = jid_create(jid);
-                            chat_log_chat(jidp->barejid, recipient, inp, PROF_OUT_LOG, NULL);
+                            chat_log_chat(jidp->barejid, recipient, new_message, PROF_OUT_LOG, NULL);
                             jid_destroy(jidp);
                         }
 
-                        ui_outgoing_msg("me", recipient, inp);
+                        ui_outgoing_msg("me", recipient, new_message);
                     } else {
                         cons_show_error("Failed to send message.");
                     }
                 } else {
-                    message_send(inp, recipient);
+                    message_send(new_message, recipient);
                     if (prefs_get_boolean(PREF_CHLOG)) {
                         const char *jid = jabber_get_fulljid();
                         Jid *jidp = jid_create(jid);
-                        chat_log_chat(jidp->barejid, recipient, inp, PROF_OUT_LOG, NULL);
+                        chat_log_chat(jidp->barejid, recipient, new_message, PROF_OUT_LOG, NULL);
                         jid_destroy(jidp);
                     }
 
-                    ui_outgoing_msg("me", recipient, inp);
+                    ui_outgoing_msg("me", recipient, new_message);
                 }
 #else
-                message_send(inp, recipient);
->>>>>>> b2d19474
+                message_send(new_message, recipient);
                 if (prefs_get_boolean(PREF_CHLOG)) {
                     const char *jid = jabber_get_fulljid();
                     Jid *jidp = jid_create(jid);
@@ -1227,14 +1219,10 @@
                     jid_destroy(jidp);
                 }
 
-<<<<<<< HEAD
                 ui_outgoing_msg("me", recipient, new_message);
 
+#endif
                 free(new_message);
-=======
-                ui_outgoing_msg("me", recipient, inp);
-#endif
->>>>>>> b2d19474
             }
             break;
 
