--- conflicted
+++ resolved
@@ -1426,7 +1426,6 @@
             if (status != JABBER_CONNECTED) {
                 ui_current_print_line("You are not currently connected.");
             } else {
-<<<<<<< HEAD
                 const char * recipient_jid = NULL;
                 if (roster_barejid_from_name(recipient) != NULL) {
                     recipient_jid = roster_barejid_from_name(recipient);
@@ -1437,12 +1436,8 @@
                 char *plugin_message = plugins_on_message_send(recipient_jid, inp);
 
 #ifdef PROF_HAVE_LIBOTR
-                if ((strcmp(otr_get_policy(recipient), "always") == 0) && !otr_is_secure(recipient)) {
-=======
-#ifdef HAVE_LIBOTR
                 prof_otrpolicy_t policy = otr_get_policy(recipient);
                 if (policy == PROF_OTRPOLICY_ALWAYS && !otr_is_secure(recipient)) {
->>>>>>> 7344d3b8
                     cons_show_error("Failed to send message. Please check OTR policy");
                     return TRUE;
                 }
@@ -1455,16 +1450,10 @@
                         if (prefs_get_boolean(PREF_CHLOG)) {
                             const char *jid = jabber_get_fulljid();
                             Jid *jidp = jid_create(jid);
-<<<<<<< HEAD
-                            if (strcmp(prefs_get_string(PREF_OTR_LOG), "on") == 0) {
-                                chat_log_chat(jidp->barejid, recipient, plugin_message, PROF_OUT_LOG, NULL);
-                            } else if (strcmp(prefs_get_string(PREF_OTR_LOG), "redact") == 0) {
-=======
                             char *pref_otr_log = prefs_get_string(PREF_OTR_LOG);
                             if (strcmp(pref_otr_log, "on") == 0) {
-                                chat_log_chat(jidp->barejid, recipient, inp, PROF_OUT_LOG, NULL);
+                                chat_log_chat(jidp->barejid, recipient, plugin_message, PROF_OUT_LOG, NULL);
                             } else if (strcmp(pref_otr_log, "redact") == 0) {
->>>>>>> 7344d3b8
                                 chat_log_chat(jidp->barejid, recipient, "[redacted]", PROF_OUT_LOG, NULL);
                             }
                             prefs_free_string(pref_otr_log);
