/*
 * command.c
 *
 * Copyright (C) 2012 - 2014 James Booth <boothj5@gmail.com>
 *
 * This file is part of Profanity.
 *
 * Profanity is free software: you can redistribute it and/or modify
 * it under the terms of the GNU General Public License as published by
 * the Free Software Foundation, either version 3 of the License, or
 * (at your option) any later version.
 *
 * Profanity is distributed in the hope that it will be useful,
 * but WITHOUT ANY WARRANTY; without even the implied warranty of
 * MERCHANTABILITY or FITNESS FOR A PARTICULAR PURPOSE.  See the
 * GNU General Public License for more details.
 *
 * You should have received a copy of the GNU General Public License
 * along with Profanity.  If not, see <http://www.gnu.org/licenses/>.
 *
 */

#include <assert.h>
#include <errno.h>
#include <limits.h>
#include <stdlib.h>
#include <string.h>

<<<<<<< HEAD
=======
#include <glib.h>

#include "config.h"

>>>>>>> 1f88ca50
#include "chat_session.h"
#include "command/command.h"
#include "command/commands.h"
#include "command/history.h"
#include "common.h"
#include "config/accounts.h"
#include "config/preferences.h"
#include "config/theme.h"
#include "contact.h"
#include "roster_list.h"
#include "jid.h"
#include "log.h"
#include "muc.h"
<<<<<<< HEAD
#include "plugins/plugins.h"
=======
#ifdef HAVE_LIBOTR
>>>>>>> 1f88ca50
#include "otr/otr.h"
#endif
#include "profanity.h"
#include "tools/autocomplete.h"
#include "tools/parser.h"
#include "tools/tinyurl.h"
#include "xmpp/xmpp.h"
#include "xmpp/bookmark.h"
#include "ui/ui.h"

typedef char*(*autocompleter)(char*, int*);

static void _cmd_complete_parameters(char *input, int *size);

static char * _sub_autocomplete(char *input, int *size);
static char * _notify_autocomplete(char *input, int *size);
static char * _theme_autocomplete(char *input, int *size);
static char * _autoaway_autocomplete(char *input, int *size);
static char * _autoconnect_autocomplete(char *input, int *size);
static char * _account_autocomplete(char *input, int *size);
static char * _who_autocomplete(char *input, int *size);
static char * _roster_autocomplete(char *input, int *size);
static char * _group_autocomplete(char *input, int *size);
static char * _bookmark_autocomplete(char *input, int *size);
static char * _otr_autocomplete(char *input, int *size);
static char * _connect_autocomplete(char *input, int *size);
static char * _statuses_autocomplete(char *input, int *size);
static char * _alias_autocomplete(char *input, int *size);
static char * _join_autocomplete(char *input, int *size);
static char * _log_autocomplete(char *input, int *size);

GHashTable *commands = NULL;

/*
 * Command list
 */
static struct cmd_t command_defs[] =
{
    { "/help",
        cmd_help, parse_args, 0, 1, NULL,
        { "/help [area|command]", "Get help on using Profanity.",
        { "/help [area|command]",
          "-------------------------",
          "Use with no arguments to get a help summary.",
          "Supply an area to see help for commands related to specific features.",
          "Supply a command (without the leading slash) to see help for that command.",
          "",
          "Example : /help commands",
          "Example : /help presence",
          "Example : /help who",
          "",
          "For more detailed help, see the user guide at http://www.profanity.im/userguide.html.",
          NULL } } },

    { "/about",
        cmd_about, parse_args, 0, 0, NULL,
        { "/about", "About Profanity.",
        { "/about",
          "------",
          "Show version and license information.",
          NULL  } } },

    { "/connect",
        cmd_connect, parse_args, 1, 5, NULL,
        { "/connect account [server value] [port value]", "Login to a chat service.",
        { "/connect account [server value] [port value]",
          "--------------------------------------------",
          "Connect to an XMPP service using the specified account.",
          "Use the server property to specify a server if required.",
          "Change the default port (5222, or 5223 for SSL) with the port property.",
          "An account is automatically created if one does not exist.",
          "See the /account command for more details.",
          "",
          "Example: /connect myuser@gmail.com",
          "Example: /connect myuser@mycompany.com server talk.google.com",
          "Example: /connect bob@someplace port 5678",
          "Example: /connect me@chatty server chatty.com port 5443",
          NULL  } } },

    { "/disconnect",
        cmd_disconnect, parse_args, 0, 0, NULL,
        { "/disconnect", "Logout of current session.",
        { "/disconnect",
          "-----------",
          "Disconnect from the current chat service.",
          NULL  } } },

    { "/msg",
        cmd_msg, parse_args_with_freetext, 1, 2, NULL,
        { "/msg contact|nick [message]", "Start chat with user.",
        { "/msg contact|nick [message]",
          "---------------------------",
          "Open a chat window for the contact and send the message if one is supplied.",
          "When in a chat room, supply a nickname to start private chat with a room member.",
          "Use quotes if the nickname includes spaces.",
          "",
          "Example : /msg myfriend@server.com Hey, here's a message!",
          "Example : /msg otherfriend@server.com",
          "Example : /msg Bob Here is a private message",
          "Example : /msg \"My Friend\" Hi, how are you?",
          NULL } } },

    { "/roster",
        cmd_roster, parse_args_with_freetext, 0, 3, NULL,
        { "/roster [add|remove|nick|clearnick] [jid] [nickname]", "Manage your roster.",
        { "/roster [add|remove|nick|clearnick] [jid] [nickname]",
          "----------------------------------------------------",
          "View, add to, and remove from your roster.",
          "Passing no arguments lists all contacts in your roster.",
          "The 'add' command will add a new item, jid is required, nickname is optional.",
          "The 'remove' command removes a contact, jid is required.",
          "The 'nick' command changes a contacts nickname, both jid and nickname are required,",
          "The 'clearnick' command removes the current nickname, jid is required.",
          "",
          "Example : /roster (show your roster)",
          "Example : /roster add someone@contacts.org (add the contact)",
          "Example : /roster add someone@contacts.org Buddy (add the contact with nickname 'Buddy')",
          "Example : /roster remove someone@contacts.org (remove the contact)",
          "Example : /roster nick myfriend@chat.org My Friend",
          "Example : /roster clearnick kai@server.com (clears nickname)",
          NULL } } },

    { "/group",
        cmd_group, parse_args_with_freetext, 0, 3, NULL,
        { "/group [show|add|remove] [group] [contact]", "Manage roster groups.",
        { "/group [show|add|remove] [group] [contact]",
          "------------------------------------------",
          "View, add to, and remove from roster groups.",
          "Passing no argument will list all roster groups.",
          "The 'show' command takes 'group' as an argument, and lists all roster items in that group.",
          "The 'add' command takes 'group' and 'contact' arguments, and adds the contact to the group.",
          "The 'remove' command takes 'group' and 'contact' arguments and removes the contact from the group,",
          "",
          "Example : /group",
          "Example : /group show friends",
          "Example : /group add friends newfriend@server.org",
          "Example : /group add family Brother (using contacts nickname)",
          "Example : /group remove colleagues boss@work.com",
          NULL } } },

    { "/info",
        cmd_info, parse_args, 0, 1, NULL,
        { "/info [contact|nick]", "Show basic information about a contact, or room member.",
        { "/info [contact|nick]",
          "--------------------",
          "Show information including current subscription status and summary information for each connected resource.",
          "If in a chat window the parameter is not required, the current recipient will be used.",
          "",
          "Example : /info mybuddy@chat.server.org",
          "Example : /info kai",
          NULL } } },

    { "/caps",
        cmd_caps, parse_args, 0, 1, NULL,
        { "/caps [fulljid|nick]", "Find out a contacts client software capabilities.",
        { "/caps [fulljid|nick]",
          "--------------------",
          "Find out a contact, or room members client software capabilities.",
          "If in the console window or a regular chat window, a full JID is required.",
          "If in a chat room, the nickname is required.",
          "If in private chat, no parameter is required.",
          "",
          "Example : /caps mybuddy@chat.server.org/laptop (contact's laptop resource)",
          "Example : /caps mybuddy@chat.server.org/phone (contact's phone resource)",
          "Example : /caps bruce (room member)",
          NULL } } },

    { "/software",
        cmd_software, parse_args, 0, 1, NULL,
        { "/software [fulljid|nick]", "Find out software version information about a contacts resource.",
        { "/software [fulljid|nick]",
          "------------------------",
          "Find out a contact, or room members software version information, if such requests are supported.",
          "If in the console window or a regular chat window, a full JID is required.",
          "If in a chat room, the nickname is required.",
          "If in private chat, no parameter is required.",
          "If the contact's software does not support software version requests, nothing will be displayed.",
          "",
          "Example : /software mybuddy@chat.server.org/laptop (contact's laptop resource)",
          "Example : /software mybuddy@chat.server.org/phone (contact's phone resource)",
          "Example : /software bruce (room member)",
          NULL } } },

    { "/status",
        cmd_status, parse_args, 0, 1, NULL,
        { "/status [contact|nick]", "Find out a contacts presence information.",
        { "/status [contact|nick]",
          "----------------------",
          "Find out a contact, or room members presence information.",
          "If in a chat window the parameter is not required, the current recipient will be used.",
          "",
          "Example : /status buddy@server.com",
          "Example : /status jon",
          NULL } } },

    { "/join",
        cmd_join, parse_args, 1, 5, NULL,
        { "/join room[@server] [nick value] [password value]", "Join a chat room.",
        { "/join room[@server] [nick value] [password value]",
          "-------------------------------------------------",
          "Join a chat room at the conference server.",
          "If nick is specified you will join with this nickname.",
          "Otherwise the account preference 'muc.nick' will be used which by default is the localpart of your JID (before the @).",
          "If no server is supplied, the account preference 'muc.service' is used, which is 'conference.<domain-part>' by default.",
          "If the room doesn't exist, and the server allows it, a new one will be created.",
          "",
          "Example : /join jdev@conference.jabber.org",
          "Example : /join jdev@conference.jabber.org nick mynick",
          "Example : /join private@conference.jabber.org nick mynick password mypassword",
          "Example : /join jdev (as user@jabber.org will join jdev@conference.jabber.org)",
          NULL } } },

    { "/leave",
        cmd_leave, parse_args, 0, 0, NULL,
        { "/leave", "Leave a chat room.",
        { "/leave",
          "------",
          "Leave the current chat room.",
          NULL } } },

    { "/invite",
        cmd_invite, parse_args_with_freetext, 1, 2, NULL,
        { "/invite contact [message]", "Invite contact to chat room.",
        { "/invite contact [message]",
          "-------------------------",
          "Send a direct invite to the specified contact to the current chat room.",
          "If a message is supplied it will be sent as the reason for the invite.",
          NULL } } },

    { "/invites",
        cmd_invites, parse_args_with_freetext, 0, 0, NULL,
        { "/invites", "Show outstanding chat room invites.",
        { "/invites",
          "--------",
          "Show all rooms that you have been invited to, and have not yet been accepted or declind.",
          "Use \"/join <room>\" to accept a room invitation.",
          "Use \"/decline <room>\" to decline a room invitation.",
          NULL } } },

    { "/decline",
        cmd_decline, parse_args_with_freetext, 1, 1, NULL,
        { "/decline room", "Decline a chat room invite.",
        { "/decline room",
          "-------------",
          "Decline invitation to a chat room, the room will no longer be in the list of outstanding invites.",
          NULL } } },

    { "/rooms",
        cmd_rooms, parse_args, 0, 1, NULL,
        { "/rooms [conference-service]", "List chat rooms.",
        { "/rooms [conference-service]",
          "---------------------------",
          "List the chat rooms available at the specified conference service",
          "If no argument is supplied, the account preference 'muc.service' is used, which is 'conference.<domain-part>' by default.",
          "",
          "Example : /rooms conference.jabber.org",
          "Example : /rooms (if logged in as me@server.org, is equivalent to /rooms conference.server.org)",
          NULL } } },

    { "/bookmark",
        cmd_bookmark, parse_args, 1, 8, NULL,
        { "/bookmark list|add|update|remove|join [room@server] [nick value] [password value] [autojoin on|off]", "Manage bookmarks.",
        { "/bookmark list|add|update|remove|join [room@server] [nick value] [password value] [autojoin on|off]",
          "---------------------------------------------------------------------------------------------------",
          "Manage bookmarks.",
          "list: List all bookmarks.",
          "add: Add a bookmark for room@server with the following optional properties:",
          "  nick: Nickname used in the chat room",
          "  password: Password for private rooms, note this may be stored in plaintext on your server",
          "  autojoin: Whether to join the room automatically on login \"on\" or \"off\".",
          "update: Update any of the above properties associated with the bookmark.",
          "remove: Remove the bookmark for room@server.",
          "join: Join room@server using the properties associated with the bookmark.",
          NULL } } },

    { "/disco",
        cmd_disco, parse_args, 1, 2, NULL,
        { "/disco command entity", "Service discovery.",
        { "/disco command entity",
          "---------------------",
          "Find out information about an entities supported services.",
          "Command may be one of:",
          "info: List protocols and features supported by an entity.",
          "items: List items associated with an entity.",
          "",
          "The entity must be a Jabber ID.",
          "",
          "Example : /disco info myserver.org",
          "Example : /disco items myserver.org",
          "Example : /disco items conference.jabber.org",
          "Example : /disco info myfriend@server.com/laptop",
          NULL } } },

    { "/nick",
        cmd_nick, parse_args_with_freetext, 1, 1, NULL,
        { "/nick nickname", "Change nickname in chat room.",
        { "/nick nickname",
          "--------------",
          "Change the name by which other members of a chat room see you.",
          "This command is only valid when called within a chat room window.",
          "",
          "Example : /nick kai hansen",
          "Example : /nick bob",
          NULL } } },

    { "/win",
        cmd_win, parse_args, 1, 1, NULL,
        { "/win num", "View a window.",
        { "/win num",
          "------------------",
          "Show the contents of a specific window in the main window area.",
          NULL } } },

    { "/wins",
        cmd_wins, parse_args, 0, 3, NULL,
        { "/wins [tidy|prune|swap] [source] [target]", "List or tidy active windows.",
        { "/wins [tidy|prune|swap] [source] [target]",
          "-----------------------------------------",
          "Passing no argument will list all currently active windows and information about their usage.",
          "tidy               : Shuffle windows so there are no gaps.",
          "prune              : Close all windows with no unread messages, and then tidy as above.",
          "swap source target : Swap windows, target may be an empty position.",
          NULL } } },

    { "/sub",
        cmd_sub, parse_args, 1, 2, NULL,
        { "/sub command [jid]", "Manage subscriptions.",
        { "/sub command [jid]",
          "------------------",
          "command : One of the following,",
          "request  : Send a subscription request to the user to be informed of their",
          "         : presence.",
          "allow    : Approve a contact's subscription reqeust to see your presence.",
          "deny     : Remove subscription for a contact, or deny a request",
          "show     : Show subscriprion status for a contact.",
          "sent     : Show all sent subscription requests pending a response.",
          "received : Show all received subscription requests awaiting your response.",
          "",
          "The optional 'jid' parameter only applys to 'request', 'allow', 'deny' and 'show'",
          "If it is omitted the contact of the current window is used.",
          "",
          "Example: /sub request myfriend@jabber.org",
          "Example: /sub allow myfriend@jabber.org",
          "Example: /sub request (whilst in chat with contact)",
          "Example: /sub sent",
          NULL  } } },

    { "/tiny",
        cmd_tiny, parse_args, 1, 1, NULL,
        { "/tiny url", "Send url as tinyurl in current chat.",
        { "/tiny url",
          "---------",
          "Send the url as a tiny url.",
          "",
          "Example : /tiny http://www.profanity.im",
          NULL } } },

    { "/duck",
        cmd_duck, parse_args_with_freetext, 1, 1, NULL,
        { "/duck query", "Perform search using DuckDuckGo chatbot.",
        { "/duck query",
          "-----------",
          "Send a search query to the DuckDuckGo chatbot.",
          "Your chat service must be federated, i.e. allow message to be sent/received outside of its domain.",
          "",
          "Example : /duck dennis ritchie",
          NULL } } },

    { "/who",
        cmd_who, parse_args, 0, 2, NULL,
        { "/who [status] [group]", "Show contacts/room participants with chosen status.",
        { "/who [status] [group]",
          "---------------------",
          "Show contacts with the specified status, no status shows all contacts.",
          "Possible statuses are: online, offline, away, dnd, xa, chat, available, unavailable.",
          "The groups argument will show only contacts in that group.",
          "If in a chat room, the participants with the supplied status are displayed.",
          "",
          "online      : Contacts that are connected, i.e. online, chat, away, xa, dnd",
          "available   : Contacts that are available for chat, i.e. online, chat.",
          "unavailable : Contacts that are not available for chat, i.e. offline, away, xa, dnd.",
          "any         : Contacts with any status (same as calling with no argument.",
          NULL } } },

    { "/close",
        cmd_close, parse_args, 0, 1, NULL,
        { "/close [win|read|all]", "Close windows.",
        { "/close [win|read|all]",
          "---------------------",
          "Passing no argument will close the current window.",
          "2,3,4,5,6,7,8,9 or 0 : Close the specified window.",
          "all                  : Close all currently open windows.",
          "read                 : Close all windows that have no new messages.",
          "The console window cannot be closed.",
          "If in a chat room, you will leave the room.",
          NULL } } },

    { "/clear",
        cmd_clear, parse_args, 0, 0, NULL,
        { "/clear", "Clear current window.",
        { "/clear",
          "------",
          "Clear the current window.",
          NULL } } },

    { "/quit",
        cmd_quit, parse_args, 0, 0, NULL,
        { "/quit", "Quit Profanity.",
        { "/quit",
          "-----",
          "Logout of any current session, and quit Profanity.",
          NULL } } },

    { "/beep",
        cmd_beep, parse_args, 1, 1, &cons_beep_setting,
        { "/beep on|off", "Terminal beep on new messages.",
        { "/beep on|off",
          "------------",
          "Switch the terminal bell on or off.",
          "The bell will sound when incoming messages are received.",
          "If the terminal does not support sounds, it may attempt to flash the screen instead.",
          NULL } } },

    { "/notify",
        cmd_notify, parse_args, 2, 2, &cons_notify_setting,
        { "/notify type value", "Control various desktop noficiations.",
        { "/notify type value",
          "------------------",
          "Settings for various desktop notifications where type is one of:",
          "message : Notificaitons for messages.",
          "        : on|off",
          "remind  : Notification reminders of unread messages.",
          "        : where value is the reminder period in seconds,",
          "        : use 0 to disable.",
          "typing  : Notifications when contacts are typing.",
          "        : on|off",
          "invite  : Notifications for chat room invites.",
          "        : on|off",
          "sub     : Notifications for subscription requests.",
          "        : on|off",
          "",
          "Example : /notify message on (enable message notifications)",
          "Example : /notify remind 10  (remind every 10 seconds)",
          "Example : /notify remind 0   (switch off reminders)",
          "Example : /notify typing on  (enable typing notifications)",
          "Example : /notify invite on  (enable chat room invite notifications)",
          NULL } } },

    { "/flash",
        cmd_flash, parse_args, 1, 1, &cons_flash_setting,
        { "/flash on|off", "Terminal flash on new messages.",
        { "/flash on|off",
          "-------------",
          "Make the terminal flash when incoming messages are recieved.",
          "The flash will only occur if you are not in the chat window associated with the user sending the message.",
          "If the terminal doesn't support flashing, it may attempt to beep.",
          NULL } } },

    { "/intype",
        cmd_intype, parse_args, 1, 1, &cons_intype_setting,
        { "/intype on|off", "Show when contact is typing.",
        { "/intype on|off",
          "--------------",
          "Show when a contact is typing in the console, and in active message window.",
          NULL } } },

    { "/splash",
        cmd_splash, parse_args, 1, 1, &cons_splash_setting,
        { "/splash on|off", "Splash logo on startup and /about command.",
        { "/splash on|off",
          "--------------",
          "Switch on or off the ascii logo on start up and when the /about command is called.",
          NULL } } },

    { "/autoconnect",
        cmd_autoconnect, parse_args, 1, 2, &cons_autoconnect_setting,
        { "/autoconnect set|off [account]", "Set account to autoconnect with.",
        { "/autoconnect set|off [account]",
          "------------------------------",
          "Enable or disable autoconnect on start up.",
          "The setting can be overridden by the -a (--account) command line option.",
          "",
          "Example: /autoconnect set jc@stuntteam.org (autoconnect with the specified account).",
          "Example: /autoconnect off                  (disable autoconnect).",
          NULL } } },

    { "/vercheck",
        cmd_vercheck, parse_args, 0, 1, NULL,
        { "/vercheck [on|off]", "Check for a new release.",
        { "/vercheck [on|off]",
          "------------------",
          "Without a parameter will check for a new release.",
          "Switching on or off will enable/disable a version check when Profanity starts, and each time the /about command is run.",
          NULL  } } },

    { "/titlebar",
        cmd_titlebar, parse_args, 1, 1, &cons_titlebar_setting,
        { "/titlebar on|off", "Show information in the window title bar.",
        { "/titlebar on|off",
          "----------------",
          "Show information in the window title bar.",
          NULL  } } },

    { "/mouse",
        cmd_mouse, parse_args, 1, 1, &cons_mouse_setting,
        { "/mouse on|off", "Use profanity mouse handling.",
        { "/mouse on|off",
          "-------------",
          "If set to 'on', profanity will handle mouse actions, which enables scrolling the main window with the mouse wheel.",
          "To select text, use the shift key while selcting an area.",
          "If set to 'off', profanity leaves mouse handling to the terminal implementation.",
          "This feature is experimental, certain mouse click events may occasionally freeze",
          "Profanity until a key is pressed or another mouse event is received",
          "The default is 'off'.",
          NULL } } },

    { "/alias",
        cmd_alias, parse_args_with_freetext, 1, 3, NULL,
        { "/alias add|remove|list [name value]", "Add your own command aliases.",
        { "/alias add|remove|list [name value]",
          "-----------------------------------",
          "Add, remove or show command aliases.",
          "The alias will be available as a command",
          "Example : /alias add friends /who online friends",
          "Example : /alias add q /quit",
          "Example : /alias a /away \"I'm in a meeting.\"",
          "Example : /alias remove q",
          "Example : /alias list",
          "The above aliases will be available as /friends and /a",
          NULL } } },

    { "/chlog",
        cmd_chlog, parse_args, 1, 1, &cons_chlog_setting,
        { "/chlog on|off", "Chat logging to file.",
        { "/chlog on|off",
          "-------------",
          "Switch chat logging on or off.",
          "This setting will be enabled if /history is set to on.",
          "When disabling this option, /history will also be disabled.",
          "See the /grlog setting for enabling logging of chat room (groupchat) messages.",
          NULL } } },

    { "/grlog",
        cmd_grlog, parse_args, 1, 1, &cons_grlog_setting,
        { "/grlog on|off", "Chat logging of chat rooms to file.",
        { "/grlog on|off",
          "-------------",
          "Switch chat room logging on or off.",
          "See the /chlog setting for enabling logging of one to one chat.",
          NULL } } },

    { "/states",
        cmd_states, parse_args, 1, 1, &cons_states_setting,
        { "/states on|off", "Send chat states during a chat session.",
        { "/states on|off",
          "--------------",
          "Sending of chat state notifications during chat sessions.",
          "Such as whether you have become inactive, or have closed the chat window.",
          NULL } } },

    { "/otr",
        cmd_otr, parse_args, 1, 3, NULL,
        { "/otr gen|myfp|theirfp|start|end|trust|untrust|log|warn|libver|policy|secret|question|answer", "Off The Record encryption commands.",
        { "/otr gen|myfp|theirfp|start|end|trust|untrust|log|warn|libver|policy|secret|question|answer",
          "-------------------------------------------------------------------------------------------",
          "gen - Generate your private key.",
          "myfp - Show your fingerprint.",
          "theirfp - Show contacts fingerprint.",
          "start [contact] - Start an OTR session with the contact, or the current recipient if in a chat window and no argument supplied.",
          "end - End the current OTR session,",
          "trust - Indicate that you have verified the contact's fingerprint.",
          "untrust - Indicate the the contact's fingerprint is not verified,",
          "log - How to log OTR messages, options are 'on', 'off' and 'redact', with redaction being the default.",
          "warn - Show when unencrypted messaging is being used in the title bar, options are 'on' and 'off' with 'on' being the default.",
          "libver - Show which version of the libotr library is being used.",
          "policy - manual, opportunistic or always.",
          "secret [secret]- Verify a contacts identity using a shared secret.",
          "question [question] [answer] - Verify a contacts identity using a question and expected anwser, if the question has spaces, surround with double quotes.",
          "answer [answer] - Respond to a question answer verification request with your answer.",
          NULL } } },

    { "/outtype",
        cmd_outtype, parse_args, 1, 1, &cons_outtype_setting,
        { "/outtype on|off", "Send typing notification to recipient.",
        { "/outtype on|off",
          "---------------",
          "Send an indication that you are typing to the chat recipient.",
          "Chat states (/states) will be enabled if this setting is set.",
          NULL } } },

    { "/gone",
        cmd_gone, parse_args, 1, 1, &cons_gone_setting,
        { "/gone minutes", "Send 'gone' state to recipient after a period.",
        { "/gone minutes",
          "-------------",
          "Send a 'gone' state to the recipient after the specified number of minutes."
          "This indicates to the recipient's client that you have left the conversation.",
          "A value of 0 will disable sending this chat state.",
          "Chat states (/states) will be enabled if this setting is set.",
          NULL } } },

    { "/history",
        cmd_history, parse_args, 1, 1, &cons_history_setting,
        { "/history on|off", "Chat history in message windows.",
        { "/history on|off",
          "---------------",
          "Switch chat history on or off, /chlog will automatically be enabled when this setting is on.",
          "When history is enabled, previous messages are shown in chat windows.",
          NULL } } },

    { "/log",
        cmd_log, parse_args, 1, 2, &cons_log_setting,
        { "/log [property] [value]", "Manage system logging settings.",
        { "/log [property] [value]",
          "-----------------------",
          "where   : Show the current log file location.",
          "Property may be one of:",
          "rotate  : Rotate log, accepts 'on' or 'off', defaults to 'on'.",
          "maxsize : With rotate enabled, specifies the max log size, defaults to 1048580 (1MB).",
          "shared  : Share logs between all instances, accepts 'on' or 'off', defaults to 'on'.",
          NULL } } },

    { "/reconnect",
        cmd_reconnect, parse_args, 1, 1, &cons_reconnect_setting,
        { "/reconnect seconds", "Set reconnect interval.",
        { "/reconnect seconds",
          "------------------",
          "Set the reconnect attempt interval in seconds for when the connection is lost.",
          "A value of 0 will switch off reconnect attempts.",
          NULL } } },

    { "/autoping",
        cmd_autoping, parse_args, 1, 1, &cons_autoping_setting,
        { "/autoping seconds", "Server ping interval.",
        { "/autoping seconds",
          "-----------------",
          "Set the number of seconds between server pings, so ensure connection kept alive.",
          "A value of 0 will switch off autopinging the server.",
          NULL } } },

    { "/autoaway",
        cmd_autoaway, parse_args_with_freetext, 2, 2, &cons_autoaway_setting,
        { "/autoaway setting value", "Set auto idle/away properties.",
        { "/autoaway setting value",
          "-----------------------",
          "'setting' may be one of 'mode', 'minutes', 'message' or 'check', with the following values:",
          "",
          "mode    : idle - Sends idle time, whilst your status remains online.",
          "          away - Sends an away presence.",
          "          off - Disabled (default).",
          "time    : Number of minutes before the presence change is sent, the default is 15.",
          "message : Optional message to send with the presence change.",
          "        : off - Disable message (default).",
          "check   : on|off, when enabled, checks for activity and sends online presence, default is 'on'.",
          "",
          "Example: /autoaway mode idle",
          "Example: /autoaway time 30",
          "Example: /autoaway message I'm not really doing much",
          "Example: /autoaway check false",
          NULL } } },

    { "/priority",
        cmd_priority, parse_args, 1, 1, &cons_priority_setting,
        { "/priority value", "Set priority for the current account.",
        { "/priority value",
          "---------------",
          "Set priority for the current account, presence will be sent when calling this command.",
          "See the /account command for more specific priority settings per presence status.",
          "value : Number between -128 and 127. Default value is 0.",
          NULL } } },

    { "/account",
        cmd_account, parse_args, 0, 4, NULL,
        { "/account [command] [account] [property] [value]", "Manage accounts.",
        { "/account [command] [account] [property] [value]",
          "-----------------------------------------------",
          "Commands for creating and managing accounts.",
          "list                         : List all accounts.",
          "show account                 : Show information about an account.",
          "enable account               : Enable the account, it will be used for autocomplete.",
          "disable account              : Disable the account.",
          "add account                  : Create a new account.",
          "rename account newname       : Rename account to newname.",
          "set account property value   : Set 'property' of 'account' to 'value'.",
          "clear account property value : Clear 'property' of 'account'.",
          "",
          "When connected, the /account command can be called with no arguments, to show current account settings.",
          "",
          "The set command may use one of the following for 'property'.",
          "jid              : The Jabber ID of the account, the account name will be used if this property is not set.",
          "server           : The chat server, if different to the domainpart of the JID.",
          "port             : The port used for connecting if not the default (5222, or 5223 for SSL).",
          "status           : The presence status to use on login, use 'last' to use whatever your last status was.",
          "online|chat|away",
          "|xa|dnd          : Priority for the specified presence.",
          "resource         : The resource to be used.",
          "password         : Password for the account, note this is currently stored in plaintext if set.",
          "muc              : The default MUC chat service to use.",
          "nick             : The default nickname to use when joining chat rooms.",
          "otr              : Override global OTR policy for this account: manual, opportunistic or always.",
          "",
          "The clear command may use one of the following for 'property'.",
          "password         : Clears the password for the account.",
          "",
          "Example : /account add work",
          "        : /account set work jid me@chatty",
          "        : /account set work server talk.chat.com",
          "        : /account set work port 5111",
          "        : /account set work resource desktop",
          "        : /account set work muc chatservice.mycompany.com",
          "        : /account set work nick dennis",
          "        : /account set work status dnd",
          "        : /account set work dnd -1",
          "        : /account set work online 10",
          "        : /account rename work gtalk",
          NULL  } } },

    { "/plugins",
        cmd_plugins, parse_args, 0, 0, NULL,
        { "/plugins", "Show installed plugins.",
        { "/plugins",
          "-------------",
          "Show currently installed plugins.",
          NULL } } },

    { "/prefs",
        cmd_prefs, parse_args, 0, 1, NULL,
        { "/prefs [area]", "Show configuration.",
        { "/prefs [area]",
          "-------------",
          "Area is one of:",
          "ui       : User interface preferences.",
          "desktop  : Desktop notification preferences.",
          "chat     : Chat state preferences.",
          "log      : Logging preferences.",
          "conn     : Connection handling preferences.",
          "presence : Chat presence preferences.",
          "",
          "No argument shows all categories.",
          NULL } } },

    { "/theme",
        cmd_theme, parse_args, 1, 2, &cons_theme_setting,
        { "/theme command [theme-name]", "Change colour theme.",
        { "/theme command [theme-name]",
          "---------------------------",
          "Change the colour settings used.",
          "",
          "command : One of the following,",
          "list             : List all available themes.",
          "set [theme-name] : Load the named theme.\"default\" will reset to the default colours.",
          "",
          "Example : /theme list",
          "Example : /theme set mycooltheme",
          NULL } } },


    { "/statuses",
        cmd_statuses, parse_args, 2, 2, &cons_statuses_setting,
        { "/statuses console|chat|muc setting", "Set preferences for presence change messages.",
        { "/statuses console|chat|muc setting",
          "----------------------------------",
          "Configure how presence changes are displayed in various windows.",
          "Settings:",
          "  all - Show all presence changes.",
          "  online - Show only online/offline changes.",
          "  none - Don't show any presence changes.",
          "The default is 'all' for all windows.",
          NULL } } },

    { "/xmlconsole",
        cmd_xmlconsole, parse_args, 0, 0, NULL,
        { "/xmlconsole", "Open the XML console",
        { "/xmlconsole",
          "-----------",
          "Open the XML console to view incoming and outgoing XMPP traffic.",
          NULL } } },

    { "/away",
        cmd_away, parse_args_with_freetext, 0, 1, NULL,
        { "/away [msg]", "Set status to away.",
        { "/away [msg]",
          "-----------",
          "Set your status to 'away' with the optional message.",
          "Your current status can be found in the top right of the screen.",
          "",
          "Example : /away Gone for lunch",
          NULL } } },

    { "/chat",
        cmd_chat, parse_args_with_freetext, 0, 1, NULL,
        { "/chat [msg]", "Set status to chat (available for chat).",
        { "/chat [msg]",
          "-----------",
          "Set your status to 'chat', meaning 'available for chat', with the optional message.",
          "Your current status can be found in the top right of the screen.",
          "",
          "Example : /chat Please talk to me!",
          NULL } } },

    { "/dnd",
        cmd_dnd, parse_args_with_freetext, 0, 1, NULL,
        { "/dnd [msg]", "Set status to dnd (do not disturb).",
        { "/dnd [msg]",
          "----------",
          "Set your status to 'dnd', meaning 'do not disturb', with the optional message.",
          "Your current status can be found in the top right of the screen.",
          "",
          "Example : /dnd I'm in the zone",
          NULL } } },

    { "/online",
        cmd_online, parse_args_with_freetext, 0, 1, NULL,
        { "/online [msg]", "Set status to online.",
        { "/online [msg]",
          "-------------",
          "Set your status to 'online' with the optional message.",
          "Your current status can be found in the top right of the screen.",
          "",
          "Example : /online Up the Irons!",
          NULL } } },

    { "/xa",
        cmd_xa, parse_args_with_freetext, 0, 1, NULL,
        { "/xa [msg]", "Set status to xa (extended away).",
        { "/xa [msg]",
          "---------",
          "Set your status to 'xa', meaning 'extended away', with the optional message.",
          "Your current status can be found in the top right of the screen.",
          "",
          "Example : /xa This meeting is going to be a long one",
          NULL } } },
};

static Autocomplete commands_ac;
static Autocomplete who_ac;
static Autocomplete help_ac;
static Autocomplete notify_ac;
static Autocomplete prefs_ac;
static Autocomplete sub_ac;
static Autocomplete log_ac;
static Autocomplete autoaway_ac;
static Autocomplete autoaway_mode_ac;
static Autocomplete autoconnect_ac;
static Autocomplete titlebar_ac;
static Autocomplete theme_ac;
static Autocomplete theme_load_ac;
static Autocomplete account_ac;
static Autocomplete account_set_ac;
static Autocomplete account_clear_ac;
static Autocomplete disco_ac;
static Autocomplete close_ac;
static Autocomplete wins_ac;
static Autocomplete roster_ac;
static Autocomplete group_ac;
static Autocomplete bookmark_ac;
static Autocomplete bookmark_property_ac;
static Autocomplete otr_ac;
static Autocomplete otr_log_ac;
static Autocomplete otr_policy_ac;
static Autocomplete connect_property_ac;
static Autocomplete statuses_ac;
static Autocomplete statuses_setting_ac;
static Autocomplete alias_ac;
static Autocomplete aliases_ac;
static Autocomplete join_property_ac;

/*
 * Initialise command autocompleter and history
 */
void
cmd_init(void)
{
    log_info("Initialising commands");

    commands_ac = autocomplete_new();
    aliases_ac = autocomplete_new();

    help_ac = autocomplete_new();
    autocomplete_add(help_ac, "commands");
    autocomplete_add(help_ac, "basic");
    autocomplete_add(help_ac, "chatting");
    autocomplete_add(help_ac, "groupchat");
    autocomplete_add(help_ac, "presence");
    autocomplete_add(help_ac, "contacts");
    autocomplete_add(help_ac, "service");
    autocomplete_add(help_ac, "settings");
    autocomplete_add(help_ac, "other");
    autocomplete_add(help_ac, "navigation");

    // load command defs into hash table
    commands = g_hash_table_new(g_str_hash, g_str_equal);
    unsigned int i;
    for (i = 0; i < ARRAY_SIZE(command_defs); i++) {
        Command *pcmd = command_defs+i;

        // add to hash
        g_hash_table_insert(commands, pcmd->cmd, pcmd);

        // add to commands and help autocompleters
        autocomplete_add(commands_ac, pcmd->cmd);
        autocomplete_add(help_ac, pcmd->cmd+1);
    }

    // load aliases
    GList *aliases = prefs_get_aliases();
    GList *curr = aliases;
    while (curr != NULL) {
        ProfAlias *alias = curr->data;
        GString *ac_alias = g_string_new("/");
        g_string_append(ac_alias, alias->name);
        autocomplete_add(commands_ac, ac_alias->str);
        autocomplete_add(aliases_ac, alias->name);
        g_string_free(ac_alias, TRUE);
        curr = g_list_next(curr);
    }

    prefs_ac = autocomplete_new();
    autocomplete_add(prefs_ac, "ui");
    autocomplete_add(prefs_ac, "desktop");
    autocomplete_add(prefs_ac, "chat");
    autocomplete_add(prefs_ac, "log");
    autocomplete_add(prefs_ac, "conn");
    autocomplete_add(prefs_ac, "presence");
    autocomplete_add(prefs_ac, "otr");

    notify_ac = autocomplete_new();
    autocomplete_add(notify_ac, "message");
    autocomplete_add(notify_ac, "typing");
    autocomplete_add(notify_ac, "remind");
    autocomplete_add(notify_ac, "invite");
    autocomplete_add(notify_ac, "sub");

    sub_ac = autocomplete_new();
    autocomplete_add(sub_ac, "request");
    autocomplete_add(sub_ac, "allow");
    autocomplete_add(sub_ac, "deny");
    autocomplete_add(sub_ac, "show");
    autocomplete_add(sub_ac, "sent");
    autocomplete_add(sub_ac, "received");

    titlebar_ac = autocomplete_new();
    autocomplete_add(titlebar_ac, "version");

    log_ac = autocomplete_new();
    autocomplete_add(log_ac, "maxsize");
    autocomplete_add(log_ac, "rotate");
    autocomplete_add(log_ac, "shared");
    autocomplete_add(log_ac, "where");

    autoaway_ac = autocomplete_new();
    autocomplete_add(autoaway_ac, "mode");
    autocomplete_add(autoaway_ac, "time");
    autocomplete_add(autoaway_ac, "message");
    autocomplete_add(autoaway_ac, "check");

    autoaway_mode_ac = autocomplete_new();
    autocomplete_add(autoaway_mode_ac, "away");
    autocomplete_add(autoaway_mode_ac, "idle");
    autocomplete_add(autoaway_mode_ac, "off");

    autoconnect_ac = autocomplete_new();
    autocomplete_add(autoconnect_ac, "set");
    autocomplete_add(autoconnect_ac, "off");

    theme_ac = autocomplete_new();
    autocomplete_add(theme_ac, "list");
    autocomplete_add(theme_ac, "set");

    disco_ac = autocomplete_new();
    autocomplete_add(disco_ac, "info");
    autocomplete_add(disco_ac, "items");

    account_ac = autocomplete_new();
    autocomplete_add(account_ac, "list");
    autocomplete_add(account_ac, "show");
    autocomplete_add(account_ac, "add");
    autocomplete_add(account_ac, "enable");
    autocomplete_add(account_ac, "disable");
    autocomplete_add(account_ac, "rename");
    autocomplete_add(account_ac, "set");
    autocomplete_add(account_ac, "clear");

    account_set_ac = autocomplete_new();
    autocomplete_add(account_set_ac, "jid");
    autocomplete_add(account_set_ac, "server");
    autocomplete_add(account_set_ac, "port");
    autocomplete_add(account_set_ac, "status");
    autocomplete_add(account_set_ac, "online");
    autocomplete_add(account_set_ac, "chat");
    autocomplete_add(account_set_ac, "away");
    autocomplete_add(account_set_ac, "xa");
    autocomplete_add(account_set_ac, "dnd");
    autocomplete_add(account_set_ac, "resource");
    autocomplete_add(account_set_ac, "password");
    autocomplete_add(account_set_ac, "muc");
    autocomplete_add(account_set_ac, "nick");
    autocomplete_add(account_set_ac, "otr");

    account_clear_ac = autocomplete_new();
    autocomplete_add(account_clear_ac, "password");
    autocomplete_add(account_clear_ac, "otr");

    close_ac = autocomplete_new();
    autocomplete_add(close_ac, "read");
    autocomplete_add(close_ac, "all");

    wins_ac = autocomplete_new();
    autocomplete_add(wins_ac, "prune");
    autocomplete_add(wins_ac, "tidy");
    autocomplete_add(wins_ac, "swap");

    roster_ac = autocomplete_new();
    autocomplete_add(roster_ac, "add");
    autocomplete_add(roster_ac, "nick");
    autocomplete_add(roster_ac, "clearnick");
    autocomplete_add(roster_ac, "remove");

    group_ac = autocomplete_new();
    autocomplete_add(group_ac, "show");
    autocomplete_add(group_ac, "add");
    autocomplete_add(group_ac, "remove");

    theme_load_ac = NULL;

    who_ac = autocomplete_new();
    autocomplete_add(who_ac, "chat");
    autocomplete_add(who_ac, "online");
    autocomplete_add(who_ac, "away");
    autocomplete_add(who_ac, "xa");
    autocomplete_add(who_ac, "dnd");
    autocomplete_add(who_ac, "offline");
    autocomplete_add(who_ac, "available");
    autocomplete_add(who_ac, "unavailable");
    autocomplete_add(who_ac, "any");

    bookmark_ac = autocomplete_new();
    autocomplete_add(bookmark_ac, "list");
    autocomplete_add(bookmark_ac, "add");
    autocomplete_add(bookmark_ac, "update");
    autocomplete_add(bookmark_ac, "remove");
    autocomplete_add(bookmark_ac, "join");

    bookmark_property_ac = autocomplete_new();
    autocomplete_add(bookmark_property_ac, "nick");
    autocomplete_add(bookmark_property_ac, "password");
    autocomplete_add(bookmark_property_ac, "autojoin");

    otr_ac = autocomplete_new();
    autocomplete_add(otr_ac, "gen");
    autocomplete_add(otr_ac, "start");
    autocomplete_add(otr_ac, "end");
    autocomplete_add(otr_ac, "myfp");
    autocomplete_add(otr_ac, "theirfp");
    autocomplete_add(otr_ac, "trust");
    autocomplete_add(otr_ac, "untrust");
    autocomplete_add(otr_ac, "secret");
    autocomplete_add(otr_ac, "log");
    autocomplete_add(otr_ac, "warn");
    autocomplete_add(otr_ac, "libver");
    autocomplete_add(otr_ac, "policy");
    autocomplete_add(otr_ac, "question");
    autocomplete_add(otr_ac, "answer");

    otr_log_ac = autocomplete_new();
    autocomplete_add(otr_log_ac, "on");
    autocomplete_add(otr_log_ac, "off");
    autocomplete_add(otr_log_ac, "redact");

    otr_policy_ac = autocomplete_new();
    autocomplete_add(otr_policy_ac, "manual");
    autocomplete_add(otr_policy_ac, "opportunistic");
    autocomplete_add(otr_policy_ac, "always");

    connect_property_ac = autocomplete_new();
    autocomplete_add(connect_property_ac, "server");
    autocomplete_add(connect_property_ac, "port");

    join_property_ac = autocomplete_new();
    autocomplete_add(join_property_ac, "nick");
    autocomplete_add(join_property_ac, "password");

    statuses_ac = autocomplete_new();
    autocomplete_add(statuses_ac, "console");
    autocomplete_add(statuses_ac, "chat");
    autocomplete_add(statuses_ac, "muc");

    statuses_setting_ac = autocomplete_new();
    autocomplete_add(statuses_setting_ac, "all");
    autocomplete_add(statuses_setting_ac, "online");
    autocomplete_add(statuses_setting_ac, "none");

    alias_ac = autocomplete_new();
    autocomplete_add(alias_ac, "add");
    autocomplete_add(alias_ac, "remove");
    autocomplete_add(alias_ac, "list");

    cmd_history_init();
}

void
cmd_uninit(void)
{
    autocomplete_free(commands_ac);
    autocomplete_free(who_ac);
    autocomplete_free(help_ac);
    autocomplete_free(notify_ac);
    autocomplete_free(sub_ac);
    autocomplete_free(titlebar_ac);
    autocomplete_free(log_ac);
    autocomplete_free(prefs_ac);
    autocomplete_free(autoaway_ac);
    autocomplete_free(autoaway_mode_ac);
    autocomplete_free(autoconnect_ac);
    autocomplete_free(theme_ac);
    if (theme_load_ac != NULL) {
        autocomplete_free(theme_load_ac);
    }
    autocomplete_free(account_ac);
    autocomplete_free(account_set_ac);
    autocomplete_free(account_clear_ac);
    autocomplete_free(disco_ac);
    autocomplete_free(close_ac);
    autocomplete_free(wins_ac);
    autocomplete_free(roster_ac);
    autocomplete_free(group_ac);
    autocomplete_free(bookmark_ac);
    autocomplete_free(bookmark_property_ac);
    autocomplete_free(otr_ac);
    autocomplete_free(otr_log_ac);
    autocomplete_free(otr_policy_ac);
    autocomplete_free(connect_property_ac);
    autocomplete_free(statuses_ac);
    autocomplete_free(statuses_setting_ac);
    autocomplete_free(alias_ac);
    autocomplete_free(aliases_ac);
    autocomplete_free(join_property_ac);
}

gboolean
cmd_exists(char *cmd)
{
    if (commands_ac == NULL) {
        return FALSE;
    } else {
        return autocomplete_contains(commands_ac, cmd);
    }
}

void
cmd_autocomplete_add(const char * const value)
{
    if (commands_ac != NULL) {
        autocomplete_add(commands_ac, value);
    }
}

void
cmd_autocomplete_remove(const char * const value)
{
    if (commands_ac != NULL) {
        autocomplete_remove(commands_ac, value);
    }
}

void
cmd_alias_add(char *value)
{
    if (aliases_ac != NULL) {
        autocomplete_add(aliases_ac, value);
    }
}

void
cmd_alias_remove(char *value)
{
    if (aliases_ac != NULL) {
        autocomplete_remove(aliases_ac, value);
    }
}

// Command autocompletion functions
void
cmd_autocomplete(char *input, int *size)
{
    // autocomplete command
    if ((strncmp(input, "/", 1) == 0) && (!str_contains(input, *size, ' '))) {
        int i = 0;
        char *found = NULL;
        char inp_cpy[*size];
        for(i = 0; i < *size; i++) {
            inp_cpy[i] = input[i];
        }
        inp_cpy[i] = '\0';
        found = autocomplete_complete(commands_ac, inp_cpy);
        if (found != NULL) {
            char *auto_msg = strdup(found);
            ui_replace_input(input, auto_msg, size);
            free(auto_msg);
            free(found);
        }

    // autocomplete parameters
    } else {
        _cmd_complete_parameters(input, size);
    }
}

void
cmd_reset_autocomplete()
{
    roster_reset_search_attempts();
    muc_reset_invites_ac();
    accounts_reset_all_search();
    accounts_reset_enabled_search();
    prefs_reset_boolean_choice();
    presence_reset_sub_request_search();
    autocomplete_reset(help_ac);
    autocomplete_reset(notify_ac);
    autocomplete_reset(sub_ac);

    if (ui_current_win_type() == WIN_MUC) {
        Autocomplete nick_ac = muc_get_roster_ac(ui_current_recipient());
        if (nick_ac != NULL) {
            autocomplete_reset(nick_ac);
        }
    }

    autocomplete_reset(who_ac);
    autocomplete_reset(prefs_ac);
    autocomplete_reset(log_ac);
    autocomplete_reset(commands_ac);
    autocomplete_reset(autoaway_ac);
    autocomplete_reset(autoaway_mode_ac);
    autocomplete_reset(autoconnect_ac);
    autocomplete_reset(theme_ac);
    if (theme_load_ac != NULL) {
        autocomplete_reset(theme_load_ac);
        theme_load_ac = NULL;
    }
    autocomplete_reset(account_ac);
    autocomplete_reset(account_set_ac);
    autocomplete_reset(account_clear_ac);
    autocomplete_reset(disco_ac);
    autocomplete_reset(close_ac);
    autocomplete_reset(wins_ac);
    autocomplete_reset(roster_ac);
    autocomplete_reset(group_ac);
    autocomplete_reset(bookmark_ac);
    autocomplete_reset(bookmark_property_ac);
    autocomplete_reset(otr_ac);
    autocomplete_reset(otr_log_ac);
    autocomplete_reset(otr_policy_ac);
    autocomplete_reset(connect_property_ac);
    autocomplete_reset(statuses_ac);
    autocomplete_reset(statuses_setting_ac);
    autocomplete_reset(alias_ac);
    autocomplete_reset(aliases_ac);
    autocomplete_reset(join_property_ac);
    bookmark_autocomplete_reset();
}

// Command execution

gboolean
cmd_execute(const char * const command, const char * const inp)
{
    Command *cmd = g_hash_table_lookup(commands, command);
    gboolean result = FALSE;

    if (cmd != NULL) {
        gchar **args = cmd->parser(inp, cmd->min_args, cmd->max_args, &result);
        if (result == FALSE) {
            ui_invalid_command_usage(cmd->help.usage, cmd->setting_func);
            return TRUE;
        } else {
            gboolean result = cmd->func(args, cmd->help);
            g_strfreev(args);
            return result;
        }
    } else if (plugins_run_command(inp)) {
        return TRUE;
    } else {
        gboolean ran_alias = FALSE;
        gboolean alias_result = cmd_execute_alias(inp, &ran_alias);
        if (!ran_alias) {
            return cmd_execute_default(inp);
        } else {
            return alias_result;
        }
    }
}

gboolean
cmd_execute_alias(const char * const inp, gboolean *ran)
{
    if (inp[0] != '/') {
        ran = FALSE;
        return TRUE;
    } else {
        char *alias = strdup(inp+1);
        char *value = prefs_get_alias(alias);
        free(alias);
        if (value != NULL) {
            *ran = TRUE;
            return prof_process_input(value);
        } else {
            *ran = FALSE;
            return TRUE;
        }
    }
}

gboolean
cmd_execute_default(const char * const inp)
{
    win_type_t win_type = ui_current_win_type();
    jabber_conn_status_t status = jabber_get_connection_status();
    char *recipient = ui_current_recipient();

    switch (win_type)
    {
        case WIN_MUC:
            if (status != JABBER_CONNECTED) {
                ui_current_print_line("You are not currently connected.");
            } else {
                char *new_message = plugins_on_room_message_send(recipient, inp);
                message_send_groupchat(new_message, recipient);
                free(new_message);
            }
            break;

        case WIN_CHAT:
            if (status != JABBER_CONNECTED) {
                ui_current_print_line("You are not currently connected.");
            } else {
                const char * recipient_jid = NULL;
                if (roster_barejid_from_name(recipient) != NULL) {
                    recipient_jid = roster_barejid_from_name(recipient);
                } else {
                    recipient_jid = recipient;
                }

                char *plugin_message = plugins_on_message_send(recipient_jid, inp);

#ifdef PROF_HAVE_LIBOTR
                if ((strcmp(otr_get_policy(recipient), "always") == 0) && !otr_is_secure(recipient)) {
                    cons_show_error("Failed to send message. Please check OTR policy");
                    return TRUE;
                }

                if (otr_is_secure(recipient)) {
                    char *encrypted = otr_encrypt_message(recipient, plugin_message);
                    if (encrypted != NULL) {
                        message_send(encrypted, recipient);
                        otr_free_message(encrypted);
                        if (prefs_get_boolean(PREF_CHLOG)) {
                            const char *jid = jabber_get_fulljid();
                            Jid *jidp = jid_create(jid);
                            if (strcmp(prefs_get_string(PREF_OTR_LOG), "on") == 0) {
                                chat_log_chat(jidp->barejid, recipient, plugin_message, PROF_OUT_LOG, NULL);
                            } else if (strcmp(prefs_get_string(PREF_OTR_LOG), "redact") == 0) {
                                chat_log_chat(jidp->barejid, recipient, "[redacted]", PROF_OUT_LOG, NULL);
                            }
                            jid_destroy(jidp);
                        }

                        ui_outgoing_msg("me", recipient, plugin_message);
                    } else {
                        cons_show_error("Failed to send message.");
                    }
                } else {
                    message_send(plugin_message, recipient);
                    if (prefs_get_boolean(PREF_CHLOG)) {
                        const char *jid = jabber_get_fulljid();
                        Jid *jidp = jid_create(jid);
                        chat_log_chat(jidp->barejid, recipient, plugin_message, PROF_OUT_LOG, NULL);
                        jid_destroy(jidp);
                    }

                    ui_outgoing_msg("me", recipient, plugin_message);
                }
#else
                message_send(plugin_message, recipient);
                if (prefs_get_boolean(PREF_CHLOG)) {
                    const char *jid = jabber_get_fulljid();
                    Jid *jidp = jid_create(jid);
                    chat_log_chat(jidp->barejid, recipient, plugin_message, PROF_OUT_LOG, NULL);
                    jid_destroy(jidp);
                }

                ui_outgoing_msg("me", recipient, plugin_message);

#endif
                free(plugin_message);
            }
            break;

        case WIN_PRIVATE:
            if (status != JABBER_CONNECTED) {
                ui_current_print_line("You are not currently connected.");
            } else {
                Jid *jidp = jid_create(recipient);
                char *new_message = plugins_on_private_message_send(jidp->barejid, jidp->resourcepart, inp);

                message_send(new_message, recipient);
                ui_outgoing_msg("me", recipient, new_message);

                free(new_message);
                jid_destroy(jidp);
            }
            break;

        case WIN_CONSOLE:
        case WIN_XML:
            cons_show("Unknown command: %s", inp);
            break;

        case WIN_DUCK:
            if (status != JABBER_CONNECTED) {
                ui_current_print_line("You are not currently connected.");
            } else {
                message_send_duck(inp);
                ui_duck(inp);
            }
            break;

        case WIN_PLUGIN:
            plugins_win_process_line(recipient, inp);
            break;

        default:
            break;
    }

    return TRUE;
}

static void
_cmd_complete_parameters(char *input, int *size)
{
    int i;
    char *result = NULL;

    // autocomplete boolean settings
    gchar *boolean_choices[] = { "/beep", "/intype", "/states", "/outtype",
        "/flash", "/splash", "/chlog", "/grlog", "/mouse", "/history", "/titlebar",
        "/vercheck" };

    for (i = 0; i < ARRAY_SIZE(boolean_choices); i++) {
        result = autocomplete_param_with_func(input, size, boolean_choices[i],
            prefs_autocomplete_boolean_choice);
        if (result != NULL) {
            ui_replace_input(input, result, size);
            g_free(result);
            return;
        }
    }

    // autocomplete nickname in chat rooms
    if (ui_current_win_type() == WIN_MUC) {
        char *recipient = ui_current_recipient();
        Autocomplete nick_ac = muc_get_roster_ac(recipient);
        if (nick_ac != NULL) {
            gchar *nick_choices[] = { "/msg", "/info", "/caps", "/status", "/software" } ;

            for (i = 0; i < ARRAY_SIZE(nick_choices); i++) {
                result = autocomplete_param_with_ac(input, size, nick_choices[i],
                    nick_ac);
                if (result != NULL) {
                    ui_replace_input(input, result, size);
                    g_free(result);
                    return;
                }
            }
        }

    // otherwise autocomplete using roster
    } else {
        gchar *contact_choices[] = { "/msg", "/info", "/status" };
        for (i = 0; i < ARRAY_SIZE(contact_choices); i++) {
            result = autocomplete_param_with_func(input, size, contact_choices[i],
                roster_find_contact);
            if (result != NULL) {
                ui_replace_input(input, result, size);
                g_free(result);
                return;
            }
        }

        gchar *resource_choices[] = { "/caps", "/software" };
        for (i = 0; i < ARRAY_SIZE(resource_choices); i++) {
            result = autocomplete_param_with_func(input, size, resource_choices[i],
                roster_find_resource);
            if (result != NULL) {
                ui_replace_input(input, result, size);
                g_free(result);
                return;
            }
        }
    }

    result = autocomplete_param_with_func(input, size, "/invite", roster_find_contact);
    if (result != NULL) {
        ui_replace_input(input, result, size);
        g_free(result);
        return;
    }

    gchar *invite_choices[] = { "/decline", "/join" };
    for (i = 0; i < ARRAY_SIZE(invite_choices); i++) {
        result = autocomplete_param_with_func(input, size, invite_choices[i],
            muc_find_invite);
        if (result != NULL) {
            ui_replace_input(input, result, size);
            g_free(result);
            return;
        }
    }

    gchar *cmds[] = { "/help", "/prefs", "/disco", "/close", "/wins" };
    Autocomplete completers[] = { help_ac, prefs_ac, disco_ac, close_ac, wins_ac };

    for (i = 0; i < ARRAY_SIZE(cmds); i++) {
        result = autocomplete_param_with_ac(input, size, cmds[i], completers[i]);
        if (result != NULL) {
            ui_replace_input(input, result, size);
            g_free(result);
            return;
        }
    }

    GHashTable *ac_funcs = g_hash_table_new(g_str_hash, g_str_equal);
    g_hash_table_insert(ac_funcs, "/who",           _who_autocomplete);
    g_hash_table_insert(ac_funcs, "/sub",           _sub_autocomplete);
    g_hash_table_insert(ac_funcs, "/notify",        _notify_autocomplete);
    g_hash_table_insert(ac_funcs, "/autoaway",      _autoaway_autocomplete);
    g_hash_table_insert(ac_funcs, "/theme",         _theme_autocomplete);
    g_hash_table_insert(ac_funcs, "/log",           _log_autocomplete);
    g_hash_table_insert(ac_funcs, "/account",       _account_autocomplete);
    g_hash_table_insert(ac_funcs, "/roster",        _roster_autocomplete);
    g_hash_table_insert(ac_funcs, "/group",         _group_autocomplete);
    g_hash_table_insert(ac_funcs, "/bookmark",      _bookmark_autocomplete);
    g_hash_table_insert(ac_funcs, "/autoconnect",   _autoconnect_autocomplete);
    g_hash_table_insert(ac_funcs, "/otr",           _otr_autocomplete);
    g_hash_table_insert(ac_funcs, "/connect",       _connect_autocomplete);
    g_hash_table_insert(ac_funcs, "/statuses",      _statuses_autocomplete);
    g_hash_table_insert(ac_funcs, "/alias",         _alias_autocomplete);
    g_hash_table_insert(ac_funcs, "/join",          _join_autocomplete);

    char parsed[*size+1];
    i = 0;
    while (i < *size) {
        if (input[i] == ' ') {
            break;
        } else {
            parsed[i] = input[i];
        }
        i++;
    }
    parsed[i] = '\0';

    char * (*ac_func)(char *, int *) = g_hash_table_lookup(ac_funcs, parsed);
    if (ac_func != NULL) {
        result = ac_func(input, size);
        if (result != NULL) {
            ui_replace_input(input, result, size);
            g_free(result);
            g_hash_table_destroy(ac_funcs);
            return;
        }
    }
    g_hash_table_destroy(ac_funcs);

    return;
}

static char *
_roster_autocomplete(char *input, int *size)
{
    char *result = NULL;
    result = autocomplete_param_with_func(input, size, "/roster nick", roster_find_jid);
    if (result != NULL) {
        return result;
    }
    result = autocomplete_param_with_func(input, size, "/roster clearnick", roster_find_jid);
    if (result != NULL) {
        return result;
    }
    result = autocomplete_param_with_func(input, size, "/roster remove", roster_find_jid);
    if (result != NULL) {
        return result;
    }
    result = autocomplete_param_with_ac(input, size, "/roster", roster_ac);
    if (result != NULL) {
        return result;
    }

    return NULL;
}

static char *
_group_autocomplete(char *input, int *size)
{
    char *result = NULL;
    result = autocomplete_param_with_func(input, size, "/group show", roster_find_group);
    if (result != NULL) {
        return result;
    }

    result = autocomplete_param_no_with_func(input, size, "/group add", 4, roster_find_contact);
    if (result != NULL) {
        return result;
    }
    result = autocomplete_param_no_with_func(input, size, "/group remove", 4, roster_find_contact);
    if (result != NULL) {
        return result;
    }
    result = autocomplete_param_with_func(input, size, "/group add", roster_find_group);
    if (result != NULL) {
        return result;
    }
    result = autocomplete_param_with_func(input, size, "/group remove", roster_find_group);
    if (result != NULL) {
        return result;
    }
    result = autocomplete_param_with_ac(input, size, "/group", group_ac);
    if (result != NULL) {
        return result;
    }

    return NULL;
}

static char *
_bookmark_autocomplete(char *input, int *size)
{
    char *found = NULL;

    gboolean result;
    gchar **args = parse_args(input, 3, 8, &result);
    gboolean handle_options = result && (g_strv_length(args) > 2);

    if (handle_options && ((strcmp(args[0], "add") == 0) || (strcmp(args[0], "update") == 0)) ) {
        GString *beginning = g_string_new("/bookmark");
        gboolean autojoin = FALSE;
        int num_args = g_strv_length(args);

        g_string_append(beginning, " ");
        g_string_append(beginning, args[0]);
        g_string_append(beginning, " ");
        g_string_append(beginning, args[1]);
        if (num_args == 4 && g_strcmp0(args[2], "autojoin") == 0) {
            g_string_append(beginning, " ");
            g_string_append(beginning, args[2]);
            autojoin = TRUE;
        }

        if (num_args > 4) {
            g_string_append(beginning, " ");
            g_string_append(beginning, args[2]);
            g_string_append(beginning, " ");
            g_string_append(beginning, args[3]);
            if (num_args == 6 && g_strcmp0(args[4], "autojoin") == 0) {
                g_string_append(beginning, " ");
                g_string_append(beginning, args[4]);
                autojoin = TRUE;
            }
        }

        if (num_args > 6) {
            g_string_append(beginning, " ");
            g_string_append(beginning, args[4]);
            g_string_append(beginning, " ");
            g_string_append(beginning, args[5]);
            if (num_args == 8 && g_strcmp0(args[6], "autojoin") == 0) {
                g_string_append(beginning, " ");
                g_string_append(beginning, args[6]);
                autojoin = TRUE;
            }
        }

        if (autojoin) {
            found = autocomplete_param_with_func(input, size, beginning->str, prefs_autocomplete_boolean_choice);
        } else {
            found = autocomplete_param_with_ac(input, size, beginning->str, bookmark_property_ac);
        }
        g_string_free(beginning, TRUE);
        if (found != NULL) {
            return found;
        }
    }

    found = autocomplete_param_with_func(input, size, "/bookmark remove", bookmark_find);
    if (found != NULL) {
        return found;
    }
    found = autocomplete_param_with_func(input, size, "/bookmark join", bookmark_find);
    if (found != NULL) {
        return found;
    }
    found = autocomplete_param_with_func(input, size, "/bookmark update", bookmark_find);
    if (found != NULL) {
        return found;
    }

    found = autocomplete_param_with_ac(input, size, "/bookmark", bookmark_ac);
    return found;
}

static char *
_notify_autocomplete(char *input, int *size)
{
    int i = 0;
    char *result = NULL;

    gchar *boolean_choices[] = { "/notify message", "/notify typing",
        "/notify invite", "/notify sub" };
    for (i = 0; i < ARRAY_SIZE(boolean_choices); i++) {
        result = autocomplete_param_with_func(input, size, boolean_choices[i],
            prefs_autocomplete_boolean_choice);
        if (result != NULL) {
            return result;
        }
    }

    result = autocomplete_param_with_ac(input, size, "/notify", notify_ac);
    if (result != NULL) {
        return result;
    }

    return NULL;
}

static char *
_autoaway_autocomplete(char *input, int *size)
{
    char *result = NULL;

    result = autocomplete_param_with_ac(input, size, "/autoaway mode", autoaway_mode_ac);
    if (result != NULL) {
        return result;
    }
    result = autocomplete_param_with_func(input, size, "/autoaway check",
        prefs_autocomplete_boolean_choice);
    if (result != NULL) {
        return result;
    }
    result = autocomplete_param_with_ac(input, size, "/autoaway", autoaway_ac);
    if (result != NULL) {
        return result;
    }

    return NULL;
}

static char *
_log_autocomplete(char *input, int *size)
{
    char *result = NULL;

    result = autocomplete_param_with_func(input, size, "/log rotate",
        prefs_autocomplete_boolean_choice);
    if (result != NULL) {
        return result;
    }
    result = autocomplete_param_with_func(input, size, "/log shared",
        prefs_autocomplete_boolean_choice);
    if (result != NULL) {
        return result;
    }
    result = autocomplete_param_with_ac(input, size, "/log", log_ac);
    if (result != NULL) {
        return result;
    }

    return NULL;
}

static char *
_autoconnect_autocomplete(char *input, int *size)
{
    char *result = NULL;

    result = autocomplete_param_with_func(input, size, "/autoconnect set", accounts_find_enabled);
    if (result != NULL) {
        return result;
    }

    result = autocomplete_param_with_ac(input, size, "/autoconnect", autoconnect_ac);
    if (result != NULL) {
        return result;
    }

    return NULL;
}

static char *
_sub_autocomplete(char *input, int *size)
{
    char *result = NULL;
    result = autocomplete_param_with_func(input, size, "/sub allow", presence_sub_request_find);
    if (result != NULL) {
        return result;
    }
    result = autocomplete_param_with_func(input, size, "/sub deny", presence_sub_request_find);
    if (result != NULL) {
        return result;
    }
    result = autocomplete_param_with_ac(input, size, "/sub", sub_ac);
    if (result != NULL) {
        return result;
    }

    return NULL;
}

static char *
_otr_autocomplete(char *input, int *size)
{
    char *found = NULL;

    found = autocomplete_param_with_func(input, size, "/otr start", roster_find_contact);
    if (found != NULL) {
        return found;
    }

    found = autocomplete_param_with_ac(input, size, "/otr log", otr_log_ac);
    if (found != NULL) {
        return found;
    }

    // /otr policy always user@server.com
    gboolean result;
    gchar **args = parse_args(input, 3, 3, &result);
    if (result && (strcmp(args[0], "policy") == 0)) {
        GString *beginning = g_string_new("/otr ");
        g_string_append(beginning, args[0]);
        g_string_append(beginning, " ");
        g_string_append(beginning, args[1]);

        found = autocomplete_param_with_func(input, size, beginning->str, roster_find_contact);
        g_string_free(beginning, TRUE);
        if (found != NULL) {
            return found;
        }
    }

    found = autocomplete_param_with_ac(input, size, "/otr policy", otr_policy_ac);
    if (found != NULL) {
        return found;
    }

    found = autocomplete_param_with_func(input, size, "/otr warn",
        prefs_autocomplete_boolean_choice);
    if (found != NULL) {
        return found;
    }

    found = autocomplete_param_with_ac(input, size, "/otr", otr_ac);
    if (found != NULL) {
        return found;
    }

    return NULL;
}

static char *
_who_autocomplete(char *input, int *size)
{
    int i = 0;
    char *result = NULL;
    gchar *group_commands[] = { "/who any", "/who online", "/who offline",
        "/who chat", "/who away", "/who xa", "/who dnd", "/who available",
        "/who unavailable" };

    for (i = 0; i < ARRAY_SIZE(group_commands); i++) {
        result = autocomplete_param_with_func(input, size, group_commands[i], roster_find_group);
        if (result != NULL) {
            return result;
        }
    }

    result = autocomplete_param_with_ac(input, size, "/who", who_ac);
    if (result != NULL) {
        return result;
    }

    return NULL;
}

static char *
_theme_autocomplete(char *input, int *size)
{
    char *result = NULL;
    if ((strncmp(input, "/theme set ", 11) == 0) && (*size > 11)) {
        if (theme_load_ac == NULL) {
            theme_load_ac = autocomplete_new();
            GSList *themes = theme_list();
            while (themes != NULL) {
                autocomplete_add(theme_load_ac, themes->data);
                themes = g_slist_next(themes);
            }
            g_slist_free(themes);
            autocomplete_add(theme_load_ac, "default");
        }
        result = autocomplete_param_with_ac(input, size, "/theme set", theme_load_ac);
        if (result != NULL) {
            return result;
        }
    }
    result = autocomplete_param_with_ac(input, size, "/theme", theme_ac);
    if (result != NULL) {
        return result;
    }

    return NULL;
}

static char *
_statuses_autocomplete(char *input, int *size)
{
    char *result = NULL;

    result = autocomplete_param_with_ac(input, size, "/statuses console", statuses_setting_ac);
    if (result != NULL) {
        return result;
    }

    result = autocomplete_param_with_ac(input, size, "/statuses chat", statuses_setting_ac);
    if (result != NULL) {
        return result;
    }

    result = autocomplete_param_with_ac(input, size, "/statuses muc", statuses_setting_ac);
    if (result != NULL) {
        return result;
    }

    result = autocomplete_param_with_ac(input, size, "/statuses", statuses_ac);
    if (result != NULL) {
        return result;
    }

    return NULL;
}

static char *
_alias_autocomplete(char *input, int *size)
{
    char *result = NULL;

    result = autocomplete_param_with_ac(input, size, "/alias remove", aliases_ac);
    if (result != NULL) {
        return result;
    }

    result = autocomplete_param_with_ac(input, size, "/alias", alias_ac);
    if (result != NULL) {
        return result;
    }

    return NULL;
}

static char *
_connect_autocomplete(char *input, int *size)
{
    char *found = NULL;
    gboolean result = FALSE;

    input[*size] = '\0';
    gchar **args = parse_args(input, 2, 4, &result);

    if ((strncmp(input, "/connect", 8) == 0) && (result == TRUE)) {
        GString *beginning = g_string_new("/connect ");
        g_string_append(beginning, args[0]);
        if (args[1] != NULL && args[2] != NULL) {
            g_string_append(beginning, " ");
            g_string_append(beginning, args[1]);
            g_string_append(beginning, " ");
            g_string_append(beginning, args[2]);
        }
        found = autocomplete_param_with_ac(input, size, beginning->str, connect_property_ac);
        g_string_free(beginning, TRUE);
        if (found != NULL) {
            return found;
        }
    }

    found = autocomplete_param_with_func(input, size, "/connect", accounts_find_enabled);
    if (found != NULL) {
        return found;
    }

    return NULL;
}

static char *
_join_autocomplete(char *input, int *size)
{
    char *found = NULL;
    gboolean result = FALSE;

    input[*size] = '\0';

    found = autocomplete_param_with_func(input, size, "/join", bookmark_find);
    if (found != NULL) {
        return found;
    }

    gchar **args = parse_args(input, 2, 4, &result);

    if ((strncmp(input, "/join", 5) == 0) && (result == TRUE)) {
        GString *beginning = g_string_new("/join ");
        g_string_append(beginning, args[0]);
        if (args[1] != NULL && args[2] != NULL) {
            g_string_append(beginning, " ");
            g_string_append(beginning, args[1]);
            g_string_append(beginning, " ");
            g_string_append(beginning, args[2]);
        }
        found = autocomplete_param_with_ac(input, size, beginning->str, join_property_ac);
        g_string_free(beginning, TRUE);
        if (found != NULL) {
            return found;
        }
    }

    return NULL;
}

static char *
_account_autocomplete(char *input, int *size)
{
    char *found = NULL;
    gboolean result = FALSE;

    input[*size] = '\0';
    gchar **args = parse_args(input, 3, 4, &result);

    if ((strncmp(input, "/account set", 12) == 0) && (result == TRUE)) {
        GString *beginning = g_string_new("/account set ");
        g_string_append(beginning, args[1]);
        if ((g_strv_length(args) > 3) && (g_strcmp0(args[2], "otr")) == 0) {
            g_string_append(beginning, " ");
            g_string_append(beginning, args[2]);
            found = autocomplete_param_with_ac(input, size, beginning->str, otr_policy_ac);
            g_string_free(beginning, TRUE);
            if (found != NULL) {
                return found;
            }
        } else {
            found = autocomplete_param_with_ac(input, size, beginning->str, account_set_ac);
            g_string_free(beginning, TRUE);
            if (found != NULL) {
                return found;
            }
        }
    }

    if ((strncmp(input, "/account clear", 14) == 0) && (result == TRUE)) {
        GString *beginning = g_string_new("/account clear ");
        g_string_append(beginning, args[1]);
        found = autocomplete_param_with_ac(input, size, beginning->str, account_clear_ac);
        g_string_free(beginning, TRUE);
        if (found != NULL) {
            return found;
        }
    }

    g_strfreev(args);

    int i = 0;
    gchar *account_choice[] = { "/account set", "/account show", "/account enable",
        "/account disable", "/account rename", "/account clear" };

    for (i = 0; i < ARRAY_SIZE(account_choice); i++) {
        found = autocomplete_param_with_func(input, size, account_choice[i],
            accounts_find_all);
        if (found != NULL) {
            return found;
        }
    }

    found = autocomplete_param_with_ac(input, size, "/account", account_ac);
    return found;
}<|MERGE_RESOLUTION|>--- conflicted
+++ resolved
@@ -26,13 +26,10 @@
 #include <stdlib.h>
 #include <string.h>
 
-<<<<<<< HEAD
-=======
 #include <glib.h>
 
-#include "config.h"
-
->>>>>>> 1f88ca50
+#include "prof_config.h"
+
 #include "chat_session.h"
 #include "command/command.h"
 #include "command/commands.h"
@@ -46,11 +43,8 @@
 #include "jid.h"
 #include "log.h"
 #include "muc.h"
-<<<<<<< HEAD
 #include "plugins/plugins.h"
-=======
-#ifdef HAVE_LIBOTR
->>>>>>> 1f88ca50
+#ifdef PROF_HAVE_LIBOTR
 #include "otr/otr.h"
 #endif
 #include "profanity.h"
