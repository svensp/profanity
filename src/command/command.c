--- conflicted
+++ resolved
@@ -1974,62 +1974,21 @@
                     if (encrypted != NULL) {
                         char *id = message_send_chat_encrypted(chatwin->barejid, encrypted);
                         otr_free_message(encrypted);
-<<<<<<< HEAD
-                        if (prefs_get_boolean(PREF_CHLOG)) {
-                            const char *jid = jabber_get_fulljid();
-                            Jid *jidp = jid_create(jid);
-                            char *pref_otr_log = prefs_get_string(PREF_OTR_LOG);
-                            if (strcmp(pref_otr_log, "on") == 0) {
-                                chat_log_chat(jidp->barejid, chatwin->barejid, plugin_message, PROF_OUT_LOG, NULL);
-                            } else if (strcmp(pref_otr_log, "redact") == 0) {
-                                chat_log_chat(jidp->barejid, chatwin->barejid, "[redacted]", PROF_OUT_LOG, NULL);
-                            }
-                            prefs_free_string(pref_otr_log);
-                            jid_destroy(jidp);
-                        }
-
+                        chat_log_otr_msg_out(chatwin->barejid, plugin_message);
                         ui_outgoing_chat_msg(chatwin->barejid, plugin_message, id);
-=======
-                        chat_log_otr_msg_out(chatwin->barejid, inp);
-                        ui_outgoing_chat_msg(chatwin->barejid, inp, id);
->>>>>>> eeabbc9b
                     } else {
                         cons_show_error("Failed to send message.");
                     }
                 } else {
-<<<<<<< HEAD
                     char *id = message_send_chat(chatwin->barejid, plugin_message);
-                    if (prefs_get_boolean(PREF_CHLOG)) {
-                        const char *jid = jabber_get_fulljid();
-                        Jid *jidp = jid_create(jid);
-                        chat_log_chat(jidp->barejid, chatwin->barejid, plugin_message, PROF_OUT_LOG, NULL);
-                        jid_destroy(jidp);
-                    }
-
+                    chat_log_msg_out(chatwin->barejid, plugin_message);
                     ui_outgoing_chat_msg(chatwin->barejid, plugin_message, id);
-=======
-                    char *id = message_send_chat(chatwin->barejid, inp);
-                    chat_log_msg_out(chatwin->barejid, inp);
-                    ui_outgoing_chat_msg(chatwin->barejid, inp, id);
->>>>>>> eeabbc9b
                 }
 
 #else
-<<<<<<< HEAD
                 char *id = message_send_chat(chatwin->barejid, plugin_message);
-                if (prefs_get_boolean(PREF_CHLOG)) {
-                    const char *jid = jabber_get_fulljid();
-                    Jid *jidp = jid_create(jid);
-                    chat_log_chat(jidp->barejid, chatwin->barejid, plugin_message, PROF_OUT_LOG, NULL);
-                    jid_destroy(jidp);
-                }
-
+                chat_log_msg_out(chatwin->barejid, plugin_message);
                 ui_outgoing_chat_msg(chatwin->barejid, plugin_message, id);
-=======
-                char *id = message_send_chat(chatwin->barejid, inp);
-                chat_log_msg_out(chatwin->barejid, inp);
-                ui_outgoing_chat_msg(chatwin->barejid, inp, id);
->>>>>>> eeabbc9b
 #endif
                 plugins_post_chat_message_send(chatwin->barejid, plugin_message);
                 free(plugin_message);
