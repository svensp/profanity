/*
 * commands.h
 *
 * Copyright (C) 2012 - 2015 James Booth <boothj5@gmail.com>
 *
 * This file is part of Profanity.
 *
 * Profanity is free software: you can redistribute it and/or modify
 * it under the terms of the GNU General Public License as published by
 * the Free Software Foundation, either version 3 of the License, or
 * (at your option) any later version.
 *
 * Profanity is distributed in the hope that it will be useful,
 * but WITHOUT ANY WARRANTY; without even the implied warranty of
 * MERCHANTABILITY or FITNESS FOR A PARTICULAR PURPOSE.  See the
 * GNU General Public License for more details.
 *
 * You should have received a copy of the GNU General Public License
 * along with Profanity.  If not, see <http://www.gnu.org/licenses/>.
 *
 * In addition, as a special exception, the copyright holders give permission to
 * link the code of portions of this program with the OpenSSL library under
 * certain conditions as described in each individual source file, and
 * distribute linked combinations including the two.
 *
 * You must obey the GNU General Public License in all respects for all of the
 * code used other than OpenSSL. If you modify file(s) with this exception, you
 * may extend this exception to your version of the file(s), but you are not
 * obligated to do so. If you do not wish to do so, delete this exception
 * statement from your version. If you delete this exception statement from all
 * source files in the program, then also delete it here.
 *
 */

#ifndef COMMANDS_H
#define COMMANDS_H

#include "ui/win_types.h"

// Command help strings
typedef struct cmd_help_t {
    const gchar *tags[20];
    const gchar *synopsis[50];
    const gchar *desc;
    const gchar *args[50][2];
    const gchar *examples[20];
} CommandHelp;

/*
 * Command structure
 *
 * cmd - The command string including leading '/'
 * func - The function to execute for the command
 * parser - The function used to parse arguments
 * min_args - Minimum number of arguments
 * max_args - Maximum number of arguments
 * help - A help struct containing usage info etc
 */
typedef struct cmd_t {
    gchar *cmd;
    gboolean (*func)(ProfWin *window, const char *const command, gchar **args);
    gchar** (*parser)(const char *const inp, int min, int max, gboolean *result);
    int min_args;
    int max_args;
    void (*setting_func)(void);
    CommandHelp help;
} Command;

gboolean cmd_execute_alias(ProfWin *window, const char *const inp, gboolean *ran);
gboolean cmd_execute_default(ProfWin *window, const char *inp);

gboolean cmd_about(ProfWin *window, const char *const command, gchar **args);
gboolean cmd_account(ProfWin *window, const char *const command, gchar **args);
gboolean cmd_autoaway(ProfWin *window, const char *const command, gchar **args);
gboolean cmd_autoconnect(ProfWin *window, const char *const command, gchar **args);
gboolean cmd_autoping(ProfWin *window, const char *const command, gchar **args);
gboolean cmd_away(ProfWin *window, const char *const command, gchar **args);
gboolean cmd_beep(ProfWin *window, const char *const command, gchar **args);
gboolean cmd_caps(ProfWin *window, const char *const command, gchar **args);
gboolean cmd_chat(ProfWin *window, const char *const command, gchar **args);
gboolean cmd_chlog(ProfWin *window, const char *const command, gchar **args);
gboolean cmd_clear(ProfWin *window, const char *const command, gchar **args);
gboolean cmd_close(ProfWin *window, const char *const command, gchar **args);
gboolean cmd_connect(ProfWin *window, const char *const command, gchar **args);
gboolean cmd_tls(ProfWin *window, const char *const command, gchar **args);
gboolean cmd_decline(ProfWin *window, const char *const command, gchar **args);
gboolean cmd_disco(ProfWin *window, const char *const command, gchar **args);
gboolean cmd_lastactivity(ProfWin *window, const char *const command, gchar **args);
gboolean cmd_disconnect(ProfWin *window, const char *const command, gchar **args);
gboolean cmd_dnd(ProfWin *window, const char *const command, gchar **args);
gboolean cmd_flash(ProfWin *window, const char *const command, gchar **args);
gboolean cmd_gone(ProfWin *window, const char *const command, gchar **args);
gboolean cmd_grlog(ProfWin *window, const char *const command, gchar **args);
gboolean cmd_group(ProfWin *window, const char *const command, gchar **args);
gboolean cmd_help(ProfWin *window, const char *const command, gchar **args);
gboolean cmd_history(ProfWin *window, const char *const command, gchar **args);
gboolean cmd_carbons(ProfWin *window, const char *const command, gchar **args);
gboolean cmd_receipts(ProfWin *window, const char *const command, gchar **args);
gboolean cmd_info(ProfWin *window, const char *const command, gchar **args);
gboolean cmd_intype(ProfWin *window, const char *const command, gchar **args);
gboolean cmd_invite(ProfWin *window, const char *const command, gchar **args);
gboolean cmd_invites(ProfWin *window, const char *const command, gchar **args);
gboolean cmd_join(ProfWin *window, const char *const command, gchar **args);
gboolean cmd_leave(ProfWin *window, const char *const command, gchar **args);
gboolean cmd_log(ProfWin *window, const char *const command, gchar **args);
gboolean cmd_msg(ProfWin *window, const char *const command, gchar **args);
gboolean cmd_nick(ProfWin *window, const char *const command, gchar **args);
gboolean cmd_notify(ProfWin *window, const char *const command, gchar **args);
gboolean cmd_online(ProfWin *window, const char *const command, gchar **args);
gboolean cmd_otr(ProfWin *window, const char *const command, gchar **args);
gboolean cmd_pgp(ProfWin *window, const char *const command, gchar **args);
gboolean cmd_outtype(ProfWin *window, const char *const command, gchar **args);
gboolean cmd_prefs(ProfWin *window, const char *const command, gchar **args);
gboolean cmd_priority(ProfWin *window, const char *const command, gchar **args);
gboolean cmd_quit(ProfWin *window, const char *const command, gchar **args);
gboolean cmd_reconnect(ProfWin *window, const char *const command, gchar **args);
gboolean cmd_room(ProfWin *window, const char *const command, gchar **args);
gboolean cmd_rooms(ProfWin *window, const char *const command, gchar **args);
gboolean cmd_bookmark(ProfWin *window, const char *const command, gchar **args);
gboolean cmd_roster(ProfWin *window, const char *const command, gchar **args);
gboolean cmd_software(ProfWin *window, const char *const command, gchar **args);
gboolean cmd_splash(ProfWin *window, const char *const command, gchar **args);
gboolean cmd_states(ProfWin *window, const char *const command, gchar **args);
gboolean cmd_status(ProfWin *window, const char *const command, gchar **args);
gboolean cmd_statuses(ProfWin *window, const char *const command, gchar **args);
gboolean cmd_sub(ProfWin *window, const char *const command, gchar **args);
gboolean cmd_theme(ProfWin *window, const char *const command, gchar **args);
gboolean cmd_tiny(ProfWin *window, const char *const command, gchar **args);
gboolean cmd_titlebar(ProfWin *window, const char *const command, gchar **args);
gboolean cmd_vercheck(ProfWin *window, const char *const command, gchar **args);
gboolean cmd_who(ProfWin *window, const char *const command, gchar **args);
gboolean cmd_win(ProfWin *window, const char *const command, gchar **args);
gboolean cmd_wins(ProfWin *window, const char *const command, gchar **args);
gboolean cmd_xa(ProfWin *window, const char *const command, gchar **args);
gboolean cmd_alias(ProfWin *window, const char *const command, gchar **args);
gboolean cmd_xmlconsole(ProfWin *window, const char *const command, gchar **args);
gboolean cmd_ping(ProfWin *window, const char *const command, gchar **args);
gboolean cmd_form(ProfWin *window, const char *const command, gchar **args);
gboolean cmd_occupants(ProfWin *window, const char *const command, gchar **args);
gboolean cmd_kick(ProfWin *window, const char *const command, gchar **args);
gboolean cmd_ban(ProfWin *window, const char *const command, gchar **args);
gboolean cmd_subject(ProfWin *window, const char *const command, gchar **args);
gboolean cmd_affiliation(ProfWin *window, const char *const command, gchar **args);
gboolean cmd_role(ProfWin *window, const char *const command, gchar **args);
gboolean cmd_privileges(ProfWin *window, const char *const command, gchar **args);
gboolean cmd_presence(ProfWin *window, const char *const command, gchar **args);
gboolean cmd_wrap(ProfWin *window, const char *const command, gchar **args);
gboolean cmd_time(ProfWin *window, const char *const command, gchar **args);
gboolean cmd_resource(ProfWin *window, const char *const command, gchar **args);
gboolean cmd_inpblock(ProfWin *window, const char *const command, gchar **args);
gboolean cmd_encwarn(ProfWin *window, const char *const command, gchar **args);
gboolean cmd_script(ProfWin *window, const char *const command, gchar **args);
<<<<<<< HEAD
gboolean cmd_plugins(ProfWin *window, const char *const command, gchar **args);
=======
gboolean cmd_export(ProfWin *window, const char *const command, gchar **args);
>>>>>>> c14d5b77

gboolean cmd_form_field(ProfWin *window, char *tag, gchar **args);

#endif<|MERGE_RESOLUTION|>--- conflicted
+++ resolved
@@ -150,11 +150,8 @@
 gboolean cmd_inpblock(ProfWin *window, const char *const command, gchar **args);
 gboolean cmd_encwarn(ProfWin *window, const char *const command, gchar **args);
 gboolean cmd_script(ProfWin *window, const char *const command, gchar **args);
-<<<<<<< HEAD
+gboolean cmd_export(ProfWin *window, const char *const command, gchar **args);
 gboolean cmd_plugins(ProfWin *window, const char *const command, gchar **args);
-=======
-gboolean cmd_export(ProfWin *window, const char *const command, gchar **args);
->>>>>>> c14d5b77
 
 gboolean cmd_form_field(ProfWin *window, char *tag, gchar **args);
 
