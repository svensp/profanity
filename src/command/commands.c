--- conflicted
+++ resolved
@@ -1398,15 +1398,8 @@
                 if (encrypted != NULL) {
                     char *id = message_send_chat_encrypted(barejid, encrypted);
                     otr_free_message(encrypted);
-<<<<<<< HEAD
                     ui_outgoing_chat_msg(barejid, plugin_message, id);
-                    if (win_type == WIN_CHAT || win_type == WIN_CONSOLE) {
-                        chat_log_otr_msg_out(barejid, plugin_message);
-                    }
-=======
-                    ui_outgoing_chat_msg(barejid, msg, id);
-                    chat_log_otr_msg_out(barejid, msg);
->>>>>>> d50754aa
+                    chat_log_otr_msg_out(barejid, plugin_message);
                     free(id);
                 } else {
                     cons_show_error("Failed to encrypt and send message,");
@@ -1428,15 +1421,8 @@
                 } else {
                     id = message_send_chat(barejid, plugin_message);
                 }
-<<<<<<< HEAD
                 ui_outgoing_chat_msg(barejid, plugin_message, id);
-                if (win_type == WIN_CHAT || win_type == WIN_CONSOLE) {
-                    chat_log_msg_out(barejid, plugin_message);
-                }
-=======
-                ui_outgoing_chat_msg(barejid, msg, id);
-                chat_log_msg_out(barejid, msg);
->>>>>>> d50754aa
+                chat_log_msg_out(barejid, plugin_message);
                 free(id);
             }
 
@@ -1445,20 +1431,12 @@
 
             return TRUE;
 #else
-<<<<<<< HEAD
             char *id = message_send_chat(barejid, plugin_message);
             ui_outgoing_chat_msg(barejid, plugin_message, id);
-            if (win_type == WIN_CHAT || win_type == WIN_CONSOLE) {
-                chat_log_msg_out(barejid, plugin_message);
-            }
+            chat_log_msg_out(barejid, plugin_message);
 
             plugins_post_chat_message_send(barejid, plugin_message);
             free(plugin_message);
-=======
-            char *id = message_send_chat(barejid, msg);
-            ui_outgoing_chat_msg(barejid, msg, id);
-            chat_log_msg_out(barejid, msg);
->>>>>>> d50754aa
             free(id);
 
             return TRUE;
