--- conflicted
+++ resolved
@@ -3304,25 +3304,17 @@
 gboolean
 cmd_time(gchar **args, struct cmd_help_t help)
 {
-<<<<<<< HEAD
-    prefs_set_string(PREF_TIME, args[0]);
-    cons_show("Time format set to '%s'", args[0]);
-    wins_resize_all();
-    return TRUE;
-=======
     if (g_strcmp0(args[0], "statusbar") == 0) {
-        if (g_strcmp0(args[1], "minutes") == 0) {
-            prefs_set_string(PREF_TIME_STATUSBAR, "minutes");
-            cons_show("Status bar time precision set to minutes.");
+        if (args[1] == NULL) {
+            cons_show("Current status bar time format is '%s'.", prefs_get_string(PREF_TIME_STATUSBAR));
+            return TRUE;
+        } else if (g_strcmp0(args[1], "set") == 0 && args[2] != NULL) {
+            prefs_set_string(PREF_TIME_STATUSBAR, args[2]);
+            cons_show("Status bar time format set to '%s'.", args[2]);
             ui_redraw();
             return TRUE;
-        } else if (g_strcmp0(args[1], "seconds") == 0) {
-            prefs_set_string(PREF_TIME_STATUSBAR, "seconds");
-            cons_show("Status bar time precision set to seconds.");
-            ui_redraw();
-            return TRUE;
         } else if (g_strcmp0(args[1], "off") == 0) {
-            prefs_set_string(PREF_TIME_STATUSBAR, "off");
+            prefs_set_string(PREF_TIME_STATUSBAR, "");
             cons_show("Status bar time display disabled.");
             ui_redraw();
             return TRUE;
@@ -3330,19 +3322,17 @@
             cons_show("Usage: %s", help.usage);
             return TRUE;
         }
-    } else {
-        if (g_strcmp0(args[0], "minutes") == 0) {
-            prefs_set_string(PREF_TIME, "minutes");
-            cons_show("Time precision set to minutes.");
+    } else if (g_strcmp0(args[0], "main") == 0) {
+        if (args[1] == NULL) {
+            cons_show("Current time format is '%s'.", prefs_get_string(PREF_TIME));
+            return TRUE;
+        } else if (g_strcmp0(args[1], "set") == 0 && args[2] != NULL) {
+            prefs_set_string(PREF_TIME, args[2]);
+            cons_show("Time format set to '%s'.", args[2]);
             wins_resize_all();
             return TRUE;
-        } else if (g_strcmp0(args[0], "seconds") == 0) {
-            prefs_set_string(PREF_TIME, "seconds");
-            cons_show("Time precision set to seconds.");
-            wins_resize_all();
-            return TRUE;
-        } else if (g_strcmp0(args[0], "off") == 0) {
-            prefs_set_string(PREF_TIME, "off");
+        } else if (g_strcmp0(args[1], "off") == 0) {
+            prefs_set_string(PREF_TIME, "");
             cons_show("Time display disabled.");
             wins_resize_all();
             return TRUE;
@@ -3350,8 +3340,10 @@
             cons_show("Usage: %s", help.usage);
             return TRUE;
         }
-    }
->>>>>>> 304e08a9
+    } else {
+        cons_show("Usage: %s", help.usage);
+        return TRUE;
+    }
 }
 
 gboolean
