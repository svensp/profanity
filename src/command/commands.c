--- conflicted
+++ resolved
@@ -1394,20 +1394,7 @@
             char *plugin_message = plugins_pre_chat_message_send(barejid, msg);
 #ifdef PROF_HAVE_LIBOTR
             if (otr_is_secure(barejid)) {
-<<<<<<< HEAD
-                char *encrypted = otr_encrypt_message(barejid, plugin_message);
-                if (encrypted != NULL) {
-                    char *id = message_send_chat_encrypted(barejid, encrypted);
-                    otr_free_message(encrypted);
-                    ui_outgoing_chat_msg(barejid, plugin_message, id);
-                    chat_log_otr_msg_out(barejid, plugin_message);
-                    free(id);
-                } else {
-                    cons_show_error("Failed to encrypt and send message,");
-                }
-=======
-                _send_otr_chat_message(barejid, msg);
->>>>>>> ec57c72f
+                _send_otr_chat_message(barejid, plugin_message);
             } else {
                 prof_otrpolicy_t policy = otr_get_policy(barejid);
                 if (policy == PROF_OTRPOLICY_ALWAYS) {
@@ -1425,16 +1412,8 @@
 
                     g_string_free(otr_message, TRUE);
                 } else {
-<<<<<<< HEAD
-                    id = message_send_chat(barejid, plugin_message);
+                    _send_chat_message(barejid, plugin_message);
                 }
-                ui_outgoing_chat_msg(barejid, plugin_message, id);
-                chat_log_msg_out(barejid, plugin_message);
-                free(id);
-=======
-                    _send_chat_message(barejid, msg);
-                }
->>>>>>> ec57c72f
             }
 
             plugins_post_chat_message_send(barejid, plugin_message);
@@ -1442,18 +1421,11 @@
 
             return TRUE;
 #else
-<<<<<<< HEAD
-            char *id = message_send_chat(barejid, plugin_message);
-            ui_outgoing_chat_msg(barejid, plugin_message, id);
-            chat_log_msg_out(barejid, plugin_message);
+            _send_chat_message(barejid, plugin_message);
 
             plugins_post_chat_message_send(barejid, plugin_message);
             free(plugin_message);
-            free(id);
-
-=======
-            _send_chat_message(barejid, msg);
->>>>>>> ec57c72f
+
             return TRUE;
 #endif
 
