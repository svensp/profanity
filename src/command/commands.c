--- conflicted
+++ resolved
@@ -1271,25 +1271,9 @@
                 if (encrypted != NULL) {
                     char *id = message_send_chat_encrypted(barejid, encrypted);
                     otr_free_message(encrypted);
-<<<<<<< HEAD
                     ui_outgoing_chat_msg(barejid, plugin_message, id);
-
-                    if (((win_type == WIN_CHAT) || (win_type == WIN_CONSOLE)) && prefs_get_boolean(PREF_CHLOG)) {
-                        const char *jid = jabber_get_fulljid();
-                        Jid *jidp = jid_create(jid);
-                        char *pref_otr_log = prefs_get_string(PREF_OTR_LOG);
-                        if (strcmp(pref_otr_log, "on") == 0) {
-                            chat_log_chat(jidp->barejid, barejid, plugin_message, PROF_OUT_LOG, NULL);
-                        } else if (strcmp(pref_otr_log, "redact") == 0) {
-                            chat_log_chat(jidp->barejid, barejid, "[redacted]", PROF_OUT_LOG, NULL);
-                        }
-                        prefs_free_string(pref_otr_log);
-                        jid_destroy(jidp);
-=======
-                    ui_outgoing_chat_msg(barejid, msg, id);
                     if (win_type == WIN_CHAT || win_type == WIN_CONSOLE) {
-                        chat_log_otr_msg_out(barejid, msg);
->>>>>>> eeabbc9b
+                        chat_log_otr_msg_out(barejid, plugin_message);
                     }
                 } else {
                     cons_show_error("Failed to encrypt and send message,");
@@ -1311,19 +1295,9 @@
                 } else {
                     id = message_send_chat(barejid, plugin_message);
                 }
-<<<<<<< HEAD
                 ui_outgoing_chat_msg(barejid, plugin_message, id);
-
-                if (((win_type == WIN_CHAT) || (win_type == WIN_CONSOLE)) && prefs_get_boolean(PREF_CHLOG)) {
-                    const char *jid = jabber_get_fulljid();
-                    Jid *jidp = jid_create(jid);
-                    chat_log_chat(jidp->barejid, barejid, plugin_message, PROF_OUT_LOG, NULL);
-                    jid_destroy(jidp);
-=======
-                ui_outgoing_chat_msg(barejid, msg, id);
                 if (win_type == WIN_CHAT || win_type == WIN_CONSOLE) {
-                    chat_log_msg_out(barejid, msg);
->>>>>>> eeabbc9b
+                    chat_log_msg_out(barejid, plugin_message);
                 }
             }
 
@@ -1332,21 +1306,10 @@
 
             return TRUE;
 #else
-<<<<<<< HEAD
             char *id = message_send_chat(barejid, plugin_message);
             ui_outgoing_chat_msg(barejid, plugin_message, id);
-
-            if (((win_type == WIN_CHAT) || (win_type == WIN_CONSOLE)) && prefs_get_boolean(PREF_CHLOG)) {
-                const char *jid = jabber_get_fulljid();
-                Jid *jidp = jid_create(jid);
-                chat_log_chat(jidp->barejid, barejid, plugin_message, PROF_OUT_LOG, NULL);
-                jid_destroy(jidp);
-=======
-            char *id = message_send_chat(barejid, msg);
-            ui_outgoing_chat_msg(barejid, msg, id);
             if (win_type == WIN_CHAT || win_type == WIN_CONSOLE) {
-                chat_log_msg_out(barejid, msg);
->>>>>>> eeabbc9b
+                chat_log_msg_out(barejid, plugin_message);
             }
 
             plugins_post_chat_message_send(barejid, plugin_message);
