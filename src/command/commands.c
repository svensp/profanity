/*
 * commands.c
 *
 * Copyright (C) 2012, 2013 James Booth <boothj5@gmail.com>
 *
 * This file is part of Profanity.
 *
 * Profanity is free software: you can redistribute it and/or modify
 * it under the terms of the GNU General Public License as published by
 * the Free Software Foundation, either version 3 of the License, or
 * (at your option) any later version.
 *
 * Profanity is distributed in the hope that it will be useful,
 * but WITHOUT ANY WARRANTY; without even the implied warranty of
 * MERCHANTABILITY or FITNESS FOR A PARTICULAR PURPOSE.  See the
 * GNU General Public License for more details.
 *
 * You should have received a copy of the GNU General Public License
 * along with Profanity.  If not, see <http://www.gnu.org/licenses/>.
 *
 */

#include <string.h>
#include <stdlib.h>
#include <errno.h>
#include <glib.h>

#include "chat_session.h"
#include "command/commands.h"
#include "command/command.h"
#include "common.h"
#include "config/accounts.h"
#include "config/account.h"
#include "config/preferences.h"
#include "config/theme.h"
#include "contact.h"
#include "roster_list.h"
#include "jid.h"
#include "log.h"
#include "muc.h"
#include "otr/otr.h"
#include "profanity.h"
#include "plugins/plugins.h"
#include "tools/autocomplete.h"
#include "tools/parser.h"
#include "tools/tinyurl.h"
#include "ui/ui.h"
#include "ui/window.h"
#include "ui/windows.h"
#include "xmpp/xmpp.h"
#include "xmpp/bookmark.h"

static void _update_presence(const resource_presence_t presence,
    const char * const show, gchar **args);
static gboolean _cmd_set_boolean_preference(gchar *arg, struct cmd_help_t help,
    const char * const display, preference_t pref);
static int _strtoi(char *str, int *saveptr, int min, int max);
static void _cmd_show_filtered_help(char *heading, gchar *cmd_filter[], int filter_size);
static gint _compare_commands(Command *a, Command *b);

extern GHashTable *commands;

gboolean
cmd_connect(gchar **args, struct cmd_help_t help)
{
    gboolean result = FALSE;

    jabber_conn_status_t conn_status = jabber_get_connection_status();

    if ((conn_status != JABBER_DISCONNECTED) && (conn_status != JABBER_STARTED)) {
        cons_show("You are either connected already, or a login is in process.");
        result = TRUE;
    } else {
        char *user = args[0];
        char *opt1 = args[1];
        char *opt1val = args[2];
        char *opt2 = args[3];
        char *opt2val = args[4];
        char *lower = g_utf8_strdown(user, -1);
        char *jid;

        // parse options
        char *altdomain = NULL;
        int port = 0;
        gboolean server_set = FALSE;
        gboolean port_set = FALSE;
        if (opt1 != NULL) {
            if (opt1val == NULL) {
                cons_show("Usage: %s", help.usage);
                cons_show("");
                return TRUE;
            }
            if (strcmp(opt1, "server") == 0) {
                altdomain = opt1val;
                server_set = TRUE;
            } else if (strcmp(opt1, "port") == 0) {
                if (_strtoi(opt1val, &port, 1, 65535) != 0) {
                    port = 0;
                    cons_show("");
                    return TRUE;
                } else {
                    port_set = TRUE;
                }
            } else {
                cons_show("Usage: %s", help.usage);
                cons_show("");
                return TRUE;
            }

            if (opt2 != NULL) {
                if (server_set && strcmp("server", opt2) == 0) {
                    cons_show("Usage: %s", help.usage);
                    cons_show("");
                    return TRUE;
                }
                if (port_set && strcmp("port", opt2) == 0) {
                    cons_show("Usage: %s", help.usage);
                    cons_show("");
                    return TRUE;
                }
                if (opt2val == NULL) {
                    cons_show("Usage: %s", help.usage);
                    cons_show("");
                    return TRUE;
                }
                if (strcmp(opt2, "server") == 0) {
                    if (server_set) {
                        cons_show("Usage: %s", help.usage);
                        return TRUE;
                    }
                    altdomain = opt2val;
                    server_set = TRUE;
                } else if (strcmp(opt2, "port") == 0) {
                    if (port_set) {
                        cons_show("Usage: %s", help.usage);
                        return TRUE;
                    }
                    if (_strtoi(opt2val, &port, 1, 65535) != 0) {
                        port = 0;
                        cons_show("");
                        return TRUE;
                    } else {
                        port_set = TRUE;
                    }
                } else {
                    cons_show("Usage: %s", help.usage);
                    cons_show("");
                    return TRUE;
                }
            }
        }

        ProfAccount *account = accounts_get_account(lower);
        if (account != NULL) {
            jid = account_create_full_jid(account);
            if (account->password == NULL) {
                account->password = ui_ask_password();
            }
            cons_show("Connecting with account %s as %s", account->name, jid);
            conn_status = jabber_connect_with_account(account);
            account_free(account);
        } else {
            char *passwd = ui_ask_password();
            jid = strdup(lower);
            cons_show("Connecting as %s", jid);
            conn_status = jabber_connect_with_details(jid, passwd, altdomain, port);
            free(passwd);
        }
        g_free(lower);

        if (conn_status == JABBER_DISCONNECTED) {
            cons_show_error("Connection attempt for %s failed.", jid);
            log_info("Connection attempt for %s failed", jid);
        }

        free(jid);

        result = TRUE;
    }

    return result;
}

gboolean
cmd_account(gchar **args, struct cmd_help_t help)
{
    char *command = args[0];

    if (command == NULL) {
        if (jabber_get_connection_status() != JABBER_CONNECTED) {
            cons_show("Usage: %s", help.usage);
        } else {
            ProfAccount *account = accounts_get_account(jabber_get_account_name());
            cons_show_account(account);
            account_free(account);
        }
    } else if (strcmp(command, "list") == 0) {
        gchar **accounts = accounts_get_list();
        cons_show_account_list(accounts);
        g_strfreev(accounts);
    } else if (strcmp(command, "show") == 0) {
        char *account_name = args[1];
        if (account_name == NULL) {
            cons_show("Usage: %s", help.usage);
        } else {
            ProfAccount *account = accounts_get_account(account_name);
            if (account == NULL) {
                cons_show("No such account.");
                cons_show("");
            } else {
                cons_show_account(account);
                account_free(account);
            }
        }
    } else if (strcmp(command, "add") == 0) {
        char *account_name = args[1];
        if (account_name == NULL) {
            cons_show("Usage: %s", help.usage);
        } else {
            accounts_add(account_name, NULL, 0);
            cons_show("Account created.");
            cons_show("");
        }
    } else if (strcmp(command, "enable") == 0) {
        char *account_name = args[1];
        if (account_name == NULL) {
            cons_show("Usage: %s", help.usage);
        } else {
            if (accounts_enable(account_name)) {
                cons_show("Account enabled.");
                cons_show("");
            } else {
                cons_show("No such account: %s", account_name);
                cons_show("");
            }
        }
    } else if (strcmp(command, "disable") == 0) {
        char *account_name = args[1];
        if (account_name == NULL) {
            cons_show("Usage: %s", help.usage);
        } else {
            if (accounts_disable(account_name)) {
                cons_show("Account disabled.");
                cons_show("");
            } else {
                cons_show("No such account: %s", account_name);
                cons_show("");
            }
        }
    } else if (strcmp(command, "rename") == 0) {
        if (g_strv_length(args) != 3) {
            cons_show("Usage: %s", help.usage);
        } else {
            char *account_name = args[1];
            char *new_name = args[2];

            if (accounts_rename(account_name, new_name)) {
                cons_show("Account renamed.");
                cons_show("");
            } else {
                cons_show("Either account %s doesn't exist, or account %s already exists.", account_name, new_name);
                cons_show("");
            }
        }
    } else if (strcmp(command, "set") == 0) {
        if (g_strv_length(args) != 4) {
            cons_show("Usage: %s", help.usage);
        } else {
            char *account_name = args[1];
            char *property = args[2];
            char *value = args[3];

            if (!accounts_account_exists(account_name)) {
                cons_show("Account %s doesn't exist", account_name);
                cons_show("");
            } else {
                if (strcmp(property, "jid") == 0) {
                    Jid *jid = jid_create(args[3]);
                    if (jid == NULL) {
                        cons_show("Malformed jid: %s", value);
                    } else {
                        accounts_set_jid(account_name, jid->barejid);
                        cons_show("Updated jid for account %s: %s", account_name, jid->barejid);
                        if (jid->resourcepart != NULL) {
                            accounts_set_resource(account_name, jid->resourcepart);
                            cons_show("Updated resource for account %s: %s", account_name, jid->resourcepart);
                        }
                        cons_show("");
                    }
                    jid_destroy(jid);
                } else if (strcmp(property, "server") == 0) {
                    accounts_set_server(account_name, value);
                    cons_show("Updated server for account %s: %s", account_name, value);
                    cons_show("");
                } else if (strcmp(property, "port") == 0) {
                    int port;
                    if (_strtoi(value, &port, 1, 65535) != 0) {
                        cons_show("");
                        return TRUE;
                    } else {
                        accounts_set_port(account_name, port);
                        cons_show("Updated port for account %s: %s", account_name, value);
                        cons_show("");
                    }
                } else if (strcmp(property, "resource") == 0) {
                    accounts_set_resource(account_name, value);
                    cons_show("Updated resource for account %s: %s", account_name, value);
                    cons_show("");
                } else if (strcmp(property, "password") == 0) {
                    accounts_set_password(account_name, value);
                    cons_show("Updated password for account %s", account_name);
                    cons_show("");
                } else if (strcmp(property, "muc") == 0) {
                    accounts_set_muc_service(account_name, value);
                    cons_show("Updated muc service for account %s: %s", account_name, value);
                    cons_show("");
                } else if (strcmp(property, "nick") == 0) {
                    accounts_set_muc_nick(account_name, value);
                    cons_show("Updated muc nick for account %s: %s", account_name, value);
                    cons_show("");
                } else if (strcmp(property, "status") == 0) {
                    if (!valid_resource_presence_string(value) && (strcmp(value, "last") != 0)) {
                        cons_show("Invalid status: %s", value);
                    } else {
                        accounts_set_login_presence(account_name, value);
                        cons_show("Updated login status for account %s: %s", account_name, value);
                    }
                    cons_show("");
                } else if (valid_resource_presence_string(property)) {
                        int intval;

                        if (_strtoi(value, &intval, -128, 127) == 0) {
                            resource_presence_t presence_type = resource_presence_from_string(property);
                            switch (presence_type)
                            {
                                case (RESOURCE_ONLINE):
                                    accounts_set_priority_online(account_name, intval);
                                    break;
                                case (RESOURCE_CHAT):
                                    accounts_set_priority_chat(account_name, intval);
                                    break;
                                case (RESOURCE_AWAY):
                                    accounts_set_priority_away(account_name, intval);
                                    break;
                                case (RESOURCE_XA):
                                    accounts_set_priority_xa(account_name, intval);
                                    break;
                                case (RESOURCE_DND):
                                    accounts_set_priority_dnd(account_name, intval);
                                    break;
                            }

                            jabber_conn_status_t conn_status = jabber_get_connection_status();
                            if (conn_status == JABBER_CONNECTED) {
                                char *connected_account = jabber_get_account_name();
                                resource_presence_t last_presence = accounts_get_last_presence(connected_account);

                                if (presence_type == last_presence) {
                                    char *message = jabber_get_presence_message();
                                    presence_update(last_presence, message, 0);
                                }
                            }
                            cons_show("Updated %s priority for account %s: %s", property, account_name, value);
                            cons_show("");
                        }
                } else {
                    cons_show("Invalid property: %s", property);
                    cons_show("");
                }
            }
        }
    } else if (strcmp(command, "clear") == 0) {
        if (g_strv_length(args) != 3) {
            cons_show("Usage: %s", help.usage);
        } else {
            char *account_name = args[1];
            char *property = args[2];

            if (!accounts_account_exists(account_name)) {
                cons_show("Account %s doesn't exist", account_name);
                cons_show("");
            } else {
                if (strcmp(property, "password") == 0) {
                    accounts_clear_password(account_name);
                    cons_show("Removed password for account %s", account_name);
                    cons_show("");
                } else {
                    cons_show("Invalid property: %s", property);
                    cons_show("");
                }
            }
        }
    } else {
        cons_show("");
    }

    return TRUE;
}

gboolean
cmd_sub(gchar **args, struct cmd_help_t help)
{
    jabber_conn_status_t conn_status = jabber_get_connection_status();

    if (conn_status != JABBER_CONNECTED) {
        cons_show("You are currently not connected.");
        return TRUE;
    }

    char *subcmd, *jid;
    subcmd = args[0];
    jid = args[1];

    if (subcmd == NULL) {
        cons_show("Usage: %s", help.usage);
        return TRUE;
    }

    if (strcmp(subcmd, "sent") == 0) {
        cons_show_sent_subs();
        return TRUE;
    }

    if (strcmp(subcmd, "received") == 0) {
        cons_show_received_subs();
        return TRUE;
    }

    win_type_t win_type = ui_current_win_type();
    if ((win_type != WIN_CHAT) && (jid == NULL)) {
        cons_show("You must specify a contact.");
        return TRUE;
    }

    if (jid == NULL) {
        jid = ui_current_recipient();
    }

    Jid *jidp = jid_create(jid);

    if (strcmp(subcmd, "allow") == 0) {
        presence_subscription(jidp->barejid, PRESENCE_SUBSCRIBED);
        cons_show("Accepted subscription for %s", jidp->barejid);
        log_info("Accepted subscription for %s", jidp->barejid);
    } else if (strcmp(subcmd, "deny") == 0) {
        presence_subscription(jidp->barejid, PRESENCE_UNSUBSCRIBED);
        cons_show("Deleted/denied subscription for %s", jidp->barejid);
        log_info("Deleted/denied subscription for %s", jidp->barejid);
    } else if (strcmp(subcmd, "request") == 0) {
        presence_subscription(jidp->barejid, PRESENCE_SUBSCRIBE);
        cons_show("Sent subscription request to %s.", jidp->barejid);
        log_info("Sent subscription request to %s.", jidp->barejid);
    } else if (strcmp(subcmd, "show") == 0) {
        PContact contact = roster_get_contact(jidp->barejid);
        if ((contact == NULL) || (p_contact_subscription(contact) == NULL)) {
            if (win_type == WIN_CHAT) {
                ui_current_print_line("No subscription information for %s.", jidp->barejid);
            } else {
                cons_show("No subscription information for %s.", jidp->barejid);
            }
        } else {
            if (win_type == WIN_CHAT) {
                if (p_contact_pending_out(contact)) {
                    ui_current_print_line("%s subscription status: %s, request pending.",
                        jidp->barejid, p_contact_subscription(contact));
                } else {
                    ui_current_print_line("%s subscription status: %s.", jidp->barejid,
                        p_contact_subscription(contact));
                }
            } else {
                if (p_contact_pending_out(contact)) {
                    cons_show("%s subscription status: %s, request pending.",
                        jidp->barejid, p_contact_subscription(contact));
                } else {
                    cons_show("%s subscription status: %s.", jidp->barejid,
                        p_contact_subscription(contact));
                }
            }
        }
    } else {
        cons_show("Usage: %s", help.usage);
    }

    jid_destroy(jidp);

    return TRUE;
}

gboolean
cmd_disconnect(gchar **args, struct cmd_help_t help)
{
    if (jabber_get_connection_status() == JABBER_CONNECTED) {
        char *jid = strdup(jabber_get_fulljid());
        cons_show("%s logged out successfully.", jid);
        jabber_disconnect();
        roster_clear();
        muc_clear_invites();
        chat_sessions_clear();
        ui_disconnected();
        ui_current_page_off();
        free(jid);
    } else {
        cons_show("You are not currently connected.");
    }

    return TRUE;
}

gboolean
cmd_quit(gchar **args, struct cmd_help_t help)
{
    log_info("Profanity is shutting down...");
    exit(0);
    return FALSE;
}

gboolean
cmd_wins(gchar **args, struct cmd_help_t help)
{
    if (args[0] == NULL) {
        cons_show_wins();
    } else if (strcmp(args[0], "tidy") == 0) {
        ui_tidy_wins();
    } else if (strcmp(args[0], "prune") == 0) {
        ui_prune_wins();
    }
    return TRUE;
}

gboolean
cmd_win(gchar **args, struct cmd_help_t help)
{
    int num = atoi(args[0]);
    if (ui_win_exists(num)) {
        ui_switch_win(num);
    } else {
        cons_show("Window %d does not exist.", num);
    }

    return TRUE;
}

gboolean
cmd_help(gchar **args, struct cmd_help_t help)
{
    int num_args = g_strv_length(args);
    if (num_args == 0) {
        cons_help();
    } else if (strcmp(args[0], "commands") == 0) {
        cons_show("");
        cons_show("All commands");
        cons_show("");

        GList *ordered_commands = NULL;
        GHashTableIter iter;
        gpointer key;
        gpointer value;

        g_hash_table_iter_init(&iter, commands);
        while (g_hash_table_iter_next(&iter, &key, &value)) {
            ordered_commands = g_list_insert_sorted(ordered_commands, value, (GCompareFunc)_compare_commands);
        }

        GList *curr = ordered_commands;
        while (curr != NULL) {
            Command *cmd = curr->data;
            cons_show("%-12s: %s", cmd->cmd, cmd->help.short_help);
            curr = g_list_next(curr);
        }
        g_list_free(ordered_commands);
        g_list_free(curr);

        cons_show("");
        cons_show("Use /help [command] without the leading slash, for help on a specific command");
        cons_show("");

    } else if (strcmp(args[0], "basic") == 0) {
        gchar *filter[] = { "/about", "/clear", "/close", "/connect",
            "/disconnect", "/help", "/msg", "/join", "/quit", "/vercheck",
            "/wins" };
        _cmd_show_filtered_help("Basic commands", filter, ARRAY_SIZE(filter));

    } else if (strcmp(args[0], "chatting") == 0) {
        gchar *filter[] = { "/chlog", "/otr", "/duck", "/gone", "/history",
            "/info", "/intype", "/msg", "/notify", "/outtype", "/status",
            "/close", "/clear", "/tiny" };
        _cmd_show_filtered_help("Chat commands", filter, ARRAY_SIZE(filter));

    } else if (strcmp(args[0], "groupchat") == 0) {
        gchar *filter[] = { "/close", "/clear", "/decline", "/grlog",
            "/invite", "/invites", "/join", "/leave", "/notify", "/msg",
            "/rooms", "/tiny", "/who", "/nick" };
        _cmd_show_filtered_help("Groupchat commands", filter, ARRAY_SIZE(filter));

    } else if (strcmp(args[0], "presence") == 0) {
        gchar *filter[] = { "/autoaway", "/away", "/chat", "/dnd",
            "/online", "/priority", "/account", "/status", "/statuses", "/who",
            "/xa" };
        _cmd_show_filtered_help("Presence commands", filter, ARRAY_SIZE(filter));

    } else if (strcmp(args[0], "contacts") == 0) {
        gchar *filter[] = { "/group", "/roster", "/sub", "/who" };
        _cmd_show_filtered_help("Roster commands", filter, ARRAY_SIZE(filter));

    } else if (strcmp(args[0], "service") == 0) {
        gchar *filter[] = { "/caps", "/disco", "/info", "/software", "/rooms" };
        _cmd_show_filtered_help("Service discovery commands", filter, ARRAY_SIZE(filter));

    } else if (strcmp(args[0], "settings") == 0) {
        gchar *filter[] = { "/account", "/autoaway", "/autoping", "/autoconnect", "/beep",
            "/chlog", "/flash", "/gone", "/grlog", "/history", "/intype",
            "/log", "/mouse", "/notify", "/outtype", "/prefs", "/priority",
            "/reconnect", "/roster", "/splash", "/states", "/statuses", "/theme",
            "/titlebar", "/vercheck" };
        _cmd_show_filtered_help("Settings commands", filter, ARRAY_SIZE(filter));

    } else if (strcmp(args[0], "other") == 0) {
        gchar *filter[] = { "/duck", "/vercheck" };
        _cmd_show_filtered_help("Other commands", filter, ARRAY_SIZE(filter));

    } else if (strcmp(args[0], "navigation") == 0) {
        cons_navigation_help();
    } else {
        char *cmd = args[0];
        char cmd_with_slash[1 + strlen(cmd) + 1];
        sprintf(cmd_with_slash, "/%s", cmd);

        const gchar **help_text = NULL;
        Command *command = g_hash_table_lookup(commands, cmd_with_slash);

        if (command != NULL) {
            help_text = command->help.long_help;
        }

        cons_show("");

        if (help_text != NULL) {
            int i;
            for (i = 0; help_text[i] != NULL; i++) {
                cons_show(help_text[i]);
            }
        } else {
            cons_show("No such command.");
        }

        cons_show("");
    }

    return TRUE;
}

gboolean
cmd_about(gchar **args, struct cmd_help_t help)
{
    cons_show("");
    cons_about();
    if (ui_current_win_type() != WIN_CONSOLE) {
        status_bar_new(1);
    }
    return TRUE;
}

gboolean
cmd_prefs(gchar **args, struct cmd_help_t help)
{
    if (args[0] == NULL) {
        cons_prefs();
        cons_show("Use the /account command for preferences for individual accounts.");
    } else if (strcmp(args[0], "ui") == 0) {
        cons_show("");
        cons_show_ui_prefs();
        cons_show("");
    } else if (strcmp(args[0], "desktop") == 0) {
        cons_show("");
        cons_show_desktop_prefs();
        cons_show("");
    } else if (strcmp(args[0], "chat") == 0) {
        cons_show("");
        cons_show_chat_prefs();
        cons_show("");
    } else if (strcmp(args[0], "log") == 0) {
        cons_show("");
        cons_show_log_prefs();
        cons_show("");
    } else if (strcmp(args[0], "conn") == 0) {
        cons_show("");
        cons_show_connection_prefs();
        cons_show("");
    } else if (strcmp(args[0], "presence") == 0) {
        cons_show("");
        cons_show_presence_prefs();
        cons_show("");
    } else {
        cons_show("Usage: %s", help.usage);
    }

    return TRUE;
}

gboolean
cmd_theme(gchar **args, struct cmd_help_t help)
{
    // list themes
    if (strcmp(args[0], "list") == 0) {
        GSList *themes = theme_list();
        cons_show_themes(themes);
        g_slist_free_full(themes, g_free);

    // load a theme
    } else if (strcmp(args[0], "set") == 0) {
        if (args[1] == NULL) {
            cons_show("Usage: %s", help.usage);
        } else if (theme_load(args[1])) {
            ui_load_colours();
            prefs_set_string(PREF_THEME, args[1]);
            cons_show("Loaded theme: %s", args[1]);
        } else {
            cons_show("Couldn't find theme: %s", args[1]);
        }
    } else {
        cons_show("Usage: %s", help.usage);
    }

    return TRUE;
}

gboolean
cmd_who(gchar **args, struct cmd_help_t help)
{
    jabber_conn_status_t conn_status = jabber_get_connection_status();
    win_type_t win_type = ui_current_win_type();

    if (conn_status != JABBER_CONNECTED) {
        cons_show("You are not currently connected.");
    } else {
        char *presence = args[0];
        char *group = NULL;
        if ((g_strv_length(args) == 2) && (args[1] != NULL)) {
            group = args[1];
        }

        // bad arg
        if ((presence != NULL)
                && (strcmp(presence, "online") != 0)
                && (strcmp(presence, "available") != 0)
                && (strcmp(presence, "unavailable") != 0)
                && (strcmp(presence, "offline") != 0)
                && (strcmp(presence, "away") != 0)
                && (strcmp(presence, "chat") != 0)
                && (strcmp(presence, "xa") != 0)
                && (strcmp(presence, "dnd") != 0)
                && (strcmp(presence, "any") != 0)) {
            cons_show("Usage: %s", help.usage);

        // valid arg
        } else {
            if (win_type == WIN_MUC) {
                if (group != NULL) {
                    cons_show("The group argument is not valid when in a chat room.");
                    return TRUE;
                }

                char *room = ui_current_recipient();
                GList *list = muc_get_roster(room);

                // no arg, show all contacts
                if ((presence == NULL) || (g_strcmp0(presence, "any") == 0)) {
                    ui_room_roster(room, list, NULL);

                // available
                } else if (strcmp("available", presence) == 0) {
                    GList *filtered = NULL;

                    while (list != NULL) {
                        PContact contact = list->data;
                        if (p_contact_is_available(contact)) {
                            filtered = g_list_append(filtered, contact);
                        }
                        list = g_list_next(list);
                    }

                    ui_room_roster(room, filtered, "available");

                // unavailable
                } else if (strcmp("unavailable", presence) == 0) {
                    GList *filtered = NULL;

                    while (list != NULL) {
                        PContact contact = list->data;
                        if (!p_contact_is_available(contact)) {
                            filtered = g_list_append(filtered, contact);
                        }
                        list = g_list_next(list);
                    }

                    ui_room_roster(room, filtered, "unavailable");

                // online, available resources
                } else if (strcmp("online", presence) == 0) {
                    GList *filtered = NULL;

                    while (list != NULL) {
                        PContact contact = list->data;
                        if (p_contact_has_available_resource(contact)) {
                            filtered = g_list_append(filtered, contact);
                        }
                        list = g_list_next(list);
                    }

                    ui_room_roster(room, filtered, "online");

                // offline, no available resources
                } else if (strcmp("offline", presence) == 0) {
                    GList *filtered = NULL;

                    while (list != NULL) {
                        PContact contact = list->data;
                        if (!p_contact_has_available_resource(contact)) {
                            filtered = g_list_append(filtered, contact);
                        }
                        list = g_list_next(list);
                    }

                    ui_room_roster(room, filtered, "offline");

                // show specific status
                } else {
                    GList *filtered = NULL;

                    while (list != NULL) {
                        PContact contact = list->data;
                        if (strcmp(p_contact_presence(contact), presence) == 0) {
                            filtered = g_list_append(filtered, contact);
                        }
                        list = g_list_next(list);
                    }

                    ui_room_roster(room, filtered, presence);
                }

            // not in groupchat window
            } else {
                cons_show("");
                GSList *list = NULL;
                if (group != NULL) {
                    list = roster_get_group(group);
                } else {
                    list = roster_get_contacts();
                }

                // no arg, show all contacts
                if ((presence == NULL) || (g_strcmp0(presence, "any") == 0)) {
                    if (group != NULL) {
                        cons_show("%s:", group);
                    } else {
                        cons_show("All contacts:");
                    }
                    cons_show_contacts(list);

                // available
                } else if (strcmp("available", presence) == 0) {
                    if (group != NULL) {
                        cons_show("%s (%s):", group, presence);
                    } else {
                        cons_show("Contacts (%s):", presence);
                    }
                    GSList *filtered = NULL;

                    while (list != NULL) {
                        PContact contact = list->data;
                        if (p_contact_is_available(contact)) {
                            filtered = g_slist_append(filtered, contact);
                        }
                        list = g_slist_next(list);
                    }

                    cons_show_contacts(filtered);

                // unavailable
                } else if (strcmp("unavailable", presence) == 0) {
                    if (group != NULL) {
                        cons_show("%s (%s):", group, presence);
                    } else {
                        cons_show("Contacts (%s):", presence);
                    }
                    GSList *filtered = NULL;

                    while (list != NULL) {
                        PContact contact = list->data;
                        if (!p_contact_is_available(contact)) {
                            filtered = g_slist_append(filtered, contact);
                        }
                        list = g_slist_next(list);
                    }

                    cons_show_contacts(filtered);

                // online, available resources
                } else if (strcmp("online", presence) == 0) {
                    if (group != NULL) {
                        cons_show("%s (%s):", group, presence);
                    } else {
                        cons_show("Contacts (%s):", presence);
                    }
                    GSList *filtered = NULL;

                    while (list != NULL) {
                        PContact contact = list->data;
                        if (p_contact_has_available_resource(contact)) {
                            filtered = g_slist_append(filtered, contact);
                        }
                        list = g_slist_next(list);
                    }

                    cons_show_contacts(filtered);

                // offline, no available resources
                } else if (strcmp("offline", presence) == 0) {
                    if (group != NULL) {
                        cons_show("%s (%s):", group, presence);
                    } else {
                        cons_show("Contacts (%s):", presence);
                    }
                    GSList *filtered = NULL;

                    while (list != NULL) {
                        PContact contact = list->data;
                        if (!p_contact_has_available_resource(contact)) {
                            filtered = g_slist_append(filtered, contact);
                        }
                        list = g_slist_next(list);
                    }

                    cons_show_contacts(filtered);

                // show specific status
                } else {
                    if (group != NULL) {
                        cons_show("%s (%s):", group, presence);
                    } else {
                        cons_show("Contacts (%s):", presence);
                    }
                    GSList *filtered = NULL;

                    while (list != NULL) {
                        PContact contact = list->data;
                        if (strcmp(p_contact_presence(contact), presence) == 0) {
                            filtered = g_slist_append(filtered, contact);
                        }
                        list = g_slist_next(list);
                    }

                    cons_show_contacts(filtered);
                }
            }
        }
    }

    if (win_type != WIN_CONSOLE && win_type != WIN_MUC) {
        status_bar_new(1);
    }

    return TRUE;
}

gboolean
cmd_msg(gchar **args, struct cmd_help_t help)
{
    char *usr = args[0];
    char *msg = args[1];

    jabber_conn_status_t conn_status = jabber_get_connection_status();
    win_type_t win_type = ui_current_win_type();

    if (conn_status != JABBER_CONNECTED) {
        cons_show("You are not currently connected.");
        return TRUE;
    }

    if (win_type == WIN_MUC) {
        char *room_name = ui_current_recipient();
        if (muc_nick_in_roster(room_name, usr)) {
            GString *full_jid = g_string_new(room_name);
            g_string_append(full_jid, "/");
            g_string_append(full_jid, usr);

            if (msg != NULL) {
                message_send(msg, full_jid->str);
                ui_outgoing_msg("me", full_jid->str, msg);
            } else {
                ui_new_chat_win(full_jid->str);
            }

            g_string_free(full_jid, TRUE);

        } else {
            ui_current_print_line("No such participant \"%s\" in room.", usr);
        }

        return TRUE;

    } else {
        char *usr_jid = roster_barejid_from_name(usr);
        if (usr_jid == NULL) {
            usr_jid = usr;
        }
        if (msg != NULL) {
            char *plugin_message = plugins_on_message_send(usr_jid, msg);
#ifdef PROF_HAVE_LIBOTR
            if (otr_is_secure(usr_jid)) {
                char *encrypted = otr_encrypt_message(usr_jid, plugin_message);
                if (encrypted != NULL) {
                    message_send(encrypted, usr_jid);
                    otr_free_message(encrypted);
                    ui_outgoing_msg("me", usr_jid, plugin_message);

                    if (((win_type == WIN_CHAT) || (win_type == WIN_CONSOLE)) && prefs_get_boolean(PREF_CHLOG)) {
                        const char *jid = jabber_get_fulljid();
                        Jid *jidp = jid_create(jid);
                        if (strcmp(prefs_get_string(PREF_OTR_LOG), "on") == 0) {
                            chat_log_chat(jidp->barejid, usr_jid, plugin_message, PROF_OUT_LOG, NULL);
                        } else if (strcmp(prefs_get_string(PREF_OTR_LOG), "redact") == 0) {
                            chat_log_chat(jidp->barejid, usr_jid, "[redacted]", PROF_OUT_LOG, NULL);
                        }
                        jid_destroy(jidp);
                    }
                } else {
                    cons_show_error("Failed to encrypt and send message,");
                }
            } else {
                message_send(plugin_message, usr_jid);
                ui_outgoing_msg("me", usr_jid, plugin_message);

                if (((win_type == WIN_CHAT) || (win_type == WIN_CONSOLE)) && prefs_get_boolean(PREF_CHLOG)) {
                    const char *jid = jabber_get_fulljid();
                    Jid *jidp = jid_create(jid);
                    chat_log_chat(jidp->barejid, usr_jid, plugin_message, PROF_OUT_LOG, NULL);
                    jid_destroy(jidp);
                }
            }
            return TRUE;
#else
            message_send(plugin_message, usr_jid);
            ui_outgoing_msg("me", usr_jid, plugin_message);

            if (((win_type == WIN_CHAT) || (win_type == WIN_CONSOLE)) && prefs_get_boolean(PREF_CHLOG)) {
                const char *jid = jabber_get_fulljid();
                Jid *jidp = jid_create(jid);
                chat_log_chat(jidp->barejid, usr_jid, plugin_message, PROF_OUT_LOG, NULL);
                jid_destroy(jidp);
            }
            return TRUE;
#endif
            free(plugin_message);

        } else {
            const char * jid = NULL;

            if (roster_barejid_from_name(usr_jid) != NULL) {
                jid = roster_barejid_from_name(usr_jid);
            } else {
                jid = usr_jid;
            }

            if (prefs_get_boolean(PREF_STATES)) {
                if (!chat_session_exists(jid)) {
                    chat_session_start(jid, TRUE);
                }
            }

            ui_new_chat_win(usr_jid);
            return TRUE;
        }
    }
}

gboolean
cmd_group(gchar **args, struct cmd_help_t help)
{
    jabber_conn_status_t conn_status = jabber_get_connection_status();

    if (conn_status != JABBER_CONNECTED) {
        cons_show("You are not currently connected.");
        return TRUE;
    }

    // list all groups
    if (args[0] == NULL) {
        GSList *groups = roster_get_groups();
        GSList *curr = groups;
        if (curr != NULL) {
            cons_show("Groups:");
            while (curr != NULL) {
                cons_show("  %s", curr->data);
                curr = g_slist_next(curr);
            }

            g_slist_free_full(groups, g_free);
        } else {
            cons_show("No groups.");
        }
        return TRUE;
    }

    // show contacts in group
    if (strcmp(args[0], "show") == 0) {
        char *group = args[1];
        if (group == NULL) {
            cons_show("Usage: %s", help.usage);
            return TRUE;
        }

        GSList *list = roster_get_group(group);
        cons_show_roster_group(group, list);
        return TRUE;
    }

    // add contact to group
    if (strcmp(args[0], "add") == 0) {
        char *group = args[1];
        char *contact = args[2];

        if ((group == NULL) || (contact == NULL)) {
            cons_show("Usage: %s", help.usage);
            return TRUE;
        }

        char *barejid = roster_barejid_from_name(contact);
        if (barejid == NULL) {
            barejid = contact;
        }

        PContact pcontact = roster_get_contact(barejid);
        if (pcontact == NULL) {
            cons_show("Contact not found in roster: %s", barejid);
            return TRUE;
        }

        if (p_contact_in_group(pcontact, group)) {
            const char *display_name = p_contact_name_or_jid(pcontact);
            ui_contact_already_in_group(display_name, group);
            ui_current_page_off();
        } else {
            roster_send_add_to_group(group, pcontact);
        }

        return TRUE;
    }

    // remove contact from group
    if (strcmp(args[0], "remove") == 0) {
        char *group = args[1];
        char *contact = args[2];

        if ((group == NULL) || (contact == NULL)) {
            cons_show("Usage: %s", help.usage);
            return TRUE;
        }

        char *barejid = roster_barejid_from_name(contact);
        if (barejid == NULL) {
            barejid = contact;
        }

        PContact pcontact = roster_get_contact(barejid);
        if (pcontact == NULL) {
            cons_show("Contact not found in roster: %s", barejid);
            return TRUE;
        }

        if (!p_contact_in_group(pcontact, group)) {
            const char *display_name = p_contact_name_or_jid(pcontact);
            ui_contact_not_in_group(display_name, group);
            ui_current_page_off();
        } else {
            roster_send_remove_from_group(group, pcontact);
        }

        return TRUE;
    }

    cons_show("Usage: %s", help.usage);
    return TRUE;
}

gboolean
cmd_roster(gchar **args, struct cmd_help_t help)
{
    jabber_conn_status_t conn_status = jabber_get_connection_status();

    if (conn_status != JABBER_CONNECTED) {
        cons_show("You are not currently connected.");
        return TRUE;
    }

    // show roster
    if (args[0] == NULL) {
        GSList *list = roster_get_contacts();
        cons_show_roster(list);
        return TRUE;
    }

    // add contact
    if (strcmp(args[0], "add") == 0) {

        if (args[1] == NULL) {
            cons_show("Usage: %s", help.usage);
            return TRUE;
        }

        char *jid = args[1];
        char *name = args[2];

        roster_send_add_new(jid, name);

        return TRUE;
    }

    // remove contact
    if (strcmp(args[0], "remove") == 0) {

        if (args[1] == NULL) {
            cons_show("Usage: %s", help.usage);
            return TRUE;
        }

        char *jid = args[1];

        roster_send_remove(jid);

        return TRUE;
    }

    // change nickname
    if (strcmp(args[0], "nick") == 0) {

        if (args[1] == NULL) {
            cons_show("Usage: %s", help.usage);
            return TRUE;
        }

        char *jid = args[1];
        char *name = args[2];

        // contact does not exist
        PContact contact = roster_get_contact(jid);
        if (contact == NULL) {
            cons_show("Contact not found in roster: %s", jid);
            return TRUE;
        }

        const char *barejid = p_contact_barejid(contact);
        roster_change_name(contact, name);
        GSList *groups = p_contact_groups(contact);
        roster_send_name_change(barejid, name, groups);

        if (name == NULL) {
            cons_show("Nickname for %s removed.", jid);
        } else {
            cons_show("Nickname for %s set to: %s.", jid, name);
        }

        return TRUE;
    }

    cons_show("Usage: %s", help.usage);
    return TRUE;
}

gboolean
cmd_duck(gchar **args, struct cmd_help_t help)
{
    char *query = args[0];

    jabber_conn_status_t conn_status = jabber_get_connection_status();

    if (conn_status != JABBER_CONNECTED) {
        cons_show("You are not currently connected.");
        return TRUE;
    }

    // if no duck win open, create it and send a help command
    if (!ui_duck_exists()) {
        ui_create_duck_win();

        if (query != NULL) {
            message_send_duck(query);
            ui_duck(query);
        }

    // window exists, send query
    } else {
        ui_open_duck_win();

        if (query != NULL) {
            message_send_duck(query);
            ui_duck(query);
        }
    }

    return TRUE;
}

gboolean
cmd_status(gchar **args, struct cmd_help_t help)
{
    char *usr = args[0];
    char *usr_jid = NULL;

    jabber_conn_status_t conn_status = jabber_get_connection_status();
    win_type_t win_type = ui_current_win_type();

    if (conn_status != JABBER_CONNECTED) {
        cons_show("You are not currently connected.");
        return TRUE;
    }

    switch (win_type)
    {
        case WIN_MUC:
            if (usr != NULL) {
                ui_status_room(usr);
            } else {
                ui_current_print_line("You must specify a nickname.");
            }
            break;
        case WIN_CHAT:
            if (usr != NULL) {
                ui_current_print_line("No parameter required when in chat.");
            } else {
                ui_status();
            }
            break;
        case WIN_PRIVATE:
            if (usr != NULL) {
                ui_current_print_line("No parameter required when in chat.");
            } else {
                ui_status_private();
            }
            break;
        case WIN_CONSOLE:
            if (usr != NULL) {
                usr_jid = roster_barejid_from_name(usr);
                if (usr_jid == NULL) {
                    usr_jid = usr;
                }
                cons_show_status(usr_jid);
            } else {
                cons_show("Usage: %s", help.usage);
            }
            break;
        default:
            break;
    }

    return TRUE;
}

gboolean
cmd_info(gchar **args, struct cmd_help_t help)
{
    char *usr = args[0];
    char *usr_jid = NULL;

    jabber_conn_status_t conn_status = jabber_get_connection_status();
    win_type_t win_type = ui_current_win_type();
    PContact pcontact = NULL;
    char *recipient;

    if (conn_status != JABBER_CONNECTED) {
        cons_show("You are not currently connected.");
        return TRUE;
    }

    recipient = ui_current_recipient();

    switch (win_type)
    {
        case WIN_MUC:
            if (usr != NULL) {
                pcontact = muc_get_participant(recipient, usr);
                if (pcontact != NULL) {
                    cons_show_info(pcontact);
                } else {
                    cons_show("No such participant \"%s\" in room.", usr);
                }
            } else {
                cons_show("No nickname supplied to /info in chat room.");
            }
            break;
        case WIN_CHAT:
            if (usr != NULL) {
                cons_show("No parameter required for /info in chat.");
            } else {
                pcontact = roster_get_contact(recipient);
                if (pcontact != NULL) {
                    cons_show_info(pcontact);
                } else {
                    cons_show("No such contact \"%s\" in roster.", recipient);
                }
            }
            break;
        case WIN_PRIVATE:
            if (usr != NULL) {
                ui_current_print_line("No parameter required when in chat.");
            } else {
                Jid *jid = jid_create(recipient);
                pcontact = muc_get_participant(jid->barejid, jid->resourcepart);
                if (pcontact != NULL) {
                    cons_show_info(pcontact);
                } else {
                    cons_show("No such participant \"%s\" in room.", jid->resourcepart);
                }
                jid_destroy(jid);
            }
            break;
        case WIN_CONSOLE:
            if (usr != NULL) {
                usr_jid = roster_barejid_from_name(usr);
                if (usr_jid == NULL) {
                    usr_jid = usr;
                }
                pcontact = roster_get_contact(usr_jid);
                if (pcontact != NULL) {
                    cons_show_info(pcontact);
                } else {
                    cons_show("No such contact \"%s\" in roster.", usr);
                }
            } else {
                cons_show("Usage: %s", help.usage);
            }
            break;
        default:
            break;
    }

    return TRUE;
}

gboolean
cmd_caps(gchar **args, struct cmd_help_t help)
{
    jabber_conn_status_t conn_status = jabber_get_connection_status();
    win_type_t win_type = ui_current_win_type();
    PContact pcontact = NULL;
    char *recipient;

    if (conn_status != JABBER_CONNECTED) {
        cons_show("You are not currently connected.");
        return TRUE;
    }

    switch (win_type)
    {
        case WIN_MUC:
            if (args[0] != NULL) {
                recipient = ui_current_recipient();
                pcontact = muc_get_participant(recipient, args[0]);
                if (pcontact != NULL) {
                    Resource *resource = p_contact_get_resource(pcontact, args[0]);
                    cons_show_caps(args[0], resource);
                } else {
                    cons_show("No such participant \"%s\" in room.", args[0]);
                }
            } else {
                cons_show("No nickname supplied to /caps in chat room.");
            }
            break;
        case WIN_CHAT:
        case WIN_CONSOLE:
            if (args[0] != NULL) {
                Jid *jid = jid_create(args[0]);

                if (jid->fulljid == NULL) {
                    cons_show("You must provide a full jid to the /caps command.");
                } else {
                    pcontact = roster_get_contact(jid->barejid);
                    if (pcontact == NULL) {
                        cons_show("Contact not found in roster: %s", jid->barejid);
                    } else {
                        Resource *resource = p_contact_get_resource(pcontact, jid->resourcepart);
                        if (resource == NULL) {
                            cons_show("Could not find resource %s, for contact %s", jid->barejid, jid->resourcepart);
                        } else {
                            cons_show_caps(jid->fulljid, resource);
                        }
                    }
                }
            } else {
                cons_show("You must provide a jid to the /caps command.");
            }
            break;
        case WIN_PRIVATE:
            if (args[0] != NULL) {
                cons_show("No parameter needed to /caps when in private chat.");
            } else {
                recipient = ui_current_recipient();
                Jid *jid = jid_create(recipient);
                if (jid) {
                    pcontact = muc_get_participant(jid->barejid, jid->resourcepart);
                    Resource *resource = p_contact_get_resource(pcontact, jid->resourcepart);
                    cons_show_caps(jid->resourcepart, resource);
                    jid_destroy(jid);
                }
            }
            break;
        default:
            break;
    }

    return TRUE;
}


gboolean
cmd_software(gchar **args, struct cmd_help_t help)
{
    jabber_conn_status_t conn_status = jabber_get_connection_status();
    win_type_t win_type = ui_current_win_type();
    PContact pcontact = NULL;
    char *recipient;

    if (conn_status != JABBER_CONNECTED) {
        cons_show("You are not currently connected.");
        return TRUE;
    }

    switch (win_type)
    {
        case WIN_MUC:
            if (args[0] != NULL) {
                recipient = ui_current_recipient();
                pcontact = muc_get_participant(recipient, args[0]);
                if (pcontact != NULL) {
                    Jid *jid = jid_create_from_bare_and_resource(recipient, args[0]);
                    iq_send_software_version(jid->fulljid);
                    jid_destroy(jid);
                } else {
                    cons_show("No such participant \"%s\" in room.", args[0]);
                }
            } else {
                cons_show("No nickname supplied to /software in chat room.");
            }
            break;
        case WIN_CHAT:
        case WIN_CONSOLE:
            if (args[0] != NULL) {
                Jid *jid = jid_create(args[0]);

                if (jid == NULL || jid->fulljid == NULL) {
                    cons_show("You must provide a full jid to the /software command.");
                } else {
                    iq_send_software_version(jid->fulljid);
                }
                jid_destroy(jid);
            } else {
                cons_show("You must provide a jid to the /software command.");
            }
            break;
        case WIN_PRIVATE:
            if (args[0] != NULL) {
                cons_show("No parameter needed to /software when in private chat.");
            } else {
                recipient = ui_current_recipient();
                iq_send_software_version(recipient);
            }
            break;
        default:
            break;
    }

    return TRUE;
}

gboolean
cmd_join(gchar **args, struct cmd_help_t help)
{
    jabber_conn_status_t conn_status = jabber_get_connection_status();
    ProfAccount *account = accounts_get_account(jabber_get_account_name());

    if (conn_status != JABBER_CONNECTED) {
        cons_show("You are not currently connected.");
        return TRUE;
    }

    Jid *room_arg = jid_create(args[0]);
    if (room_arg == NULL) {
        cons_show_error("Specified room has incorrect format");
        return TRUE;
    }

    int num_args = g_strv_length(args);
    char *room = NULL;
    char *nick = NULL;
    GString *room_str = g_string_new("");
    Jid *my_jid = jid_create(jabber_get_fulljid());

    // full room jid supplied (room@server)
    if (room_arg->localpart != NULL) {
        room = args[0];

    // server not supplied (room), use account preference
    } else {
        g_string_append(room_str, args[0]);
        g_string_append(room_str, "@");
        g_string_append(room_str, account->muc_service);
        room = room_str->str;
    }

    // nick supplied
    if (num_args == 2) {
        nick = args[1];

    // otherwise use account preference
    } else {
        nick = account->muc_nick;
    }

    Jid *room_jid = jid_create_from_bare_and_resource(room, nick);

    if (!muc_room_is_active(room_jid)) {
        presence_join_room(room_jid);
    }
    ui_room_join(room_jid);
    muc_remove_invite(room);

    jid_destroy(room_arg);
    jid_destroy(room_jid);
    jid_destroy(my_jid);
    g_string_free(room_str, TRUE);
    account_free(account);

    return TRUE;
}

gboolean
cmd_invite(gchar **args, struct cmd_help_t help)
{
    char *contact = args[0];
    char *reason = args[1];
    char *room = NULL;
    jabber_conn_status_t conn_status = jabber_get_connection_status();

    if (conn_status != JABBER_CONNECTED) {
        cons_show("You are not currently connected.");
        return TRUE;
    }

    if (ui_current_win_type() != WIN_MUC) {
        cons_show("You must be in a chat room to send an invite.");
        return TRUE;
    }

    char *usr_jid = roster_barejid_from_name(contact);
    if (usr_jid == NULL) {
        usr_jid = contact;
    }
    room = ui_current_recipient();
    message_send_invite(room, usr_jid, reason);
    if (reason != NULL) {
        cons_show("Room invite sent, contact: %s, room: %s, reason: \"%s\".",
            contact, room, reason);
    } else {
        cons_show("Room invite sent, contact: %s, room: %s.",
            contact, room);
    }

    return TRUE;
}

gboolean
cmd_invites(gchar **args, struct cmd_help_t help)
{
    GSList *invites = muc_get_invites();
    cons_show_room_invites(invites);
    g_slist_free_full(invites, g_free);
    return TRUE;
}

gboolean
cmd_decline(gchar **args, struct cmd_help_t help)
{
    if (!muc_invites_include(args[0])) {
        cons_show("No such invite exists.");
    } else {
        muc_remove_invite(args[0]);
        cons_show("Declined invite to %s.", args[0]);
    }

    return TRUE;
}

gboolean
cmd_rooms(gchar **args, struct cmd_help_t help)
{
    jabber_conn_status_t conn_status = jabber_get_connection_status();

    if (conn_status != JABBER_CONNECTED) {
        cons_show("You are not currently connected.");
        return TRUE;
    }

    if (args[0] == NULL) {
        ProfAccount *account = accounts_get_account(jabber_get_account_name());
        iq_room_list_request(account->muc_service);
    } else {
        iq_room_list_request(args[0]);
    }

    return TRUE;
}

gboolean
cmd_bookmark(gchar **args, struct cmd_help_t help)
{
    jabber_conn_status_t conn_status = jabber_get_connection_status();

    if (conn_status != JABBER_CONNECTED) {
        cons_show("You are not currently connected.");
        return TRUE;
    }

    gchar *cmd = args[0];
    if (cmd == NULL) {
        cons_show("Usage: %s", help.usage);
        return TRUE;
    }

    /* TODO: /bookmark list room@server */

    if (strcmp(cmd, "list") == 0) {
        const GList *bookmarks = bookmark_get_list();
        cons_show_bookmarks(bookmarks);
    } else {
        gboolean autojoin = FALSE;
        gchar *jid = NULL;
        gchar *nick = NULL;
        int idx = 1;

        while (args[idx] != NULL) {
            gchar *opt = args[idx];

            if (strcmp(opt, "autojoin") == 0) {
                autojoin = TRUE;
            } else if (jid == NULL) {
                jid = opt;
            } else if (nick == NULL) {
                nick = opt;
            } else {
                cons_show("Usage: %s", help.usage);
            }

            ++idx;
        }

        if (jid == NULL) {
            win_type_t win_type = ui_current_win_type();

            if (win_type == WIN_MUC) {
                jid = ui_current_recipient();
                nick = muc_get_room_nick(jid);
            } else {
                cons_show("Usage: %s", help.usage);
                return TRUE;
            }
        }

        if (strcmp(cmd, "add") == 0) {
            gboolean added = bookmark_add(jid, nick, autojoin);
            if (added) {
                GString *msg = g_string_new("Bookmark added for ");
                g_string_append(msg, jid);
                if (nick != NULL) {
                    g_string_append(msg, ", nickname: ");
                    g_string_append(msg, nick);
                }
                if (autojoin) {
                    g_string_append(msg, ", autojoin enabled");
                }
                g_string_append(msg, ".");
                cons_show(msg->str);
                g_string_free(msg, TRUE);
            } else {
                cons_show("Bookmark updated for %s.", jid);
            }
        } else if (strcmp(cmd, "remove") == 0) {
            gboolean removed = bookmark_remove(jid, autojoin);
            if (removed) {
                if (autojoin) {
                    cons_show("Autojoin disabled for %s.", jid);
                } else {
                    cons_show("Bookmark removed for %s.", jid);
                }
            } else {
                cons_show("No bookmark exists for %s.", jid);
            }
        } else {
            cons_show("Usage: %s", help.usage);
        }
    }

    return TRUE;
}

gboolean
cmd_disco(gchar **args, struct cmd_help_t help)
{
    jabber_conn_status_t conn_status = jabber_get_connection_status();

    if (conn_status != JABBER_CONNECTED) {
        cons_show("You are not currenlty connected.");
        return TRUE;
    }

    GString *jid = g_string_new("");
    if (args[1] != NULL) {
        jid = g_string_append(jid, args[1]);
    } else {
        Jid *jidp = jid_create(jabber_get_fulljid());
        jid = g_string_append(jid, jidp->domainpart);
        jid_destroy(jidp);
    }

    if (g_strcmp0(args[0], "info") == 0) {
        iq_disco_info_request(jid->str);
    } else {
        iq_disco_items_request(jid->str);
    }

    g_string_free(jid, TRUE);

    return TRUE;
}

gboolean
cmd_nick(gchar **args, struct cmd_help_t help)
{
    jabber_conn_status_t conn_status = jabber_get_connection_status();

    if (conn_status != JABBER_CONNECTED) {
        cons_show("You are not currently connected.");
        return TRUE;
    }
    if (ui_current_win_type() != WIN_MUC) {
        cons_show("You can only change your nickname in a chat room window.");
        return TRUE;
    }

    char *room = ui_current_recipient();
    char *nick = args[0];
    presence_change_room_nick(room, nick);

    return TRUE;
}

gboolean
cmd_alias(gchar **args, struct cmd_help_t help)
{
    char *subcmd = args[0];

    if (strcmp(subcmd, "add") == 0) {
        char *alias = args[1];
        if (alias == NULL) {
            cons_show("Usage: %s", help.usage);
            return TRUE;
        } else {
            GString *ac_value = g_string_new("/");
            g_string_append(ac_value, alias);

            char *value = args[2];
            if (value == NULL) {
                cons_show("Usage: %s", help.usage);
                g_string_free(ac_value, TRUE);
                return TRUE;
            } else if (cmd_exists(ac_value->str)) {
                cons_show("Command or alias '%s' already exists.", ac_value->str);
                g_string_free(ac_value, TRUE);
                return TRUE;
            } else {
                prefs_add_alias(alias, value);
                cmd_autocomplete_add(ac_value->str);
                cmd_alias_add(alias);
                cons_show("Command alias added /%s -> %s", alias, value);
                g_string_free(ac_value, TRUE);
                return TRUE;
            }
        }
    } else if (strcmp(subcmd, "remove") == 0) {
        char *alias = args[1];
        if (alias == NULL) {
            cons_show("Usage: %s", help.usage);
            return TRUE;
        } else {
            gboolean removed = prefs_remove_alias(alias);
            if (!removed) {
                cons_show("No such command alias /%s", alias);
            } else {
                GString *ac_value = g_string_new("/");
                g_string_append(ac_value, alias);
                cmd_autocomplete_remove(ac_value->str);
                cmd_alias_remove(alias);
                g_string_free(ac_value, TRUE);
                cons_show("Command alias removed -> /%s", alias);
            }
            return TRUE;
        }
    } else if (strcmp(subcmd, "list") == 0) {
        GList *aliases = prefs_get_aliases();
        cons_show_aliases(aliases);
        prefs_free_aliases(aliases);
        return TRUE;
    } else {
        cons_show("Usage: %s", help.usage);
        return TRUE;
    }
}

gboolean
cmd_tiny(gchar **args, struct cmd_help_t help)
{
    char *url = args[0];
    win_type_t win_type = ui_current_win_type();

    if (!tinyurl_valid(url)) {
        GString *error = g_string_new("/tiny, badly formed URL: ");
        g_string_append(error, url);
        cons_show_error(error->str);
        if (win_type != WIN_CONSOLE) {
            ui_current_error_line(error->str);
        }
        g_string_free(error, TRUE);
    } else if (win_type != WIN_CONSOLE) {
        char *tiny = tinyurl_get(url);

        if (tiny != NULL) {
            if (win_type == WIN_CHAT) {
                char *recipient = ui_current_recipient();
#ifdef PROF_HAVE_LIBOTR
                if (otr_is_secure(recipient)) {
                    char *encrypted = otr_encrypt_message(recipient, tiny);
                    if (encrypted != NULL) {
                        message_send(encrypted, recipient);
                        otr_free_message(encrypted);
                        if (prefs_get_boolean(PREF_CHLOG)) {
                            const char *jid = jabber_get_fulljid();
                            Jid *jidp = jid_create(jid);
                            if (strcmp(prefs_get_string(PREF_OTR_LOG), "on") == 0) {
                                chat_log_chat(jidp->barejid, recipient, tiny, PROF_OUT_LOG, NULL);
                            } else if (strcmp(prefs_get_string(PREF_OTR_LOG), "redact") == 0) {
                                chat_log_chat(jidp->barejid, recipient, "[redacted]", PROF_OUT_LOG, NULL);
                            }
                            jid_destroy(jidp);
                        }

                        ui_outgoing_msg("me", recipient, tiny);
                    } else {
                        cons_show_error("Failed to send message.");
                    }
                } else {
                    message_send(tiny, recipient);
                    if (prefs_get_boolean(PREF_CHLOG)) {
                        const char *jid = jabber_get_fulljid();
                        Jid *jidp = jid_create(jid);
                        chat_log_chat(jidp->barejid, recipient, tiny, PROF_OUT_LOG, NULL);
                        jid_destroy(jidp);
                    }

                    ui_outgoing_msg("me", recipient, tiny);
                }
#else
                message_send(tiny, recipient);
                if (prefs_get_boolean(PREF_CHLOG)) {
                    const char *jid = jabber_get_fulljid();
                    Jid *jidp = jid_create(jid);
                    chat_log_chat(jidp->barejid, recipient, tiny, PROF_OUT_LOG, NULL);
                    jid_destroy(jidp);
                }

                ui_outgoing_msg("me", recipient, tiny);
#endif
            } else if (win_type == WIN_PRIVATE) {
                char *recipient = ui_current_recipient();
                message_send(tiny, recipient);
                ui_outgoing_msg("me", recipient, tiny);
            } else { // groupchat
                char *recipient = ui_current_recipient();
                message_send_groupchat(tiny, recipient);
            }
            free(tiny);
        } else {
            cons_show_error("Couldn't get tinyurl.");
        }
    } else {
        cons_show("/tiny can only be used in chat windows");
    }

    return TRUE;
}

gboolean
cmd_clear(gchar **args, struct cmd_help_t help)
{
    ui_clear_current();
    return TRUE;
}

gboolean
cmd_close(gchar **args, struct cmd_help_t help)
{
    jabber_conn_status_t conn_status = jabber_get_connection_status();
    int index = 0;
    int count = 0;

    if (args[0] == NULL) {
        index = ui_current_win_index();
    } else if (strcmp(args[0], "all") == 0) {
        count = ui_close_all_wins();
        if (count == 0) {
            cons_show("No windows to close.");
        } else if (count == 1) {
            cons_show("Closed 1 window.");
        } else {
            cons_show("Closed %d windows.", count);
        }
        return TRUE;
    } else if (strcmp(args[0], "read") == 0) {
        count = ui_close_read_wins();
        if (count == 0) {
            cons_show("No windows to close.");
        } else if (count == 1) {
            cons_show("Closed 1 window.");
        } else {
            cons_show("Closed %d windows.", count);
        }
        return TRUE;
    } else {
        index = atoi(args[0]);
    }

    if (index < 0 || index == 10) {
        cons_show("No such window exists.");
        return TRUE;
    }

    if (index == 1) {
        cons_show("Cannot close console window.");
        return TRUE;
    }

    if (index == 0) {
        index = 10;
    }

    if (!ui_win_exists(index)) {
        cons_show("Window is not open.");
        return TRUE;
    }

    // handle leaving rooms, or chat
    if (conn_status == JABBER_CONNECTED) {
        ui_close_connected_win(index);
    }

    // close the window
    ui_close_win(index);
    cons_show("Closed window %d", index);

    return TRUE;
}

gboolean
cmd_leave(gchar **args, struct cmd_help_t help)
{
    jabber_conn_status_t conn_status = jabber_get_connection_status();
    win_type_t win_type = ui_current_win_type();
    int index = ui_current_win_index();

    if (win_type != WIN_MUC) {
        cons_show("You can only use the /leave command in a chat room.");
        cons_alert();
        return TRUE;
    }

    // handle leaving rooms, or chat
    if (conn_status == JABBER_CONNECTED) {
        ui_close_connected_win(index);
    }

    // close the window
    ui_close_win(index);

    return TRUE;
}

gboolean
cmd_beep(gchar **args, struct cmd_help_t help)
{
    return _cmd_set_boolean_preference(args[0], help, "Sound", PREF_BEEP);
}

gboolean
cmd_states(gchar **args, struct cmd_help_t help)
{
    gboolean result = _cmd_set_boolean_preference(args[0], help, "Sending chat states",
        PREF_STATES);

    // if disabled, disable outtype and gone
    if (result == TRUE && (strcmp(args[0], "off") == 0)) {
        prefs_set_boolean(PREF_OUTTYPE, FALSE);
        prefs_set_gone(0);
    }

    return result;
}

gboolean
cmd_titlebar(gchar **args, struct cmd_help_t help)
{
    if (strcmp(args[0], "version") != 0) {
        cons_show("Usage: %s", help.usage);
        return TRUE;
    } else {
        return _cmd_set_boolean_preference(args[1], help,
        "Show version in window title", PREF_TITLEBARVERSION);
    }
}

gboolean
cmd_outtype(gchar **args, struct cmd_help_t help)
{
    gboolean result = _cmd_set_boolean_preference(args[0], help,
        "Sending typing notifications", PREF_OUTTYPE);

    // if enabled, enable states
    if (result == TRUE && (strcmp(args[0], "on") == 0)) {
        prefs_set_boolean(PREF_STATES, TRUE);
    }

    return result;
}

gboolean
cmd_gone(gchar **args, struct cmd_help_t help)
{
    char *value = args[0];

    gint period = atoi(value);
    prefs_set_gone(period);
    if (period == 0) {
        cons_show("Automatic leaving conversations after period disabled.");
    } else if (period == 1) {
        cons_show("Leaving conversations after 1 minute of inactivity.");
    } else {
        cons_show("Leaving conversations after %d minutes of inactivity.", period);
    }

    // if enabled, enable states
    if (period > 0) {
        prefs_set_boolean(PREF_STATES, TRUE);
    }

    return TRUE;
}


gboolean
cmd_notify(gchar **args, struct cmd_help_t help)
{
    char *kind = args[0];
    char *value = args[1];

    // bad kind
    if ((strcmp(kind, "message") != 0) && (strcmp(kind, "typing") != 0) &&
            (strcmp(kind, "remind") != 0) && (strcmp(kind, "invite") != 0) &&
            (strcmp(kind, "sub") != 0)) {
        cons_show("Usage: %s", help.usage);

    // set message setting
    } else if (strcmp(kind, "message") == 0) {
        if (strcmp(value, "on") == 0) {
            cons_show("Message notifications enabled.");
            prefs_set_boolean(PREF_NOTIFY_MESSAGE, TRUE);
        } else if (strcmp(value, "off") == 0) {
            cons_show("Message notifications disabled.");
            prefs_set_boolean(PREF_NOTIFY_MESSAGE, FALSE);
        } else {
            cons_show("Usage: /notify message on|off");
        }

    // set typing setting
    } else if (strcmp(kind, "typing") == 0) {
        if (strcmp(value, "on") == 0) {
            cons_show("Typing notifications enabled.");
            prefs_set_boolean(PREF_NOTIFY_TYPING, TRUE);
        } else if (strcmp(value, "off") == 0) {
            cons_show("Typing notifications disabled.");
            prefs_set_boolean(PREF_NOTIFY_TYPING, FALSE);
        } else {
            cons_show("Usage: /notify typing on|off");
        }

    // set invite setting
    } else if (strcmp(kind, "invite") == 0) {
        if (strcmp(value, "on") == 0) {
            cons_show("Chat room invite notifications enabled.");
            prefs_set_boolean(PREF_NOTIFY_INVITE, TRUE);
        } else if (strcmp(value, "off") == 0) {
            cons_show("Chat room invite notifications disabled.");
            prefs_set_boolean(PREF_NOTIFY_INVITE, FALSE);
        } else {
            cons_show("Usage: /notify invite on|off");
        }

    // set subscription setting
    } else if (strcmp(kind, "sub") == 0) {
        if (strcmp(value, "on") == 0) {
            cons_show("Subscription notifications enabled.");
            prefs_set_boolean(PREF_NOTIFY_SUB, TRUE);
        } else if (strcmp(value, "off") == 0) {
            cons_show("Subscription notifications disabled.");
            prefs_set_boolean(PREF_NOTIFY_SUB, FALSE);
        } else {
            cons_show("Usage: /notify sub on|off");
        }

    // set remind setting
    } else if (strcmp(kind, "remind") == 0) {
        gint period = atoi(value);
        prefs_set_notify_remind(period);
        if (period == 0) {
            cons_show("Message reminders disabled.");
        } else if (period == 1) {
            cons_show("Message reminder period set to 1 second.");
        } else {
            cons_show("Message reminder period set to %d seconds.", period);
        }

    } else {
        cons_show("Unknown command: %s.", kind);
    }

    return TRUE;
}

gboolean
cmd_log(gchar **args, struct cmd_help_t help)
{
    char *subcmd = args[0];
    char *value = args[1];
    int intval;

    if (strcmp(subcmd, "maxsize") == 0) {
        if (_strtoi(value, &intval, PREFS_MIN_LOG_SIZE, INT_MAX) == 0) {
            prefs_set_max_log_size(intval);
            cons_show("Log maxinum size set to %d bytes", intval);
        }
    } else {
        cons_show("Usage: %s", help.usage);
    }

    /* TODO: make 'level' subcommand for debug level */

    return TRUE;
}

gboolean
cmd_reconnect(gchar **args, struct cmd_help_t help)
{
    char *value = args[0];
    int intval;

    if (_strtoi(value, &intval, 0, INT_MAX) == 0) {
        prefs_set_reconnect(intval);
        if (intval == 0) {
            cons_show("Reconnect disabled.", intval);
        } else {
            cons_show("Reconnect interval set to %d seconds.", intval);
        }
    } else {
        cons_show("Usage: %s", help.usage);
    }

    return TRUE;
}

gboolean
cmd_autoping(gchar **args, struct cmd_help_t help)
{
    char *value = args[0];
    int intval;

    if (_strtoi(value, &intval, 0, INT_MAX) == 0) {
        prefs_set_autoping(intval);
        iq_set_autoping(intval);
        if (intval == 0) {
            cons_show("Autoping disabled.", intval);
        } else {
            cons_show("Autoping interval set to %d seconds.", intval);
        }
    } else {
        cons_show("Usage: %s", help.usage);
    }

    return TRUE;
}

gboolean
cmd_autoaway(gchar **args, struct cmd_help_t help)
{
    char *setting = args[0];
    char *value = args[1];
    int minutesval;

    if ((strcmp(setting, "mode") != 0) && (strcmp(setting, "time") != 0) &&
            (strcmp(setting, "message") != 0) && (strcmp(setting, "check") != 0)) {
        cons_show("Setting must be one of 'mode', 'time', 'message' or 'check'");
        return TRUE;
    }

    if (strcmp(setting, "mode") == 0) {
        if ((strcmp(value, "idle") != 0) && (strcmp(value, "away") != 0) &&
                (strcmp(value, "off") != 0)) {
            cons_show("Mode must be one of 'idle', 'away' or 'off'");
        } else {
            prefs_set_string(PREF_AUTOAWAY_MODE, value);
            cons_show("Auto away mode set to: %s.", value);
        }

        return TRUE;
    }

    if (strcmp(setting, "time") == 0) {
        if (_strtoi(value, &minutesval, 1, INT_MAX) == 0) {
            prefs_set_autoaway_time(minutesval);
            cons_show("Auto away time set to: %d minutes.", minutesval);
        }

        return TRUE;
    }

    if (strcmp(setting, "message") == 0) {
        if (strcmp(value, "off") == 0) {
            prefs_set_string(PREF_AUTOAWAY_MESSAGE, NULL);
            cons_show("Auto away message cleared.");
        } else {
            prefs_set_string(PREF_AUTOAWAY_MESSAGE, value);
            cons_show("Auto away message set to: \"%s\".", value);
        }

        return TRUE;
    }

    if (strcmp(setting, "check") == 0) {
        return _cmd_set_boolean_preference(value, help, "Online check",
            PREF_AUTOAWAY_CHECK);
    }

    return TRUE;
}

gboolean
cmd_priority(gchar **args, struct cmd_help_t help)
{
    jabber_conn_status_t conn_status = jabber_get_connection_status();

    if (conn_status != JABBER_CONNECTED) {
        cons_show("You are not currently connected.");
        return TRUE;
    }

    char *value = args[0];
    int intval;

    if (_strtoi(value, &intval, -128, 127) == 0) {
        accounts_set_priority_all(jabber_get_account_name(), intval);
        resource_presence_t last_presence = accounts_get_last_presence(jabber_get_account_name());
        presence_update(last_presence, jabber_get_presence_message(), 0);
        cons_show("Priority set to %d.", intval);
    }

    return TRUE;
}

gboolean
cmd_statuses(gchar **args, struct cmd_help_t help)
{
    if (strcmp(args[0], "console") != 0 &&
            strcmp(args[0], "chat") != 0 &&
            strcmp(args[0], "muc") != 0) {
        cons_show("Usage: %s", help.usage);
    }

    if (strcmp(args[0], "console") == 0 || strcmp(args[0], "chat") == 0) {
        if (strcmp(args[1], "all") != 0 &&
                strcmp(args[1], "online") != 0 &&
                strcmp(args[1], "none") != 0) {
            cons_show("Usage: %s", help.usage);
            return TRUE;
        }

    }

    if (strcmp(args[0], "muc") == 0) {
        if (strcmp(args[1], "on") != 0 && strcmp(args[1], "off") != 0) {
            cons_show("Usage: %s", help.usage);
            return TRUE;
        }
    }

    if (strcmp(args[0], "console") == 0) {
        prefs_set_string(PREF_STATUSES_CONSOLE, args[1]);
        if (strcmp(args[1], "all") == 0) {
            cons_show("All presence updates will appear in the console.");
        } else if (strcmp(args[1], "online") == 0) {
            cons_show("Only online/offline presence updates will appear in the console.");
        } else {
            cons_show("Presence updates will not appear in the console.");
        }
    }

    if (strcmp(args[0], "chat") == 0) {
        prefs_set_string(PREF_STATUSES_CHAT, args[1]);
        if (strcmp(args[1], "all") == 0) {
            cons_show("All presence updates will appear in chat windows.");
        } else if (strcmp(args[1], "online") == 0) {
            cons_show("Only online/offline presence updates will appear in chat windows.");
        } else {
            cons_show("Presence updates will not appear in chat windows.");
        }
    }

    if (strcmp(args[0], "muc") == 0) {
        _cmd_set_boolean_preference(args[1], help,
            "Chat room presence updates", PREF_STATUSES_MUC);
    }
    return TRUE;
}

gboolean
cmd_vercheck(gchar **args, struct cmd_help_t help)
{
    int num_args = g_strv_length(args);

    if (num_args == 0) {
        cons_check_version(TRUE);
        return TRUE;
    } else {
        return _cmd_set_boolean_preference(args[0], help,
            "Version checking", PREF_VERCHECK);
    }
}

gboolean
cmd_flash(gchar **args, struct cmd_help_t help)
{
    return _cmd_set_boolean_preference(args[0], help,
        "Screen flash", PREF_FLASH);
}

gboolean
cmd_intype(gchar **args, struct cmd_help_t help)
{
    return _cmd_set_boolean_preference(args[0], help,
        "Show contact typing", PREF_INTYPE);
}

gboolean
cmd_splash(gchar **args, struct cmd_help_t help)
{
    return _cmd_set_boolean_preference(args[0], help,
        "Splash screen", PREF_SPLASH);
}

gboolean
cmd_autoconnect(gchar **args, struct cmd_help_t help)
{
    if (strcmp(args[0], "off") == 0) {
        prefs_set_string(PREF_CONNECT_ACCOUNT, NULL);
        cons_show("Autoconnect account disabled.");
    } else if (strcmp(args[0], "set") == 0) {
        prefs_set_string(PREF_CONNECT_ACCOUNT, args[1]);
        cons_show("Autoconnect account set to: %s.", args[1]);
    } else {
        cons_show("Usage: %s", help.usage);
    }
    return true;
}

gboolean
cmd_chlog(gchar **args, struct cmd_help_t help)
{
    gboolean result = _cmd_set_boolean_preference(args[0], help,
        "Chat logging", PREF_CHLOG);

    // if set to off, disable history
    if (result == TRUE && (strcmp(args[0], "off") == 0)) {
        prefs_set_boolean(PREF_HISTORY, FALSE);
    }

    return result;
}

gboolean
cmd_grlog(gchar **args, struct cmd_help_t help)
{
    gboolean result = _cmd_set_boolean_preference(args[0], help,
        "Groupchat logging", PREF_GRLOG);

    return result;
}

gboolean
cmd_mouse(gchar **args, struct cmd_help_t help)
{
    return _cmd_set_boolean_preference(args[0], help,
        "Mouse handling", PREF_MOUSE);
}

gboolean
cmd_history(gchar **args, struct cmd_help_t help)
{
    gboolean result = _cmd_set_boolean_preference(args[0], help,
        "Chat history", PREF_HISTORY);

    // if set to on, set chlog
    if (result == TRUE && (strcmp(args[0], "on") == 0)) {
        prefs_set_boolean(PREF_CHLOG, TRUE);
    }

    return result;
}

gboolean
cmd_away(gchar **args, struct cmd_help_t help)
{
    _update_presence(RESOURCE_AWAY, "away", args);
    return TRUE;
}

gboolean
cmd_online(gchar **args, struct cmd_help_t help)
{
    _update_presence(RESOURCE_ONLINE, "online", args);
    return TRUE;
}

gboolean
cmd_dnd(gchar **args, struct cmd_help_t help)
{
    _update_presence(RESOURCE_DND, "dnd", args);
    return TRUE;
}

gboolean
cmd_chat(gchar **args, struct cmd_help_t help)
{
    _update_presence(RESOURCE_CHAT, "chat", args);
    return TRUE;
}

gboolean
cmd_xa(gchar **args, struct cmd_help_t help)
{
    _update_presence(RESOURCE_XA, "xa", args);
    return TRUE;
}

gboolean
cmd_plugins(gchar **args, struct cmd_help_t help)
{
    GSList *plugins = plugins_get_list();

    GSList *curr = plugins;
    if (curr == NULL) {
        cons_show("No plugins installed.");
    } else {
        cons_show("Installed plugins:");
        while (curr != NULL) {
            ProfPlugin *plugin = curr->data;
            char *lang = plugins_get_lang_string(plugin);
            cons_show("  %s (%s)", plugin->name, lang);
            curr = g_slist_next(curr);
        }
    }
    g_slist_free(curr);
    return TRUE;
}

gboolean
cmd_otr(gchar **args, struct cmd_help_t help)
{
<<<<<<< HEAD
#ifdef PROF_HAVE_LIBOTR
=======
#ifdef HAVE_LIBOTR
    if (args[0] == NULL) {
        cons_show("Usage: %s", help.usage);
        return TRUE;
    }

>>>>>>> 7e956fb3
    if (strcmp(args[0], "log") == 0) {
        char *choice = args[1];
        if (g_strcmp0(choice, "on") == 0) {
            prefs_set_string(PREF_OTR_LOG, "on");
            cons_show("OTR messages will be logged as plaintext.");
            if (!prefs_get_boolean(PREF_CHLOG)) {
                cons_show("Chat logging is currently disabled, use '/chlog on' to enable.");
            }
        } else if (g_strcmp0(choice, "off") == 0) {
            prefs_set_string(PREF_OTR_LOG, "off");
            cons_show("OTR message logging disabled.");
        } else if (g_strcmp0(choice, "redact") == 0) {
            prefs_set_string(PREF_OTR_LOG, "redact");
            cons_show("OTR messages will be logged as '[redacted]'.");
            if (!prefs_get_boolean(PREF_CHLOG)) {
                cons_show("Chat logging is currently disabled, use '/chlog on' to enable.");
            }
        } else {
            cons_show("Usage: %s", help.usage);
        }
        return TRUE;
    } else if (strcmp(args[0], "warn") == 0) {
        gboolean result =  _cmd_set_boolean_preference(args[1], help,
            "OTR warning message", PREF_OTR_WARN);
        ui_current_refresh();
        return result;
    } else if (strcmp(args[0], "libver") == 0) {
        char *version = otr_libotr_version();
        cons_show("Using libotr version %s", version);
        return TRUE;
    }

    if (jabber_get_connection_status() != JABBER_CONNECTED) {
        cons_show("You must be connected with an account to load OTR information.");
        return TRUE;
    }

    if (strcmp(args[0], "gen") == 0) {
        ProfAccount *account = accounts_get_account(jabber_get_account_name());
        otr_keygen(account);
        return TRUE;
    } else if (strcmp(args[0], "myfp") == 0) {
        char *fingerprint = otr_get_my_fingerprint();
        ui_current_print_formatted_line('!', 0, "Your OTR fingerprint: %s", fingerprint);
        free(fingerprint);
        return TRUE;
    } else if (strcmp(args[0], "theirfp") == 0) {
        win_type_t win_type = ui_current_win_type();

        if (win_type != WIN_CHAT) {
            ui_current_print_line("You must be in a regular chat window to view a recipient's fingerprint.");
        } else if (!ui_current_win_is_otr()) {
            ui_current_print_formatted_line('!', 0, "You are not currently in an OTR session.");
        } else {
            char *recipient = ui_current_recipient();
            char *fingerprint = otr_get_their_fingerprint(recipient);
            ui_current_print_formatted_line('!', 0, "%s's OTR fingerprint: %s", recipient, fingerprint);
            free(fingerprint);
        }
        return TRUE;
    } else if (strcmp(args[0], "start") == 0) {
        if (args[1] != NULL) {
            char *contact = args[1];
            char *barejid = roster_barejid_from_name(contact);
            if (barejid == NULL) {
                barejid = contact;
            }

            if (prefs_get_boolean(PREF_STATES)) {
                if (!chat_session_exists(barejid)) {
                    chat_session_start(barejid, TRUE);
                }
            }

            ui_new_chat_win(barejid);

            if (ui_current_win_is_otr()) {
                ui_current_print_formatted_line('!', 0, "You are already in an OTR session.");
            } else {
                if (!otr_key_loaded()) {
                    ui_current_print_formatted_line('!', 0, "You have not generated or loaded a private key, use '/otr gen'");
                } else if (!otr_is_secure(barejid)) {
                    message_send("?OTR?", barejid);
                } else {
                    ui_gone_secure(barejid, otr_is_trusted(barejid));
                }
            }
        } else {
            win_type_t win_type = ui_current_win_type();

            if (win_type != WIN_CHAT) {
                ui_current_print_line("You must be in a regular chat window to start an OTR session.");
            } else if (ui_current_win_is_otr()) {
                ui_current_print_formatted_line('!', 0, "You are already in an OTR session.");
            } else {
                if (!otr_key_loaded()) {
                    ui_current_print_formatted_line('!', 0, "You have not generated or loaded a private key, use '/otr gen'");
                } else {
                    char *recipient = ui_current_recipient();
                    message_send("?OTR?", recipient);
                }
            }
        }
        return TRUE;
    } else if (strcmp(args[0], "end") == 0) {
        win_type_t win_type = ui_current_win_type();

        if (win_type != WIN_CHAT) {
            ui_current_print_line("You must be in a regular chat window to use OTR.");
        } else if (!ui_current_win_is_otr()) {
            ui_current_print_formatted_line('!', 0, "You are not currently in an OTR session.");
        } else {
            char *recipient = ui_current_recipient();
            ui_gone_insecure(recipient);
            otr_end_session(recipient);
        }
        return TRUE;
    } else if (strcmp(args[0], "trust") == 0) {
        win_type_t win_type = ui_current_win_type();

        if (win_type != WIN_CHAT) {
            ui_current_print_line("You must be in an OTR session to trust a recipient.");
        } else if (!ui_current_win_is_otr()) {
            ui_current_print_formatted_line('!', 0, "You are not currently in an OTR session.");
        } else {
            char *recipient = ui_current_recipient();
            ui_trust(recipient);
            otr_trust(recipient);
        }
        return TRUE;
    } else if (strcmp(args[0], "untrust") == 0) {
        win_type_t win_type = ui_current_win_type();

        if (win_type != WIN_CHAT) {
            ui_current_print_line("You must be in an OTR session to untrust a recipient.");
        } else if (!ui_current_win_is_otr()) {
            ui_current_print_formatted_line('!', 0, "You are not currently in an OTR session.");
        } else {
            char *recipient = ui_current_recipient();
            ui_untrust(recipient);
            otr_untrust(recipient);
        }
        return TRUE;

    } else {
        cons_show("Usage: %s", help.usage);
        return TRUE;
    }
#else
    cons_show("This version of Profanity has not been built with OTR support enabled");
    return TRUE;
#endif
}

// helper function for status change commands
static void
_update_presence(const resource_presence_t resource_presence,
    const char * const show, gchar **args)
{
    char *msg = NULL;
    int num_args = g_strv_length(args);
    if (num_args == 1) {
        msg = args[0];
    }

    jabber_conn_status_t conn_status = jabber_get_connection_status();

    if (conn_status != JABBER_CONNECTED) {
        cons_show("You are not currently connected.");
    } else {
        presence_update(resource_presence, msg, 0);

        contact_presence_t contact_presence = contact_presence_from_resource_presence(resource_presence);
        title_bar_set_presence(contact_presence);

        gint priority = accounts_get_priority_for_presence_type(jabber_get_account_name(), resource_presence);
        if (msg != NULL) {
            cons_show("Status set to %s (priority %d), \"%s\".", show, priority, msg);
        } else {
            cons_show("Status set to %s (priority %d).", show, priority);
        }
    }

}

// helper function for boolean preference commands
static gboolean
_cmd_set_boolean_preference(gchar *arg, struct cmd_help_t help,
    const char * const display, preference_t pref)
{
    GString *enabled = g_string_new(display);
    g_string_append(enabled, " enabled.");

    GString *disabled = g_string_new(display);
    g_string_append(disabled, " disabled.");

    if (arg == NULL) {
        char usage[strlen(help.usage) + 8];
        sprintf(usage, "Usage: %s", help.usage);
        cons_show(usage);
    } else if (strcmp(arg, "on") == 0) {
        cons_show(enabled->str);
        prefs_set_boolean(pref, TRUE);
    } else if (strcmp(arg, "off") == 0) {
        cons_show(disabled->str);
        prefs_set_boolean(pref, FALSE);
    } else {
        char usage[strlen(help.usage) + 8];
        sprintf(usage, "Usage: %s", help.usage);
        cons_show(usage);
    }

    g_string_free(enabled, TRUE);
    g_string_free(disabled, TRUE);

    return TRUE;
}

static int
_strtoi(char *str, int *saveptr, int min, int max)
{
    char *ptr;
    int val;

    errno = 0;
    val = (int)strtol(str, &ptr, 0);
    if (errno != 0 || *str == '\0' || *ptr != '\0') {
        cons_show("Could not convert \"%s\" to a number.", str);
        return -1;
    } else if (val < min || val > max) {
        cons_show("Value %s out of range. Must be in %d..%d.", str, min, max);
        return -1;
    }

    *saveptr = val;

    return 0;
}

static void
_cmd_show_filtered_help(char *heading, gchar *cmd_filter[], int filter_size)
{
    cons_show("");
    cons_show("%s", heading);
    cons_show("");

    GList *ordered_commands = NULL;
    int i;
    for (i = 0; i < filter_size; i++) {
        Command *cmd = g_hash_table_lookup(commands, cmd_filter[i]);
        ordered_commands = g_list_insert_sorted(ordered_commands, cmd, (GCompareFunc)_compare_commands);
    }

    GList *curr = ordered_commands;
    while (curr != NULL) {
        Command *cmd = curr->data;
        cons_show("%-12s: %s", cmd->cmd, cmd->help.short_help);
        curr = g_list_next(curr);
    }
    g_list_free(ordered_commands);
    g_list_free(curr);

    cons_show("");
    cons_show("Use /help [command] without the leading slash, for help on a specific command");
    cons_show("");
}

static
gint _compare_commands(Command *a, Command *b)
{
    const char * utf8_str_a = a->cmd;
    const char * utf8_str_b = b->cmd;

    gchar *key_a = g_utf8_collate_key(utf8_str_a, -1);
    gchar *key_b = g_utf8_collate_key(utf8_str_b, -1);

    gint result = g_strcmp0(key_a, key_b);

    g_free(key_a);
    g_free(key_b);

    return result;
}
<|MERGE_RESOLUTION|>--- conflicted
+++ resolved
@@ -2589,16 +2589,12 @@
 gboolean
 cmd_otr(gchar **args, struct cmd_help_t help)
 {
-<<<<<<< HEAD
 #ifdef PROF_HAVE_LIBOTR
-=======
-#ifdef HAVE_LIBOTR
     if (args[0] == NULL) {
         cons_show("Usage: %s", help.usage);
         return TRUE;
     }
 
->>>>>>> 7e956fb3
     if (strcmp(args[0], "log") == 0) {
         char *choice = args[1];
         if (g_strcmp0(choice, "on") == 0) {
