--- conflicted
+++ resolved
@@ -118,29 +118,7 @@
             } else {
                 ProfChatWin *chatwin = (ProfChatWin*)current;
                 assert(chatwin->memcheck == PROFCHATWIN_MEMCHECK);
-<<<<<<< HEAD
-                char *plugin_message = plugins_pre_chat_message_send(chatwin->barejid, inp);
-#ifdef PROF_HAVE_LIBOTR
-                prof_otrpolicy_t policy = otr_get_policy(chatwin->barejid);
-                if (policy == PROF_OTRPOLICY_ALWAYS && !otr_is_secure(chatwin->barejid)) {
-                    cons_show_error("Failed to send message. Please check OTR policy");
-                    return TRUE;
-                }
-
-                if (otr_is_secure(chatwin->barejid)) {
-                    _send_otr_chat_message(chatwin->barejid, plugin_message);
-                } else {
-                    _send_chat_message(chatwin->barejid, plugin_message);
-                }
-
-#else
-                _send_chat_message(chatwin->barejid, plugin_message);
-#endif
-                plugins_post_chat_message_send(chatwin->barejid, plugin_message);
-                free(plugin_message);
-=======
                 client_msg_send(chatwin->barejid, inp);
->>>>>>> 32da6548
             }
             break;
 
@@ -1391,38 +1369,8 @@
         }
 
         if (msg) {
-<<<<<<< HEAD
-#ifdef PROF_HAVE_LIBOTR
-            char *plugin_message = plugins_pre_chat_message_send(barejid, msg);
-
-            prof_otrpolicy_t policy = otr_get_policy(barejid);
-            if (otr_is_secure(barejid)) {
-                _send_otr_chat_message(barejid, plugin_message);
-            } else if (policy == PROF_OTRPOLICY_ALWAYS) {
-                cons_show_error("Failed to send message. Please check OTR policy");
-            } else if (policy == PROF_OTRPOLICY_OPPORTUNISTIC) {
-                _send_otr_tagged_chat_message(barejid, plugin_message);
-            } else {
-                _send_chat_message(barejid, plugin_message);
-            }
-
-            plugins_post_chat_message_send(barejid, plugin_message);
-            free(plugin_message);
-
-            return TRUE;
-#else
-            _send_chat_message(barejid, plugin_message);
-
-            plugins_post_chat_message_send(barejid, plugin_message);
-            free(plugin_message);
-
-            return TRUE;
-#endif
-
-=======
             client_msg_send(barejid, msg);
             return TRUE;
->>>>>>> 32da6548
         } else {
             ui_new_chat_win(barejid);
 #ifdef PROF_HAVE_LIBOTR
@@ -3229,19 +3177,7 @@
     case WIN_CHAT:
     {
         ProfChatWin *chatwin = wins_get_current_chat();
-<<<<<<< HEAD
-#ifdef PROF_HAVE_LIBOTR
-        if (otr_is_secure(chatwin->barejid)) {
-            _send_otr_chat_message(chatwin->barejid, tiny);
-        } else {
-            _send_chat_message(chatwin->barejid, tiny);
-        }
-#else
-        _send_chat_message(chatwin->barejid, tiny);
-#endif
-=======
         client_msg_send(chatwin->barejid, tiny);
->>>>>>> 32da6548
         break;
     }
     case WIN_PRIVATE:
