--- conflicted
+++ resolved
@@ -919,7 +919,7 @@
             usr_jid = usr;
         }
         if (msg != NULL) {
-#ifdef HAVE_LIBOTR
+#ifdef PROF_HAVE_LIBOTR
             if (otr_is_secure(usr_jid)) {
                 char *encrypted = otr_encrypt_message(usr_jid, msg);
                 if (encrypted != NULL) {
@@ -2300,7 +2300,6 @@
 }
 
 gboolean
-<<<<<<< HEAD
 cmd_plugins(gchar **args, struct cmd_help_t help)
 {
     GSList *plugins = plugins_get_list();
@@ -2319,10 +2318,12 @@
     }
     g_slist_free(curr);
     return TRUE;
-=======
+}
+
+gboolean
 cmd_otr(gchar **args, struct cmd_help_t help)
 {
-#ifdef HAVE_LIBOTR
+#ifdef PROF_HAVE_LIBOTR
     if (jabber_get_connection_status() != JABBER_CONNECTED) {
         cons_show("You must be connected with an account to load OTR information.");
         return TRUE;
@@ -2415,7 +2416,6 @@
     cons_show("This version of Profanity has not been built with OTR support enabled");
     return TRUE;
 #endif
->>>>>>> b2d19474
 }
 
 // helper function for status change commands
