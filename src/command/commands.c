--- conflicted
+++ resolved
@@ -1240,15 +1240,10 @@
             g_string_append(full_jid, usr);
 
             if (msg != NULL) {
-<<<<<<< HEAD
                 char *plugin_message = plugins_pre_priv_message_send(full_jid->str, msg);
                 message_send_private(full_jid->str, plugin_message);
-                ui_outgoing_private_msg("me", full_jid->str, plugin_message);
+                ui_outgoing_private_msg(full_jid->str, plugin_message);
                 plugins_post_priv_message_send(full_jid->str, plugin_message);
-=======
-                message_send_private(full_jid->str, msg);
-                ui_outgoing_private_msg(full_jid->str, msg);
->>>>>>> fae2717f
             } else {
                 ui_new_private_win(full_jid->str);
             }
@@ -1276,11 +1271,7 @@
                 if (encrypted != NULL) {
                     char *id = message_send_chat_encrypted(barejid, encrypted);
                     otr_free_message(encrypted);
-<<<<<<< HEAD
-                    ui_outgoing_chat_msg("me", barejid, plugin_message);
-=======
-                    ui_outgoing_chat_msg(barejid, msg, id);
->>>>>>> fae2717f
+                    ui_outgoing_chat_msg(barejid, plugin_message, id);
 
                     if (((win_type == WIN_CHAT) || (win_type == WIN_CONSOLE)) && prefs_get_boolean(PREF_CHLOG)) {
                         const char *jid = jabber_get_fulljid();
@@ -1312,15 +1303,9 @@
 
                     g_string_free(otr_message, TRUE);
                 } else {
-<<<<<<< HEAD
-                    message_send_chat(barejid, plugin_message);
-                }
-                ui_outgoing_chat_msg("me", barejid, plugin_message);
-=======
-                    id = message_send_chat(barejid, msg);
-                }
-                ui_outgoing_chat_msg(barejid, msg, id);
->>>>>>> fae2717f
+                    id = message_send_chat(barejid, plugin_message);
+                }
+                ui_outgoing_chat_msg(barejid, plugin_message, id);
 
                 if (((win_type == WIN_CHAT) || (win_type == WIN_CONSOLE)) && prefs_get_boolean(PREF_CHLOG)) {
                     const char *jid = jabber_get_fulljid();
@@ -1335,13 +1320,8 @@
 
             return TRUE;
 #else
-<<<<<<< HEAD
-            message_send_chat(barejid, plugin_message);
-            ui_outgoing_chat_msg("me", barejid, plugin_message);
-=======
-            char *id = message_send_chat(barejid, msg);
-            ui_outgoing_chat_msg(barejid, msg, id);
->>>>>>> fae2717f
+            char *id = message_send_chat(barejid, plugin_message);
+            ui_outgoing_chat_msg(barejid, plugin_message, id);
 
             if (((win_type == WIN_CHAT) || (win_type == WIN_CONSOLE)) && prefs_get_boolean(PREF_CHLOG)) {
                 const char *jid = jabber_get_fulljid();
