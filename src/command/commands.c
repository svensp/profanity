--- conflicted
+++ resolved
@@ -39,12 +39,6 @@
 #include <errno.h>
 #include <assert.h>
 #include <glib.h>
-<<<<<<< HEAD
-#ifdef PROF_HAVE_LIBOTR
-#include <libotr/proto.h>
-#endif
-=======
->>>>>>> 11966d39
 
 #include "chat_session.h"
 #include "command/commands.h"
@@ -1404,16 +1398,8 @@
                     cons_show_error("Failed to send message. Please check OTR policy");
                     return TRUE;
                 } else if (policy == PROF_OTRPOLICY_OPPORTUNISTIC) {
-<<<<<<< HEAD
-                    GString *otr_message = g_string_new(plugin_message);
-                    g_string_append(otr_message, OTRL_MESSAGE_TAG_BASE);
-                    g_string_append(otr_message, OTRL_MESSAGE_TAG_V2);
-
-                    char *id = message_send_chat_encrypted(barejid, otr_message->str);
-=======
-                    char *otr_tagged_msg = otr_tag_message(msg);
+                    char *otr_tagged_msg = otr_tag_message(plugin_message);
                     char *id = message_send_chat_encrypted(barejid, otr_tagged_msg);
->>>>>>> 11966d39
                     ui_outgoing_chat_msg(barejid, msg, id);
                     chat_log_msg_out(barejid, msg);
                     free(id);
