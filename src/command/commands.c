--- conflicted
+++ resolved
@@ -57,7 +57,7 @@
 #ifdef PROF_HAVE_LIBOTR
 #include "otr/otr.h"
 #endif
-#ifdef HAVE_LIBGPGME
+#ifdef PROF_HAVE_LIBGPGME
 #include "pgp/gpg.h"
 #endif
 #include "profanity.h"
@@ -4145,7 +4145,6 @@
 }
 
 gboolean
-<<<<<<< HEAD
 cmd_plugins(ProfWin *window, gchar **args, struct cmd_help_t help)
 {
     GSList *plugins = plugins_get_list();
@@ -4164,10 +4163,12 @@
     }
     g_slist_free(curr);
     return TRUE;
-=======
+}
+
+gboolean
 cmd_pgp(ProfWin *window, gchar **args, struct cmd_help_t help)
 {
-#ifdef HAVE_LIBGPGME
+#ifdef PROF_HAVE_LIBGPGME
     if (args[0] == NULL) {
         cons_show("Usage: %s", help.usage);
         return TRUE;
@@ -4343,8 +4344,6 @@
     cons_show("This version of Profanity has not been built with PGP support enabled");
     return TRUE;
 #endif
-
->>>>>>> 918e55be
 }
 
 gboolean
