--- conflicted
+++ resolved
@@ -4507,8 +4507,7 @@
 }
 
 gboolean
-<<<<<<< HEAD
-cmd_plugins(ProfWin *window, const char * const command, gchar **args)
+cmd_plugins(ProfWin *window, const char *const command, gchar **args)
 {
     GSList *plugins = plugins_get_list();
 
@@ -4529,10 +4528,7 @@
 }
 
 gboolean
-cmd_pgp(ProfWin *window, const char * const command, gchar **args)
-=======
 cmd_pgp(ProfWin *window, const char *const command, gchar **args)
->>>>>>> dd11334b
 {
 #ifdef PROF_HAVE_LIBGPGME
     if (args[0] == NULL) {
