/*
 * theme.h
 *
 * Copyright (C) 2012 - 2015 James Booth <boothj5@gmail.com>
 *
 * This file is part of Profanity.
 *
 * Profanity is free software: you can redistribute it and/or modify
 * it under the terms of the GNU General Public License as published by
 * the Free Software Foundation, either version 3 of the License, or
 * (at your option) any later version.
 *
 * Profanity is distributed in the hope that it will be useful,
 * but WITHOUT ANY WARRANTY; without even the implied warranty of
 * MERCHANTABILITY or FITNESS FOR A PARTICULAR PURPOSE.  See the
 * GNU General Public License for more details.
 *
 * You should have received a copy of the GNU General Public License
 * along with Profanity.  If not, see <http://www.gnu.org/licenses/>.
 *
 * In addition, as a special exception, the copyright holders give permission to
 * link the code of portions of this program with the OpenSSL library under
 * certain conditions as described in each individual source file, and
 * distribute linked combinations including the two.
 *
 * You must obey the GNU General Public License in all respects for all of the
 * code used other than OpenSSL. If you modify file(s) with this exception, you
 * may extend this exception to your version of the file(s), but you are not
 * obligated to do so. If you do not wish to do so, delete this exception
 * statement from your version. If you delete this exception statement from all
 * source files in the program, then also delete it here.
 *
 */

#ifndef THEME_H
#define THEME_H

#include "prof_config.h"

#include <glib.h>
<<<<<<< HEAD
#ifdef PROF_HAVE_NCURSESW_NCURSES_H
#include <ncursesw/ncurses.h>
#elif PROF_HAVE_NCURSES_H
#include <ncurses.h>
#endif
=======
>>>>>>> 5cdd69f4

typedef enum {
    THEME_TEXT,
    THEME_TEXT_ME,
    THEME_TEXT_THEM,
    THEME_SPLASH,
    THEME_ERROR,
    THEME_INCOMING,
    THEME_INPUT_TEXT,
    THEME_TIME,
    THEME_TITLE_TEXT,
    THEME_TITLE_BRACKET,
    THEME_TITLE_UNENCRYPTED,
    THEME_TITLE_ENCRYPTED,
    THEME_TITLE_UNTRUSTED,
    THEME_TITLE_TRUSTED,
    THEME_TITLE_ONLINE,
    THEME_TITLE_OFFLINE,
    THEME_TITLE_AWAY,
    THEME_TITLE_CHAT,
    THEME_TITLE_DND,
    THEME_TITLE_XA,
    THEME_STATUS_TEXT,
    THEME_STATUS_BRACKET,
    THEME_STATUS_ACTIVE,
    THEME_STATUS_NEW,
    THEME_ME,
    THEME_THEM,
    THEME_ROOMINFO,
    THEME_ROOMMENTION,
    THEME_ONLINE,
    THEME_OFFLINE,
    THEME_AWAY,
    THEME_CHAT,
    THEME_DND,
    THEME_XA,
    THEME_TYPING,
    THEME_GONE,
    THEME_SUBSCRIBED,
    THEME_UNSUBSCRIBED,
    THEME_OTR_STARTED_TRUSTED,
    THEME_OTR_STARTED_UNTRUSTED,
    THEME_OTR_ENDED,
    THEME_OTR_TRUSTED,
    THEME_OTR_UNTRUSTED,
    THEME_OCCUPANTS_HEADER,
    THEME_ROSTER_HEADER,
    THEME_RECEIPT_SENT,
    THEME_NONE,
    THEME_WHITE,
    THEME_WHITE_BOLD,
    THEME_GREEN,
    THEME_GREEN_BOLD,
    THEME_RED,
    THEME_RED_BOLD,
    THEME_YELLOW,
    THEME_YELLOW_BOLD,
    THEME_BLUE,
    THEME_BLUE_BOLD,
    THEME_CYAN,
    THEME_CYAN_BOLD,
    THEME_BLACK,
    THEME_BLACK_BOLD,
    THEME_MAGENTA,
    THEME_MAGENTA_BOLD
} theme_item_t;

void theme_init(const char * const theme_name);
void theme_init_colours(void);
gboolean theme_load(const char * const theme_name);
GSList* theme_list(void);
void theme_close(void);
int theme_attrs(theme_item_t attrs);
theme_item_t theme_main_presence_attrs(const char * const presence);

#endif<|MERGE_RESOLUTION|>--- conflicted
+++ resolved
@@ -38,14 +38,6 @@
 #include "prof_config.h"
 
 #include <glib.h>
-<<<<<<< HEAD
-#ifdef PROF_HAVE_NCURSESW_NCURSES_H
-#include <ncursesw/ncurses.h>
-#elif PROF_HAVE_NCURSES_H
-#include <ncurses.h>
-#endif
-=======
->>>>>>> 5cdd69f4
 
 typedef enum {
     THEME_TEXT,
