/*
 * preferences.c
 *
 * Copyright (C) 2012 - 2016 James Booth <boothj5@gmail.com>
 *
 * This file is part of Profanity.
 *
 * Profanity is free software: you can redistribute it and/or modify
 * it under the terms of the GNU General Public License as published by
 * the Free Software Foundation, either version 3 of the License, or
 * (at your option) any later version.
 *
 * Profanity is distributed in the hope that it will be useful,
 * but WITHOUT ANY WARRANTY; without even the implied warranty of
 * MERCHANTABILITY or FITNESS FOR A PARTICULAR PURPOSE.  See the
 * GNU General Public License for more details.
 *
 * You should have received a copy of the GNU General Public License
 * along with Profanity.  If not, see <http://www.gnu.org/licenses/>.
 *
 * In addition, as a special exception, the copyright holders give permission to
 * link the code of portions of this program with the OpenSSL library under
 * certain conditions as described in each individual source file, and
 * distribute linked combinations including the two.
 *
 * You must obey the GNU General Public License in all respects for all of the
 * code used other than OpenSSL. If you modify file(s) with this exception, you
 * may extend this exception to your version of the file(s), but you are not
 * obligated to do so. If you do not wish to do so, delete this exception
 * statement from your version. If you delete this exception statement from all
 * source files in the program, then also delete it here.
 *
 */

#include "prof_config.h"

#include <stdlib.h>
#include <stdio.h>
#include <string.h>

#include <glib.h>
#include <glib/gstdio.h>

#include "common.h"
#include "log.h"
#include "preferences.h"
#include "tools/autocomplete.h"
#include "config/conflists.h"

// preference groups refer to the sections in .profrc, for example [ui]
#define PREF_GROUP_LOGGING "logging"
#define PREF_GROUP_CHATSTATES "chatstates"
#define PREF_GROUP_UI "ui"
#define PREF_GROUP_NOTIFICATIONS "notifications"
#define PREF_GROUP_PRESENCE "presence"
#define PREF_GROUP_CONNECTION "connection"
#define PREF_GROUP_ALIAS "alias"
#define PREF_GROUP_OTR "otr"
#define PREF_GROUP_PGP "pgp"

#define INPBLOCK_DEFAULT 1000

static gchar *prefs_loc;
static GKeyFile *prefs;
gint log_maxsize = 0;

static Autocomplete boolean_choice_ac;
static Autocomplete room_trigger_ac;

static void _save_prefs(void);
static gchar* _get_preferences_file(void);
static const char* _get_group(preference_t pref);
static const char* _get_key(preference_t pref);
static gboolean _get_default_boolean(preference_t pref);
static char* _get_default_string(preference_t pref);

void
prefs_load(void)
{
    GError *err;
    prefs_loc = _get_preferences_file();

    if (g_file_test(prefs_loc, G_FILE_TEST_EXISTS)) {
        g_chmod(prefs_loc, S_IRUSR | S_IWUSR);
    }

    prefs = g_key_file_new();
    g_key_file_load_from_file(prefs, prefs_loc, G_KEY_FILE_KEEP_COMMENTS, NULL);

    err = NULL;
    log_maxsize = g_key_file_get_integer(prefs, PREF_GROUP_LOGGING, "maxsize", &err);
    if (err) {
        log_maxsize = 0;
        g_error_free(err);
    }

    // move pre 0.5.0 autoaway.time to autoaway.awaytime
    if (g_key_file_has_key(prefs, PREF_GROUP_PRESENCE, "autoaway.time", NULL)) {
        gint time = g_key_file_get_integer(prefs, PREF_GROUP_PRESENCE, "autoaway.time", NULL);
        g_key_file_set_integer(prefs, PREF_GROUP_PRESENCE, "autoaway.awaytime", time);
        g_key_file_remove_key(prefs, PREF_GROUP_PRESENCE, "autoaway.time", NULL);
    }

    // move pre 0.5.0 autoaway.message to autoaway.awaymessage
    if (g_key_file_has_key(prefs, PREF_GROUP_PRESENCE, "autoaway.message", NULL)) {
        char *message = g_key_file_get_string(prefs, PREF_GROUP_PRESENCE, "autoaway.message", NULL);
        g_key_file_set_string(prefs, PREF_GROUP_PRESENCE, "autoaway.awaymessage", message);
        g_key_file_remove_key(prefs, PREF_GROUP_PRESENCE, "autoaway.message", NULL);
        prefs_free_string(message);
    }

    // migrate pre 0.5.0 time settings
    if (g_key_file_has_key(prefs, PREF_GROUP_UI, "time", NULL)) {
        char *time = g_key_file_get_string(prefs, PREF_GROUP_UI, "time", NULL);
        char *val = NULL;
        if (time) {
            val = time;
        } else {
            val = "off";
        }
        g_key_file_set_string(prefs, PREF_GROUP_UI, "time.console", val);
        g_key_file_set_string(prefs, PREF_GROUP_UI, "time.chat", val);
        g_key_file_set_string(prefs, PREF_GROUP_UI, "time.muc", val);
        g_key_file_set_string(prefs, PREF_GROUP_UI, "time.mucconfig", val);
        g_key_file_set_string(prefs, PREF_GROUP_UI, "time.private", val);
        g_key_file_set_string(prefs, PREF_GROUP_UI, "time.xmlconsole", val);
        g_key_file_remove_key(prefs, PREF_GROUP_UI, "time", NULL);
        prefs_free_string(time);
    }

    // move pre 0.5.0 notify settings
    if (g_key_file_has_key(prefs, PREF_GROUP_NOTIFICATIONS, "room", NULL)) {
        char *value = g_key_file_get_string(prefs, PREF_GROUP_NOTIFICATIONS, "room", NULL);
        if (g_strcmp0(value, "on") == 0) {
            g_key_file_set_boolean(prefs, PREF_GROUP_NOTIFICATIONS, "room", TRUE);
        } else if (g_strcmp0(value, "off") == 0) {
            g_key_file_set_boolean(prefs, PREF_GROUP_NOTIFICATIONS, "room", FALSE);
        } else if (g_strcmp0(value, "mention") == 0) {
            g_key_file_set_boolean(prefs, PREF_GROUP_NOTIFICATIONS, "room", FALSE);
            g_key_file_set_boolean(prefs, PREF_GROUP_NOTIFICATIONS, "room.mention", TRUE);
        }
        prefs_free_string(value);
    }

    _save_prefs();

    boolean_choice_ac = autocomplete_new();
    autocomplete_add(boolean_choice_ac, "on");
    autocomplete_add(boolean_choice_ac, "off");

    room_trigger_ac = autocomplete_new();
    gsize len = 0;
    gchar **triggers = g_key_file_get_string_list(prefs, PREF_GROUP_NOTIFICATIONS, "room.trigger.list", &len, NULL);

    int i = 0;
    for (i = 0; i < len; i++) {
        autocomplete_add(room_trigger_ac, triggers[i]);
    }
    g_strfreev(triggers);
}

void
prefs_close(void)
{
    autocomplete_free(boolean_choice_ac);
    autocomplete_free(room_trigger_ac);
    g_key_file_free(prefs);
    prefs = NULL;
}

char*
prefs_autocomplete_boolean_choice(const char *const prefix)
{
    return autocomplete_complete(boolean_choice_ac, prefix, TRUE);
}

void
prefs_reset_boolean_choice(void)
{
    autocomplete_reset(boolean_choice_ac);
}

char*
prefs_autocomplete_room_trigger(const char *const prefix)
{
    return autocomplete_complete(room_trigger_ac, prefix, TRUE);
}

void
prefs_reset_room_trigger_ac(void)
{
    autocomplete_reset(room_trigger_ac);
}

gboolean
prefs_do_chat_notify(gboolean current_win)
{
    if (prefs_get_boolean(PREF_NOTIFY_CHAT) == FALSE) {
        return FALSE;
    } else {
        if ((current_win == FALSE) || ((current_win == TRUE) && prefs_get_boolean(PREF_NOTIFY_CHAT_CURRENT))) {
            return TRUE;
        } else {
            return FALSE;
        }
    }
}

GList*
prefs_message_get_triggers(const char *const message)
{
    GList *result = NULL;

    char *message_lower = g_utf8_strdown(message, -1);
    gsize len = 0;
    gchar **triggers = g_key_file_get_string_list(prefs, PREF_GROUP_NOTIFICATIONS, "room.trigger.list", &len, NULL);
    int i;
    for (i = 0; i < len; i++) {
        char *trigger_lower = g_utf8_strdown(triggers[i], -1);
        if (g_strrstr(message_lower, trigger_lower)) {
            result = g_list_append(result, strdup(triggers[i]));
        }
        g_free(trigger_lower);
    }
    g_strfreev(triggers);
    g_free(message_lower);

    return result;
}

gboolean
prefs_do_room_notify(gboolean current_win, const char *const roomjid, const char *const mynick,
    const char *const theirnick, const char *const message, gboolean mention, gboolean trigger_found)
{
    if (g_strcmp0(mynick, theirnick) == 0) {
        return FALSE;
    }

    gboolean notify_current = prefs_get_boolean(PREF_NOTIFY_ROOM_CURRENT);
    gboolean notify_window = FALSE;
    if (!current_win || (current_win && notify_current) ) {
        notify_window = TRUE;
    }
    if (!notify_window) {
        return FALSE;
    }

    gboolean notify_room = FALSE;
    if (g_key_file_has_key(prefs, roomjid, "notify", NULL)) {
        notify_room = g_key_file_get_boolean(prefs, roomjid, "notify", NULL);
    } else {
        notify_room = prefs_get_boolean(PREF_NOTIFY_ROOM);
    }
    if (notify_room) {
        return TRUE;
    }

    gboolean notify_mention = FALSE;
    if (g_key_file_has_key(prefs, roomjid, "notify.mention", NULL)) {
        notify_mention = g_key_file_get_boolean(prefs, roomjid, "notify.mention", NULL);
    } else {
        notify_mention = prefs_get_boolean(PREF_NOTIFY_ROOM_MENTION);
    }
    if (notify_mention && mention) {
        return TRUE;
    }

    gboolean notify_trigger = FALSE;
    if (g_key_file_has_key(prefs, roomjid, "notify.trigger", NULL)) {
        notify_trigger = g_key_file_get_boolean(prefs, roomjid, "notify.trigger", NULL);
    } else {
        notify_trigger = prefs_get_boolean(PREF_NOTIFY_ROOM_TRIGGER);
    }
    if (notify_trigger && trigger_found) {
        return TRUE;
    }

    return FALSE;
}

gboolean
prefs_do_room_notify_mention(const char *const roomjid, int unread, gboolean mention, gboolean trigger)
{
    gboolean notify_room = FALSE;
    if (g_key_file_has_key(prefs, roomjid, "notify", NULL)) {
        notify_room = g_key_file_get_boolean(prefs, roomjid, "notify", NULL);
    } else {
        notify_room = prefs_get_boolean(PREF_NOTIFY_ROOM);
    }
    if (notify_room && unread > 0) {
        return TRUE;
    }

    gboolean notify_mention = FALSE;
    if (g_key_file_has_key(prefs, roomjid, "notify.mention", NULL)) {
        notify_mention = g_key_file_get_boolean(prefs, roomjid, "notify.mention", NULL);
    } else {
        notify_mention = prefs_get_boolean(PREF_NOTIFY_ROOM_MENTION);
    }
    if (notify_mention && mention) {
        return TRUE;
    }

    gboolean notify_trigger = FALSE;
    if (g_key_file_has_key(prefs, roomjid, "notify.trigger", NULL)) {
        notify_trigger = g_key_file_get_boolean(prefs, roomjid, "notify.trigger", NULL);
    } else {
        notify_trigger = prefs_get_boolean(PREF_NOTIFY_ROOM_TRIGGER);
    }
    if (notify_trigger && trigger) {
        return TRUE;
    }

    return FALSE;
}

void
prefs_set_room_notify(const char *const roomjid, gboolean value)
{
    g_key_file_set_boolean(prefs, roomjid, "notify", value);
    _save_prefs();
}

void
prefs_set_room_notify_mention(const char *const roomjid, gboolean value)
{
    g_key_file_set_boolean(prefs, roomjid, "notify.mention", value);
    _save_prefs();
}

void
prefs_set_room_notify_trigger(const char *const roomjid, gboolean value)
{
    g_key_file_set_boolean(prefs, roomjid, "notify.trigger", value);
    _save_prefs();
}

gboolean
prefs_has_room_notify(const char *const roomjid)
{
    return g_key_file_has_key(prefs, roomjid, "notify", NULL);
}

gboolean
prefs_has_room_notify_mention(const char *const roomjid)
{
    return g_key_file_has_key(prefs, roomjid, "notify.mention", NULL);
}

gboolean
prefs_has_room_notify_trigger(const char *const roomjid)
{
    return g_key_file_has_key(prefs, roomjid, "notify.trigger", NULL);
}

gboolean
prefs_get_room_notify(const char *const roomjid)
{
    return g_key_file_get_boolean(prefs, roomjid, "notify", NULL);
}

gboolean
prefs_get_room_notify_mention(const char *const roomjid)
{
    return g_key_file_get_boolean(prefs, roomjid, "notify.mention", NULL);
}

gboolean
prefs_get_room_notify_trigger(const char *const roomjid)
{
    return g_key_file_get_boolean(prefs, roomjid, "notify.trigger", NULL);
}

gboolean
prefs_reset_room_notify(const char *const roomjid)
{
    if (g_key_file_has_group(prefs, roomjid)) {
        g_key_file_remove_group(prefs, roomjid, NULL);
        _save_prefs();
        return TRUE;
    }

    return FALSE;
}

gboolean
prefs_get_boolean(preference_t pref)
{
    const char *group = _get_group(pref);
    const char *key = _get_key(pref);
    gboolean def = _get_default_boolean(pref);

    if (!g_key_file_has_key(prefs, group, key, NULL)) {
        return def;
    }

    return g_key_file_get_boolean(prefs, group, key, NULL);
}

void
prefs_set_boolean(preference_t pref, gboolean value)
{
    const char *group = _get_group(pref);
    const char *key = _get_key(pref);
    g_key_file_set_boolean(prefs, group, key, value);
    _save_prefs();
}

char*
prefs_get_string(preference_t pref)
{
    const char *group = _get_group(pref);
    const char *key = _get_key(pref);
    char *def = _get_default_string(pref);

    char *result = g_key_file_get_string(prefs, group, key, NULL);

    if (result == NULL) {
        if (def) {
            return g_strdup(def);
        } else {
            return NULL;
        }
    } else {
        return result;
    }
}

void
prefs_free_string(char *pref)
{
    if (pref) {
        g_free(pref);
    }
}

void
prefs_set_string(preference_t pref, char *value)
{
    const char *group = _get_group(pref);
    const char *key = _get_key(pref);
    if (value == NULL) {
        g_key_file_remove_key(prefs, group, key, NULL);
    } else {
        g_key_file_set_string(prefs, group, key, value);
    }
    _save_prefs();
}

gint
prefs_get_gone(void)
{
    return g_key_file_get_integer(prefs, PREF_GROUP_CHATSTATES, "gone", NULL);
}

void
prefs_set_gone(gint value)
{
    g_key_file_set_integer(prefs, PREF_GROUP_CHATSTATES, "gone", value);
    _save_prefs();
}

gint
prefs_get_notify_remind(void)
{
    return g_key_file_get_integer(prefs, PREF_GROUP_NOTIFICATIONS, "remind", NULL);
}

void
prefs_set_notify_remind(gint value)
{
    g_key_file_set_integer(prefs, PREF_GROUP_NOTIFICATIONS, "remind", value);
    _save_prefs();
}

gint
prefs_get_max_log_size(void)
{
    if (log_maxsize < PREFS_MIN_LOG_SIZE)
        return PREFS_MAX_LOG_SIZE;
    else
        return log_maxsize;
}

void
prefs_set_max_log_size(gint value)
{
    log_maxsize = value;
    g_key_file_set_integer(prefs, PREF_GROUP_LOGGING, "maxsize", value);
    _save_prefs();
}

gint
prefs_get_inpblock(void)
{
    int val = g_key_file_get_integer(prefs, PREF_GROUP_UI, "inpblock", NULL);
    if (val == 0) {
        return INPBLOCK_DEFAULT;
    } else {
        return val;
    }
}

void
prefs_set_inpblock(gint value)
{
    g_key_file_set_integer(prefs, PREF_GROUP_UI, "inpblock", value);
    _save_prefs();
}

gint
prefs_get_reconnect(void)
{
    if (!g_key_file_has_key(prefs, PREF_GROUP_CONNECTION, "reconnect", NULL)) {
        return 30;
    } else {
        return g_key_file_get_integer(prefs, PREF_GROUP_CONNECTION, "reconnect", NULL);
    }
}

void
prefs_set_reconnect(gint value)
{
    g_key_file_set_integer(prefs, PREF_GROUP_CONNECTION, "reconnect", value);
    _save_prefs();
}

gint
prefs_get_autoping(void)
{
    if (!g_key_file_has_key(prefs, PREF_GROUP_CONNECTION, "autoping", NULL)) {
        return 60;
    } else {
        return g_key_file_get_integer(prefs, PREF_GROUP_CONNECTION, "autoping", NULL);
    }
}

void
prefs_set_autoping(gint value)
{
    g_key_file_set_integer(prefs, PREF_GROUP_CONNECTION, "autoping", value);
    _save_prefs();
}

gint
prefs_get_autoping_timeout(void)
{
    if (!g_key_file_has_key(prefs, PREF_GROUP_CONNECTION, "autoping.timeout", NULL)) {
        return 10;
    } else {
        return g_key_file_get_integer(prefs, PREF_GROUP_CONNECTION, "autoping.timeout", NULL);
    }
}

void
prefs_set_autoping_timeout(gint value)
{
    g_key_file_set_integer(prefs, PREF_GROUP_CONNECTION, "autoping.timeout", value);
    _save_prefs();
}

gint
prefs_get_autoaway_time(void)
{
    gint result = g_key_file_get_integer(prefs, PREF_GROUP_PRESENCE, "autoaway.awaytime", NULL);

    if (result == 0) {
        return 15;
    } else {
        return result;
    }
}

gint
prefs_get_autoxa_time(void)
{
    return g_key_file_get_integer(prefs, PREF_GROUP_PRESENCE, "autoaway.xatime", NULL);
}

void
prefs_set_autoaway_time(gint value)
{
    g_key_file_set_integer(prefs, PREF_GROUP_PRESENCE, "autoaway.awaytime", value);
    _save_prefs();
}

void
prefs_set_autoxa_time(gint value)
{
    g_key_file_set_integer(prefs, PREF_GROUP_PRESENCE, "autoaway.xatime", value);
    _save_prefs();
}

<<<<<<< HEAD
gchar **
=======
gchar**
>>>>>>> ac91e7ef
prefs_get_plugins(void)
{
    if (!g_key_file_has_group(prefs, "plugins")) {
        return NULL;
    }
    if (!g_key_file_has_key(prefs, "plugins", "load", NULL)) {
        return NULL;
    }

    return g_key_file_get_string_list(prefs, "plugins", "load", NULL, NULL);
}

<<<<<<< HEAD
=======
void
prefs_free_plugins(gchar **plugins)
{
    g_strfreev(plugins);
}

>>>>>>> ac91e7ef
void
prefs_set_occupants_size(gint value)
{
    g_key_file_set_integer(prefs, PREF_GROUP_UI, "occupants.size", value);
    _save_prefs();
}

gint
prefs_get_occupants_size(void)
{
    gint result = g_key_file_get_integer(prefs, PREF_GROUP_UI, "occupants.size", NULL);

    if (result > 99 || result < 1) {
        return 15;
    } else {
        return result;
    }
}

void
prefs_set_roster_size(gint value)
{
    g_key_file_set_integer(prefs, PREF_GROUP_UI, "roster.size", value);
    _save_prefs();
}

gint
prefs_get_roster_size(void)
{
    gint result = g_key_file_get_integer(prefs, PREF_GROUP_UI, "roster.size", NULL);

    if (result > 99 || result < 1) {
        return 25;
    } else {
        return result;
    }
}

char
prefs_get_otr_char(void)
{
    char result = '~';

    char *resultstr = g_key_file_get_string(prefs, PREF_GROUP_OTR, "otr.char", NULL);
    if (!resultstr) {
        result =  '~';
    } else {
        result = resultstr[0];
    }
    free(resultstr);

    return result;
}

void
prefs_set_otr_char(char ch)
{
    char str[2];
    str[0] = ch;
    str[1] = '\0';

    g_key_file_set_string(prefs, PREF_GROUP_OTR, "otr.char", str);
    _save_prefs();
}

char
prefs_get_pgp_char(void)
{
    char result = '~';

    char *resultstr = g_key_file_get_string(prefs, PREF_GROUP_PGP, "pgp.char", NULL);
    if (!resultstr) {
        result =  '~';
    } else {
        result = resultstr[0];
    }
    free(resultstr);

    return result;
}

void
prefs_set_pgp_char(char ch)
{
    char str[2];
    str[0] = ch;
    str[1] = '\0';

    g_key_file_set_string(prefs, PREF_GROUP_PGP, "pgp.char", str);
    _save_prefs();
}

char
prefs_get_roster_header_char(void)
{
    char result = 0;

    char *resultstr = g_key_file_get_string(prefs, PREF_GROUP_UI, "roster.header.char", NULL);
    if (!resultstr) {
        result =  0;
    } else {
        result = resultstr[0];
    }
    free(resultstr);

    return result;
}

void
prefs_set_roster_header_char(char ch)
{
    char str[2];
    str[0] = ch;
    str[1] = '\0';

    g_key_file_set_string(prefs, PREF_GROUP_UI, "roster.header.char", str);
    _save_prefs();
}

void
prefs_clear_roster_header_char(void)
{
    g_key_file_remove_key(prefs, PREF_GROUP_UI, "roster.header.char", NULL);
    _save_prefs();
}

char
prefs_get_roster_contact_char(void)
{
    char result = 0;

    char *resultstr = g_key_file_get_string(prefs, PREF_GROUP_UI, "roster.contact.char", NULL);
    if (!resultstr) {
        result =  0;
    } else {
        result = resultstr[0];
    }
    free(resultstr);

    return result;
}

void
prefs_set_roster_contact_char(char ch)
{
    char str[2];
    str[0] = ch;
    str[1] = '\0';

    g_key_file_set_string(prefs, PREF_GROUP_UI, "roster.contact.char", str);
    _save_prefs();
}

void
prefs_clear_roster_contact_char(void)
{
    g_key_file_remove_key(prefs, PREF_GROUP_UI, "roster.contact.char", NULL);
    _save_prefs();
}

char
prefs_get_roster_resource_char(void)
{
    char result = 0;

    char *resultstr = g_key_file_get_string(prefs, PREF_GROUP_UI, "roster.resource.char", NULL);
    if (!resultstr) {
        result =  0;
    } else {
        result = resultstr[0];
    }
    free(resultstr);

    return result;
}

void
prefs_set_roster_resource_char(char ch)
{
    char str[2];
    str[0] = ch;
    str[1] = '\0';

    g_key_file_set_string(prefs, PREF_GROUP_UI, "roster.resource.char", str);
    _save_prefs();
}

void
prefs_clear_roster_resource_char(void)
{
    g_key_file_remove_key(prefs, PREF_GROUP_UI, "roster.resource.char", NULL);
    _save_prefs();
}

char
prefs_get_roster_private_char(void)
{
    char result = 0;

    char *resultstr = g_key_file_get_string(prefs, PREF_GROUP_UI, "roster.private.char", NULL);
    if (!resultstr) {
        result =  0;
    } else {
        result = resultstr[0];
    }
    free(resultstr);

    return result;
}

void
prefs_set_roster_private_char(char ch)
{
    char str[2];
    str[0] = ch;
    str[1] = '\0';

    g_key_file_set_string(prefs, PREF_GROUP_UI, "roster.private.char", str);
    _save_prefs();
}

void
prefs_clear_roster_private_char(void)
{
    g_key_file_remove_key(prefs, PREF_GROUP_UI, "roster.private.char", NULL);
    _save_prefs();
}

char
prefs_get_roster_room_char(void)
{
    char result = 0;

    char *resultstr = g_key_file_get_string(prefs, PREF_GROUP_UI, "roster.rooms.char", NULL);
    if (!resultstr) {
        result =  0;
    } else {
        result = resultstr[0];
    }
    free(resultstr);

    return result;
}

void
prefs_set_roster_room_char(char ch)
{
    char str[2];
    str[0] = ch;
    str[1] = '\0';

    g_key_file_set_string(prefs, PREF_GROUP_UI, "roster.rooms.char", str);
    _save_prefs();
}

void
prefs_clear_roster_room_char(void)
{
    g_key_file_remove_key(prefs, PREF_GROUP_UI, "roster.rooms.char", NULL);
    _save_prefs();
}

char
prefs_get_roster_room_private_char(void)
{
    char result = 0;

    char *resultstr = g_key_file_get_string(prefs, PREF_GROUP_UI, "roster.rooms.private.char", NULL);
    if (!resultstr) {
        result =  0;
    } else {
        result = resultstr[0];
    }
    free(resultstr);

    return result;
}

void
prefs_set_roster_room_private_char(char ch)
{
    char str[2];
    str[0] = ch;
    str[1] = '\0';

    g_key_file_set_string(prefs, PREF_GROUP_UI, "roster.rooms.private.char", str);
    _save_prefs();
}

void
prefs_clear_roster_room_private_char(void)
{
    g_key_file_remove_key(prefs, PREF_GROUP_UI, "roster.rooms.pruvate.char", NULL);
    _save_prefs();
}

gint
prefs_get_roster_contact_indent(void)
{
    if (!g_key_file_has_key(prefs, PREF_GROUP_UI, "roster.contact.indent", NULL)) {
        return 2;
    }

    gint result = g_key_file_get_integer(prefs, PREF_GROUP_UI, "roster.contact.indent", NULL);
    if (result < 0) {
        result = 0;
    }

    return result;
}

void
prefs_set_roster_contact_indent(gint value)
{
    g_key_file_set_integer(prefs, PREF_GROUP_UI, "roster.contact.indent", value);
    _save_prefs();
}

gint
prefs_get_roster_resource_indent(void)
{
    if (!g_key_file_has_key(prefs, PREF_GROUP_UI, "roster.resource.indent", NULL)) {
        return 2;
    }

    gint result = g_key_file_get_integer(prefs, PREF_GROUP_UI, "roster.resource.indent", NULL);
    if (result < 0) {
        result = 0;
    }

    return result;
}

void
prefs_set_roster_resource_indent(gint value)
{
    g_key_file_set_integer(prefs, PREF_GROUP_UI, "roster.resource.indent", value);
    _save_prefs();
}

gint
prefs_get_roster_presence_indent(void)
{
    if (!g_key_file_has_key(prefs, PREF_GROUP_UI, "roster.presence.indent", NULL)) {
        return 2;
    }

    gint result = g_key_file_get_integer(prefs, PREF_GROUP_UI, "roster.presence.indent", NULL);
    if (result < -1) {
        result = 0;
    }

    return result;
}

void
prefs_set_roster_presence_indent(gint value)
{
    g_key_file_set_integer(prefs, PREF_GROUP_UI, "roster.presence.indent", value);
    _save_prefs();
}

gboolean
prefs_add_room_notify_trigger(const char * const text)
{
    gboolean res = conf_string_list_add(prefs, PREF_GROUP_NOTIFICATIONS, "room.trigger.list", text);
    _save_prefs();

    if (res) {
        autocomplete_add(room_trigger_ac, text);
    }

    return res;
}

gboolean
prefs_remove_room_notify_trigger(const char * const text)
{
    gboolean res = conf_string_list_remove(prefs, PREF_GROUP_NOTIFICATIONS, "room.trigger.list", text);
    _save_prefs();

    if (res) {
        autocomplete_remove(room_trigger_ac, text);
    }

    return res;
}

GList*
prefs_get_room_notify_triggers(void)
{
    GList *result = NULL;
    gsize len = 0;
    gchar **triggers = g_key_file_get_string_list(prefs, PREF_GROUP_NOTIFICATIONS, "room.trigger.list", &len, NULL);

    int i;
    for (i = 0; i < len; i++) {
        result = g_list_append(result, strdup(triggers[i]));
    }

    g_strfreev(triggers);

    return result;
}

gboolean
prefs_add_alias(const char *const name, const char *const value)
{
    if (g_key_file_has_key(prefs, PREF_GROUP_ALIAS, name, NULL)) {
        return FALSE;
    } else {
        g_key_file_set_string(prefs, PREF_GROUP_ALIAS, name, value);
        _save_prefs();
        return TRUE;
    }
}

char*
prefs_get_alias(const char *const name)
{
    return g_key_file_get_string(prefs, PREF_GROUP_ALIAS, name, NULL);

}

gboolean
prefs_remove_alias(const char *const name)
{
    if (!g_key_file_has_key(prefs, PREF_GROUP_ALIAS, name, NULL)) {
        return FALSE;
    } else {
        g_key_file_remove_key(prefs, PREF_GROUP_ALIAS, name, NULL);
        _save_prefs();
        return TRUE;
    }
}

static gint
_alias_cmp(gconstpointer *p1, gconstpointer *p2)
{
    ProfAlias *alias1 = (ProfAlias*)p1;
    ProfAlias *alias2 = (ProfAlias*)p2;

    return strcmp(alias1->name, alias2->name);
}

GList*
prefs_get_aliases(void)
{
    if (!g_key_file_has_group(prefs, PREF_GROUP_ALIAS)) {
        return NULL;
    } else {
        GList *result = NULL;
        gsize len;
        gchar **keys = g_key_file_get_keys(prefs, PREF_GROUP_ALIAS, &len, NULL);
        int i;
        for (i = 0; i < len; i++) {
            char *name = keys[i];
            char *value = g_key_file_get_string(prefs, PREF_GROUP_ALIAS, name, NULL);

            if (value) {
                ProfAlias *alias = malloc(sizeof(struct prof_alias_t));
                alias->name = strdup(name);
                alias->value = strdup(value);

                free(value);

                result = g_list_insert_sorted(result, alias, (GCompareFunc)_alias_cmp);
            }
        }

        g_strfreev(keys);

        return result;
    }
}

gchar*
prefs_get_inputrc(void)
{
    gchar *xdg_config = xdg_get_config_home();
    GString *inputrc_file = g_string_new(xdg_config);
    g_free(xdg_config);

    g_string_append(inputrc_file, "/profanity/inputrc");

    if (g_file_test(inputrc_file->str, G_FILE_TEST_IS_REGULAR)) {
        gchar *result = strdup(inputrc_file->str);
        g_string_free(inputrc_file, TRUE);

        return result;
    }

    return NULL;
}

void
_free_alias(ProfAlias *alias)
{
    FREE_SET_NULL(alias->name);
    FREE_SET_NULL(alias->value);
    FREE_SET_NULL(alias);
}

void
prefs_free_aliases(GList *aliases)
{
    g_list_free_full(aliases, (GDestroyNotify)_free_alias);
}

static void
_save_prefs(void)
{
    gsize g_data_size;
    gchar *g_prefs_data = g_key_file_to_data(prefs, &g_data_size, NULL);
    gchar *xdg_config = xdg_get_config_home();
    GString *base_str = g_string_new(xdg_config);
    g_string_append(base_str, "/profanity/");
    gchar *true_loc = get_file_or_linked(prefs_loc, base_str->str);
    g_file_set_contents(true_loc, g_prefs_data, g_data_size, NULL);
    g_chmod(prefs_loc, S_IRUSR | S_IWUSR);
    g_free(xdg_config);
    free(true_loc);
    g_free(g_prefs_data);
    g_string_free(base_str, TRUE);
}

static gchar*
_get_preferences_file(void)
{
    gchar *xdg_config = xdg_get_config_home();
    GString *prefs_file = g_string_new(xdg_config);
    g_string_append(prefs_file, "/profanity/profrc");
    gchar *result = strdup(prefs_file->str);
    g_free(xdg_config);
    g_string_free(prefs_file, TRUE);

    return result;
}

// get the preference group for a specific preference
// for example the PREF_BEEP setting ("beep" in .profrc, see _get_key) belongs
// to the [ui] section.
static const char*
_get_group(preference_t pref)
{
    switch (pref)
    {
        case PREF_SPLASH:
        case PREF_BEEP:
        case PREF_THEME:
        case PREF_VERCHECK:
        case PREF_TITLEBAR_SHOW:
        case PREF_TITLEBAR_GOODBYE:
        case PREF_FLASH:
        case PREF_INTYPE:
        case PREF_HISTORY:
        case PREF_OCCUPANTS:
        case PREF_OCCUPANTS_JID:
        case PREF_STATUSES:
        case PREF_STATUSES_CONSOLE:
        case PREF_STATUSES_CHAT:
        case PREF_STATUSES_MUC:
        case PREF_MUC_PRIVILEGES:
        case PREF_PRESENCE:
        case PREF_WRAP:
        case PREF_WINS_AUTO_TIDY:
        case PREF_TIME_CONSOLE:
        case PREF_TIME_CHAT:
        case PREF_TIME_MUC:
        case PREF_TIME_MUCCONFIG:
        case PREF_TIME_PRIVATE:
        case PREF_TIME_XMLCONSOLE:
        case PREF_TIME_STATUSBAR:
        case PREF_TIME_LASTACTIVITY:
        case PREF_ROSTER:
        case PREF_ROSTER_OFFLINE:
        case PREF_ROSTER_RESOURCE:
        case PREF_ROSTER_PRESENCE:
        case PREF_ROSTER_STATUS:
        case PREF_ROSTER_EMPTY:
        case PREF_ROSTER_BY:
        case PREF_ROSTER_ORDER:
        case PREF_ROSTER_UNREAD:
        case PREF_ROSTER_COUNT:
        case PREF_ROSTER_COUNT_ZERO:
        case PREF_ROSTER_PRIORITY:
        case PREF_ROSTER_WRAP:
        case PREF_ROSTER_RESOURCE_JOIN:
        case PREF_ROSTER_CONTACTS:
        case PREF_ROSTER_UNSUBSCRIBED:
        case PREF_ROSTER_ROOMS:
        case PREF_ROSTER_ROOMS_POS:
        case PREF_ROSTER_ROOMS_BY:
        case PREF_ROSTER_ROOMS_ORDER:
        case PREF_ROSTER_ROOMS_UNREAD:
        case PREF_ROSTER_PRIVATE:
        case PREF_RESOURCE_TITLE:
        case PREF_RESOURCE_MESSAGE:
        case PREF_ENC_WARN:
        case PREF_INPBLOCK_DYNAMIC:
        case PREF_TLS_SHOW:
        case PREF_CONSOLE_MUC:
        case PREF_CONSOLE_PRIVATE:
        case PREF_CONSOLE_CHAT:
            return PREF_GROUP_UI;
        case PREF_STATES:
        case PREF_OUTTYPE:
            return PREF_GROUP_CHATSTATES;
        case PREF_NOTIFY_TYPING:
        case PREF_NOTIFY_TYPING_CURRENT:
        case PREF_NOTIFY_CHAT:
        case PREF_NOTIFY_CHAT_CURRENT:
        case PREF_NOTIFY_CHAT_TEXT:
        case PREF_NOTIFY_ROOM:
        case PREF_NOTIFY_ROOM_MENTION:
        case PREF_NOTIFY_ROOM_TRIGGER:
        case PREF_NOTIFY_ROOM_CURRENT:
        case PREF_NOTIFY_ROOM_TEXT:
        case PREF_NOTIFY_INVITE:
        case PREF_NOTIFY_SUB:
            return PREF_GROUP_NOTIFICATIONS;
        case PREF_CHLOG:
        case PREF_GRLOG:
        case PREF_LOG_ROTATE:
        case PREF_LOG_SHARED:
            return PREF_GROUP_LOGGING;
        case PREF_AUTOAWAY_CHECK:
        case PREF_AUTOAWAY_MODE:
        case PREF_AUTOAWAY_MESSAGE:
        case PREF_AUTOXA_MESSAGE:
        case PREF_LASTACTIVITY:
            return PREF_GROUP_PRESENCE;
        case PREF_CONNECT_ACCOUNT:
        case PREF_DEFAULT_ACCOUNT:
        case PREF_CARBONS:
        case PREF_RECEIPTS_SEND:
        case PREF_RECEIPTS_REQUEST:
        case PREF_TLS_CERTPATH:
            return PREF_GROUP_CONNECTION;
        case PREF_OTR_LOG:
        case PREF_OTR_POLICY:
            return PREF_GROUP_OTR;
        case PREF_PGP_LOG:
            return PREF_GROUP_PGP;
        default:
            return NULL;
    }
}

// get the key used in .profrc for the preference
// for example the PREF_AUTOAWAY_MODE maps to "autoaway.mode" in .profrc
static const char*
_get_key(preference_t pref)
{
    switch (pref)
    {
        case PREF_SPLASH:
            return "splash";
        case PREF_BEEP:
            return "beep";
        case PREF_THEME:
            return "theme";
        case PREF_VERCHECK:
            return "vercheck";
        case PREF_TITLEBAR_SHOW:
            return "titlebar.show";
        case PREF_TITLEBAR_GOODBYE:
            return "titlebar.goodbye";
        case PREF_FLASH:
            return "flash";
        case PREF_INTYPE:
            return "intype";
        case PREF_HISTORY:
            return "history";
        case PREF_CARBONS:
            return "carbons";
        case PREF_RECEIPTS_SEND:
            return "receipts.send";
        case PREF_RECEIPTS_REQUEST:
            return "receipts.request";
        case PREF_OCCUPANTS:
            return "occupants";
        case PREF_OCCUPANTS_JID:
            return "occupants.jid";
        case PREF_MUC_PRIVILEGES:
            return "privileges";
        case PREF_STATUSES:
            return "statuses";
        case PREF_STATUSES_CONSOLE:
            return "statuses.console";
        case PREF_STATUSES_CHAT:
            return "statuses.chat";
        case PREF_STATUSES_MUC:
            return "statuses.muc";
        case PREF_STATES:
            return "enabled";
        case PREF_OUTTYPE:
            return "outtype";
        case PREF_NOTIFY_TYPING:
            return "typing";
        case PREF_NOTIFY_TYPING_CURRENT:
            return "typing.current";
        case PREF_NOTIFY_CHAT:
            return "message";
        case PREF_NOTIFY_CHAT_CURRENT:
            return "message.current";
        case PREF_NOTIFY_CHAT_TEXT:
            return "message.text";
        case PREF_NOTIFY_ROOM:
            return "room";
        case PREF_NOTIFY_ROOM_TRIGGER:
            return "room.trigger";
        case PREF_NOTIFY_ROOM_MENTION:
            return "room.mention";
        case PREF_NOTIFY_ROOM_CURRENT:
            return "room.current";
        case PREF_NOTIFY_ROOM_TEXT:
            return "room.text";
        case PREF_NOTIFY_INVITE:
            return "invite";
        case PREF_NOTIFY_SUB:
            return "sub";
        case PREF_CHLOG:
            return "chlog";
        case PREF_GRLOG:
            return "grlog";
        case PREF_AUTOAWAY_CHECK:
            return "autoaway.check";
        case PREF_AUTOAWAY_MODE:
            return "autoaway.mode";
        case PREF_AUTOAWAY_MESSAGE:
            return "autoaway.awaymessage";
        case PREF_AUTOXA_MESSAGE:
            return "autoaway.xamessage";
        case PREF_CONNECT_ACCOUNT:
            return "account";
        case PREF_DEFAULT_ACCOUNT:
            return "defaccount";
        case PREF_OTR_LOG:
            return "log";
        case PREF_OTR_POLICY:
            return "policy";
        case PREF_LOG_ROTATE:
            return "rotate";
        case PREF_LOG_SHARED:
            return "shared";
        case PREF_PRESENCE:
            return "presence";
        case PREF_WRAP:
            return "wrap";
        case PREF_WINS_AUTO_TIDY:
            return "wins.autotidy";
        case PREF_TIME_CONSOLE:
            return "time.console";
        case PREF_TIME_CHAT:
            return "time.chat";
        case PREF_TIME_MUC:
            return "time.muc";
        case PREF_TIME_MUCCONFIG:
            return "time.mucconfig";
        case PREF_TIME_PRIVATE:
            return "time.private";
        case PREF_TIME_XMLCONSOLE:
            return "time.xmlconsole";
        case PREF_TIME_STATUSBAR:
            return "time.statusbar";
        case PREF_TIME_LASTACTIVITY:
            return "time.lastactivity";
        case PREF_ROSTER:
            return "roster";
        case PREF_ROSTER_OFFLINE:
            return "roster.offline";
        case PREF_ROSTER_RESOURCE:
            return "roster.resource";
        case PREF_ROSTER_PRESENCE:
            return "roster.presence";
        case PREF_ROSTER_STATUS:
            return "roster.status";
        case PREF_ROSTER_EMPTY:
            return "roster.empty";
        case PREF_ROSTER_BY:
            return "roster.by";
        case PREF_ROSTER_ORDER:
            return "roster.order";
        case PREF_ROSTER_UNREAD:
            return "roster.unread";
        case PREF_ROSTER_COUNT:
            return "roster.count";
        case PREF_ROSTER_COUNT_ZERO:
            return "roster.count.zero";
        case PREF_ROSTER_PRIORITY:
            return "roster.priority";
        case PREF_ROSTER_WRAP:
            return "roster.wrap";
        case PREF_ROSTER_RESOURCE_JOIN:
            return "roster.resource.join";
        case PREF_ROSTER_CONTACTS:
            return "roster.contacts";
        case PREF_ROSTER_UNSUBSCRIBED:
            return "roster.unsubscribed";
        case PREF_ROSTER_ROOMS:
            return "roster.rooms";
        case PREF_ROSTER_ROOMS_POS:
            return "roster.rooms.pos";
        case PREF_ROSTER_ROOMS_BY:
            return "roster.rooms.by";
        case PREF_ROSTER_ROOMS_ORDER:
            return "roster.rooms.order";
        case PREF_ROSTER_ROOMS_UNREAD:
            return "roster.rooms.unread";
        case PREF_ROSTER_PRIVATE:
            return "roster.private";
        case PREF_RESOURCE_TITLE:
            return "resource.title";
        case PREF_RESOURCE_MESSAGE:
            return "resource.message";
        case PREF_INPBLOCK_DYNAMIC:
            return "inpblock.dynamic";
        case PREF_ENC_WARN:
            return "enc.warn";
        case PREF_PGP_LOG:
            return "log";
        case PREF_TLS_CERTPATH:
            return "tls.certpath";
        case PREF_TLS_SHOW:
            return "tls.show";
        case PREF_LASTACTIVITY:
            return "lastactivity";
        case PREF_CONSOLE_MUC:
            return "console.muc";
        case PREF_CONSOLE_PRIVATE:
            return "console.private";
        case PREF_CONSOLE_CHAT:
            return "console.chat";
        default:
            return NULL;
    }
}

// the default setting for a boolean type preference
// if it is not specified in .profrc
static gboolean
_get_default_boolean(preference_t pref)
{
    switch (pref)
    {
        case PREF_ENC_WARN:
        case PREF_AUTOAWAY_CHECK:
        case PREF_LOG_ROTATE:
        case PREF_LOG_SHARED:
        case PREF_NOTIFY_CHAT:
        case PREF_NOTIFY_CHAT_CURRENT:
        case PREF_NOTIFY_ROOM:
        case PREF_NOTIFY_ROOM_CURRENT:
        case PREF_NOTIFY_TYPING:
        case PREF_NOTIFY_TYPING_CURRENT:
        case PREF_NOTIFY_SUB:
        case PREF_NOTIFY_INVITE:
        case PREF_SPLASH:
        case PREF_OCCUPANTS:
        case PREF_MUC_PRIVILEGES:
        case PREF_PRESENCE:
        case PREF_WRAP:
        case PREF_WINS_AUTO_TIDY:
        case PREF_INPBLOCK_DYNAMIC:
        case PREF_RESOURCE_TITLE:
        case PREF_RESOURCE_MESSAGE:
        case PREF_ROSTER:
        case PREF_ROSTER_OFFLINE:
        case PREF_ROSTER_EMPTY:
        case PREF_ROSTER_COUNT_ZERO:
        case PREF_ROSTER_PRIORITY:
        case PREF_ROSTER_RESOURCE_JOIN:
        case PREF_ROSTER_CONTACTS:
        case PREF_ROSTER_UNSUBSCRIBED:
        case PREF_ROSTER_ROOMS:
        case PREF_TLS_SHOW:
        case PREF_LASTACTIVITY:
            return TRUE;
        default:
            return FALSE;
    }
}

// the default setting for a string type preference
// if it is not specified in .profrc
static char*
_get_default_string(preference_t pref)
{
    switch (pref)
    {
        case PREF_AUTOAWAY_MODE:
            return "off";
        case PREF_OTR_LOG:
            return "redact";
        case PREF_OTR_POLICY:
            return "manual";
        case PREF_STATUSES_CONSOLE:
        case PREF_STATUSES_CHAT:
        case PREF_STATUSES_MUC:
            return "all";
        case PREF_ROSTER_BY:
            return "presence";
        case PREF_ROSTER_COUNT:
            return "unread";
        case PREF_ROSTER_ORDER:
            return "presence";
        case PREF_ROSTER_UNREAD:
            return "after";
        case PREF_ROSTER_ROOMS_POS:
            return "last";
        case PREF_ROSTER_ROOMS_BY:
            return "none";
        case PREF_ROSTER_ROOMS_ORDER:
            return "name";
        case PREF_ROSTER_ROOMS_UNREAD:
            return "after";
        case PREF_ROSTER_PRIVATE:
            return "room";
        case PREF_TIME_CONSOLE:
            return "%H:%M:%S";
        case PREF_TIME_CHAT:
            return "%H:%M:%S";
        case PREF_TIME_MUC:
            return "%H:%M:%S";
        case PREF_TIME_MUCCONFIG:
            return "%H:%M:%S";
        case PREF_TIME_PRIVATE:
            return "%H:%M:%S";
        case PREF_TIME_XMLCONSOLE:
            return "%H:%M:%S";
        case PREF_TIME_STATUSBAR:
            return "%H:%M";
        case PREF_TIME_LASTACTIVITY:
            return "%d/%m/%y %H:%M:%S";
        case PREF_PGP_LOG:
            return "redact";
        case PREF_CONSOLE_MUC:
        case PREF_CONSOLE_PRIVATE:
        case PREF_CONSOLE_CHAT:
            return "all";
        default:
            return NULL;
    }
}<|MERGE_RESOLUTION|>--- conflicted
+++ resolved
@@ -591,11 +591,7 @@
     _save_prefs();
 }
 
-<<<<<<< HEAD
-gchar **
-=======
 gchar**
->>>>>>> ac91e7ef
 prefs_get_plugins(void)
 {
     if (!g_key_file_has_group(prefs, "plugins")) {
@@ -608,15 +604,12 @@
     return g_key_file_get_string_list(prefs, "plugins", "load", NULL, NULL);
 }
 
-<<<<<<< HEAD
-=======
 void
 prefs_free_plugins(gchar **plugins)
 {
     g_strfreev(plugins);
 }
 
->>>>>>> ac91e7ef
 void
 prefs_set_occupants_size(gint value)
 {
