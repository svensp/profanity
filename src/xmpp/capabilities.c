--- conflicted
+++ resolved
@@ -22,7 +22,7 @@
 
 #include "prof_config.h"
 
-#ifdef HAVE_GIT_VERSION
+#ifdef PROF_HAVE_GIT_VERSION
 #include "gitversion.c"
 #endif
 
@@ -240,19 +240,14 @@
     xmpp_stanza_set_attribute(identity, "type", "console");
 
     GString *name_str = g_string_new("Profanity ");
-<<<<<<< HEAD
     g_string_append(name_str, PROF_PACKAGE_VERSION);
     if (strcmp(PROF_PACKAGE_STATUS, "development") == 0) {
-=======
-    g_string_append(name_str, PACKAGE_VERSION);
-    if (strcmp(PACKAGE_STATUS, "development") == 0) {
-#ifdef HAVE_GIT_VERSION
+#ifdef PROF_HAVE_GIT_VERSION
         g_string_append(name_str, "dev.");
         g_string_append(name_str, PROF_GIT_BRANCH);
         g_string_append(name_str, ".");
         g_string_append(name_str, PROF_GIT_REVISION);
 #else
->>>>>>> ee8ff948
         g_string_append(name_str, "dev");
 #endif
     }
