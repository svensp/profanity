/*
 * iq.c
 *
 * Copyright (C) 2012, 2013 James Booth <boothj5@gmail.com>
 *
 * This file is part of Profanity.
 *
 * Profanity is free software: you can redistribute it and/or modify
 * it under the terms of the GNU General Public License as published by
 * the Free Software Foundation, either version 3 of the License, or
 * (at your option) any later version.
 *
 * Profanity is distributed in the hope that it will be useful,
 * but WITHOUT ANY WARRANTY; without even the implied warranty of
 * MERCHANTABILITY or FITNESS FOR A PARTICULAR PURPOSE.  See the
 * GNU General Public License for more details.
 *
 * You should have received a copy of the GNU General Public License
 * along with Profanity.  If not, see <http://www.gnu.org/licenses/>.
 *
 */

#include "prof_config.h"

#ifdef HAVE_GIT_VERSION
#include "gitversion.c"
#endif

#include <stdlib.h>
#include <string.h>

#include <glib.h>
#include <strophe.h>

#include "log.h"
#include "muc.h"
#include "profanity.h"
#include "xmpp/capabilities.h"
#include "xmpp/connection.h"
#include "xmpp/stanza.h"
#include "xmpp/xmpp.h"

#define HANDLE(ns, type, func) xmpp_handler_add(conn, func, ns, STANZA_NAME_IQ, type, ctx)

static int _iq_handle_error(xmpp_conn_t * const conn,
    xmpp_stanza_t * const stanza, void * const userdata);
static int _iq_handle_ping_get(xmpp_conn_t * const conn,
    xmpp_stanza_t * const stanza, void * const userdata);
static int _iq_handle_version_get(xmpp_conn_t * const conn,
    xmpp_stanza_t * const stanza, void * const userdata);
static int _iq_handle_discoinfo_get(xmpp_conn_t * const conn,
    xmpp_stanza_t * const stanza, void * const userdata);
static int _iq_handle_discoinfo_result(xmpp_conn_t * const conn,
    xmpp_stanza_t * const stanza, void * const userdata);
static int _iq_handle_version_result(xmpp_conn_t * const conn,
    xmpp_stanza_t * const stanza, void * const userdata);
static int _iq_handle_discoitems_result(xmpp_conn_t * const conn,
    xmpp_stanza_t * const stanza, void * const userdata);
static int _iq_handle_discoitems_get(xmpp_conn_t * const conn,
    xmpp_stanza_t * const stanza, void * const userdata);

void
iq_add_handlers(void)
{
    xmpp_conn_t * const conn = connection_get_conn();
    xmpp_ctx_t * const ctx = connection_get_ctx();
    HANDLE(NULL,                STANZA_TYPE_ERROR,  _iq_handle_error);
    HANDLE(XMPP_NS_DISCO_INFO,  STANZA_TYPE_GET,    _iq_handle_discoinfo_get);
    HANDLE(XMPP_NS_DISCO_INFO,  STANZA_TYPE_RESULT, _iq_handle_discoinfo_result);
    HANDLE(XMPP_NS_DISCO_ITEMS, STANZA_TYPE_RESULT, _iq_handle_discoitems_result);
    HANDLE(XMPP_NS_DISCO_ITEMS, STANZA_TYPE_GET,    _iq_handle_discoitems_get);
    HANDLE(STANZA_NS_VERSION,   STANZA_TYPE_GET,    _iq_handle_version_get);
    HANDLE(STANZA_NS_VERSION,   STANZA_TYPE_RESULT, _iq_handle_version_result);
    HANDLE(STANZA_NS_PING,      STANZA_TYPE_GET,    _iq_handle_ping_get);
}

void
iq_room_list_request(gchar *conferencejid)
{
    xmpp_conn_t * const conn = connection_get_conn();
    xmpp_ctx_t * const ctx = connection_get_ctx();
    xmpp_stanza_t *iq = stanza_create_disco_items_iq(ctx, "confreq", conferencejid);
    xmpp_send(conn, iq);
    xmpp_stanza_release(iq);
}

void
iq_disco_info_request(gchar *jid)
{
    xmpp_conn_t * const conn = connection_get_conn();
    xmpp_ctx_t * const ctx = connection_get_ctx();
    xmpp_stanza_t *iq = stanza_create_disco_info_iq(ctx, "discoinforeq", jid, NULL);
    xmpp_send(conn, iq);
    xmpp_stanza_release(iq);
}

void
iq_disco_items_request(gchar *jid)
{
    xmpp_conn_t * const conn = connection_get_conn();
    xmpp_ctx_t * const ctx = connection_get_ctx();
    xmpp_stanza_t *iq = stanza_create_disco_items_iq(ctx, "discoitemsreq", jid);
    xmpp_send(conn, iq);
    xmpp_stanza_release(iq);
}

void
iq_send_software_version(const char * const fulljid)
{
    xmpp_conn_t * const conn = connection_get_conn();
    xmpp_ctx_t * const ctx = connection_get_ctx();
    xmpp_stanza_t *iq = stanza_create_software_version_iq(ctx, fulljid);
    xmpp_send(conn, iq);
    xmpp_stanza_release(iq);
}

static int
_iq_handle_error(xmpp_conn_t * const conn, xmpp_stanza_t * const stanza,
    void * const userdata)
{
    const char *id = xmpp_stanza_get_attribute(stanza, STANZA_ATTR_ID);

    if (id != NULL) {
        log_error("IQ error received, id: %s.", id);
    } else {
        log_error("IQ error recieved.");
    }

    return 1;
}

static int
_iq_handle_version_result(xmpp_conn_t * const conn, xmpp_stanza_t * const stanza,
    void * const userdata)
{
    const char *jid = xmpp_stanza_get_attribute(stanza, "from");

    xmpp_stanza_t *query = xmpp_stanza_get_child_by_name(stanza, STANZA_NAME_QUERY);
    if (query == NULL) {
        return 1;
    }

    char *ns = xmpp_stanza_get_ns(query);
    if (g_strcmp0(ns, STANZA_NS_VERSION) != 0) {
        return 1;
    }

    char *name_str = NULL;
    char *version_str = NULL;
    char *os_str = NULL;
    xmpp_stanza_t *name = xmpp_stanza_get_child_by_name(query, "name");
    xmpp_stanza_t *version = xmpp_stanza_get_child_by_name(query, "version");
    xmpp_stanza_t *os = xmpp_stanza_get_child_by_name(query, "os");

    if (name != NULL) {
        name_str = xmpp_stanza_get_text(name);
    }
    if (version != NULL) {
        version_str = xmpp_stanza_get_text(version);
    }
    if (os != NULL) {
        os_str = xmpp_stanza_get_text(os);
    }

    PContact contact;
    Jid *jidp = jid_create(jid);
    if (muc_room_is_active(jidp)) {
        contact = muc_get_participant(jidp->barejid, jidp->resourcepart);
    } else {
        contact = roster_get_contact(jidp->barejid);
    }

    Resource *resource = p_contact_get_resource(contact, jidp->resourcepart);
    const char *presence = string_from_resource_presence(resource->presence);
    prof_handle_version_result(jid, presence, name_str, version_str, os_str);

    jid_destroy(jidp);

    return 1;
}

static int
_iq_handle_ping_get(xmpp_conn_t * const conn, xmpp_stanza_t * const stanza,
    void * const userdata)
{
    xmpp_ctx_t *ctx = (xmpp_ctx_t *)userdata;
    const char *id = xmpp_stanza_get_attribute(stanza, STANZA_ATTR_ID);
    const char *to = xmpp_stanza_get_attribute(stanza, STANZA_ATTR_TO);
    const char *from = xmpp_stanza_get_attribute(stanza, STANZA_ATTR_FROM);

    if ((from == NULL) || (to == NULL)) {
        return 1;
    }

    xmpp_stanza_t *pong = xmpp_stanza_new(ctx);
    xmpp_stanza_set_name(pong, STANZA_NAME_IQ);
    xmpp_stanza_set_attribute(pong, STANZA_ATTR_TO, from);
    xmpp_stanza_set_attribute(pong, STANZA_ATTR_FROM, to);
    xmpp_stanza_set_attribute(pong, STANZA_ATTR_TYPE, STANZA_TYPE_RESULT);

    if (id != NULL) {
        xmpp_stanza_set_attribute(pong, STANZA_ATTR_ID, id);
    }

    xmpp_send(conn, pong);
    xmpp_stanza_release(pong);

    return 1;
}

static int
_iq_handle_version_get(xmpp_conn_t * const conn, xmpp_stanza_t * const stanza,
    void * const userdata)
{
    xmpp_ctx_t *ctx = (xmpp_ctx_t *)userdata;
    const char *id = xmpp_stanza_get_attribute(stanza, STANZA_ATTR_ID);
    const char *from = xmpp_stanza_get_attribute(stanza, STANZA_ATTR_FROM);

    if (from != NULL) {
        xmpp_stanza_t *response = xmpp_stanza_new(ctx);
        xmpp_stanza_set_name(response, STANZA_NAME_IQ);
        if (id != NULL) {
            xmpp_stanza_set_id(response, id);
        }
        xmpp_stanza_set_attribute(response, STANZA_ATTR_TO, from);
        xmpp_stanza_set_type(response, STANZA_TYPE_RESULT);

        xmpp_stanza_t *query = xmpp_stanza_new(ctx);
        xmpp_stanza_set_name(query, STANZA_NAME_QUERY);
        xmpp_stanza_set_ns(query, STANZA_NS_VERSION);

        xmpp_stanza_t *name = xmpp_stanza_new(ctx);
        xmpp_stanza_set_name(name, "name");
        xmpp_stanza_t *name_txt = xmpp_stanza_new(ctx);
        xmpp_stanza_set_text(name_txt, "Profanity");
        xmpp_stanza_add_child(name, name_txt);

        xmpp_stanza_t *version = xmpp_stanza_new(ctx);
        xmpp_stanza_set_name(version, "version");
        xmpp_stanza_t *version_txt = xmpp_stanza_new(ctx);
<<<<<<< HEAD
        GString *version_str = g_string_new(PROF_PACKAGE_VERSION);
        if (strcmp(PROF_PACKAGE_STATUS, "development") == 0) {
=======
        GString *version_str = g_string_new(PACKAGE_VERSION);
        if (strcmp(PACKAGE_STATUS, "development") == 0) {
#ifdef HAVE_GIT_VERSION
            g_string_append(version_str, "dev.");
            g_string_append(version_str, PROF_GIT_BRANCH);
            g_string_append(version_str, ".");
            g_string_append(version_str, PROF_GIT_REVISION);
#else
>>>>>>> ee8ff948
            g_string_append(version_str, "dev");
#endif
        }
        xmpp_stanza_set_text(version_txt, version_str->str);
        xmpp_stanza_add_child(version, version_txt);

        xmpp_stanza_add_child(query, name);
        xmpp_stanza_add_child(query, version);
        xmpp_stanza_add_child(response, query);

        xmpp_send(conn, response);

        g_string_free(version_str, TRUE);
        xmpp_stanza_release(name_txt);
        xmpp_stanza_release(version_txt);
        xmpp_stanza_release(name);
        xmpp_stanza_release(version);
        xmpp_stanza_release(query);
        xmpp_stanza_release(response);
    }

    return 1;
}

static int
_iq_handle_discoitems_get(xmpp_conn_t * const conn, xmpp_stanza_t * const stanza,
    void * const userdata)
{
    xmpp_ctx_t *ctx = (xmpp_ctx_t *)userdata;
    const char *from = xmpp_stanza_get_attribute(stanza, STANZA_ATTR_FROM);

    if (from != NULL) {
        xmpp_stanza_t *response = xmpp_stanza_new(ctx);
        xmpp_stanza_set_name(response, STANZA_NAME_IQ);
        xmpp_stanza_set_id(response, xmpp_stanza_get_id(stanza));
        xmpp_stanza_set_attribute(response, STANZA_ATTR_TO, from);
        xmpp_stanza_set_type(response, STANZA_TYPE_RESULT);
        xmpp_stanza_t *query = xmpp_stanza_new(ctx);
        xmpp_stanza_set_name(query, STANZA_NAME_QUERY);
        xmpp_stanza_set_ns(query, XMPP_NS_DISCO_ITEMS);
        xmpp_stanza_add_child(response, query);
        xmpp_send(conn, response);

        xmpp_stanza_release(response);
    }

    return 1;
}


static int
_iq_handle_discoinfo_get(xmpp_conn_t * const conn, xmpp_stanza_t * const stanza,
    void * const userdata)
{
    xmpp_ctx_t *ctx = (xmpp_ctx_t *)userdata;
    const char *from = xmpp_stanza_get_attribute(stanza, STANZA_ATTR_FROM);

    xmpp_stanza_t *incoming_query = xmpp_stanza_get_child_by_name(stanza, STANZA_NAME_QUERY);
    const char *node_str = xmpp_stanza_get_attribute(incoming_query, STANZA_ATTR_NODE);

    if (from != NULL) {
        xmpp_stanza_t *response = xmpp_stanza_new(ctx);
        xmpp_stanza_set_name(response, STANZA_NAME_IQ);
        xmpp_stanza_set_id(response, xmpp_stanza_get_id(stanza));
        xmpp_stanza_set_attribute(response, STANZA_ATTR_TO, from);
        xmpp_stanza_set_type(response, STANZA_TYPE_RESULT);
        xmpp_stanza_t *query = caps_create_query_response_stanza(ctx);
        if (node_str != NULL) {
            xmpp_stanza_set_attribute(query, STANZA_ATTR_NODE, node_str);
        }
        xmpp_stanza_add_child(response, query);
        xmpp_send(conn, response);

        xmpp_stanza_release(query);
        xmpp_stanza_release(response);
    }

    return 1;
}

static void
_identity_destroy(DiscoIdentity *identity)
{
    if (identity != NULL) {
        free(identity->name);
        free(identity->type);
        free(identity->category);
        free(identity);
    }
}

static void
_item_destroy(DiscoItem *item)
{
    if (item != NULL) {
        free(item->jid);
        free(item->name);
        free(item);
    }
}

static int
_iq_handle_discoinfo_result(xmpp_conn_t * const conn, xmpp_stanza_t * const stanza,
    void * const userdata)
{
    log_debug("Recieved diso#info response");
    const char *id = xmpp_stanza_get_attribute(stanza, STANZA_ATTR_ID);
    const char *from = xmpp_stanza_get_attribute(stanza, STANZA_ATTR_FROM);

    if (g_strcmp0(id, "discoinforeq") == 0) {
        GSList *identities = NULL;
        GSList *features = NULL;

        xmpp_stanza_t *query = xmpp_stanza_get_child_by_name(stanza, STANZA_NAME_QUERY);

        if (query != NULL) {
            xmpp_stanza_t *child = xmpp_stanza_get_children(query);
            while (child != NULL) {
                const char *stanza_name = xmpp_stanza_get_name(child);
                if (g_strcmp0(stanza_name, STANZA_NAME_FEATURE) == 0) {
                    const char *var = xmpp_stanza_get_attribute(child, STANZA_ATTR_VAR);
                    if (var != NULL) {
                        features = g_slist_append(features, strdup(var));
                    }
                } else if (g_strcmp0(stanza_name, STANZA_NAME_IDENTITY) == 0) {
                    const char *name = xmpp_stanza_get_attribute(child, STANZA_ATTR_NAME);
                    const char *type = xmpp_stanza_get_attribute(child, STANZA_ATTR_TYPE);
                    const char *category = xmpp_stanza_get_attribute(child, STANZA_ATTR_CATEGORY);

                    if ((name != NULL) || (category != NULL) || (type != NULL)) {
                        DiscoIdentity *identity = malloc(sizeof(struct disco_identity_t));

                        if (name != NULL) {
                            identity->name = strdup(name);
                        } else {
                            identity->name = NULL;
                        }
                        if (category != NULL) {
                            identity->category = strdup(category);
                        } else {
                            identity->category = NULL;
                        }
                        if (type != NULL) {
                            identity->type = strdup(type);
                        } else {
                            identity->type = NULL;
                        }

                        identities = g_slist_append(identities, identity);
                    }
                }

                child = xmpp_stanza_get_next(child);
            }

            prof_handle_disco_info(from, identities, features);
            g_slist_free_full(features, free);
            g_slist_free_full(identities, (GDestroyNotify)_identity_destroy);
        }
    } else if ((id != NULL) && (g_str_has_prefix(id, "capsreq"))) {
        log_debug("Response to query: %s", id);
        xmpp_stanza_t *query = xmpp_stanza_get_child_by_name(stanza, STANZA_NAME_QUERY);
        char *node = xmpp_stanza_get_attribute(query, STANZA_ATTR_NODE);
        if (node == NULL) {
            return 1;
        }

        char *caps_key = NULL;

        // xep-0115
        if (g_strcmp0(id, "capsreq") == 0) {
            log_debug("xep-0115 supported capabilities");
            caps_key = strdup(node);

            // validate sha1
            gchar **split = g_strsplit(node, "#", -1);
            char *given_sha1 = split[1];
            char *generated_sha1 = caps_create_sha1_str(query);

            if (g_strcmp0(given_sha1, generated_sha1) != 0) {
                log_info("Generated sha-1 does not match given:");
                log_info("Generated : %s", generated_sha1);
                log_info("Given     : %s", given_sha1);
                g_free(generated_sha1);
                g_strfreev(split);
                free(caps_key);

                return 1;
            }
            g_free(generated_sha1);
            g_strfreev(split);

        // non supported hash, or legacy caps
        } else {
            log_debug("Unsupported hash, or legacy capabilities");
            caps_key = strdup(id + 8);
            log_debug("Caps key: %s", caps_key);
        }

        // already cached
        if (caps_contains(caps_key)) {
            log_info("Client info already cached.");
            free(caps_key);
            return 1;
        }

        log_debug("Client info not cached");

        const char *category = NULL;
        const char *type = NULL;
        const char *name = NULL;
        const char *software = NULL;
        const char *software_version = NULL;
        const char *os = NULL;
        const char *os_version = NULL;
        GSList *features = NULL;

        xmpp_stanza_t *identity = xmpp_stanza_get_child_by_name(query, "identity");
        if (identity != NULL) {
            category = xmpp_stanza_get_attribute(identity, "category");
            type = xmpp_stanza_get_attribute(identity, "type");
            name = xmpp_stanza_get_attribute(identity, "name");
        }

        xmpp_stanza_t *softwareinfo = xmpp_stanza_get_child_by_ns(query, STANZA_NS_DATA);
        if (softwareinfo != NULL) {
            DataForm *form = stanza_create_form(softwareinfo);
            FormField *formField = NULL;

            if (g_strcmp0(form->form_type, STANZA_DATAFORM_SOFTWARE) == 0) {
                GSList *field = form->fields;
                while (field != NULL) {
                    formField = field->data;
                    if (formField->values != NULL) {
                        if (strcmp(formField->var, "software") == 0) {
                            software = formField->values->data;
                        } else if (strcmp(formField->var, "software_version") == 0) {
                            software_version = formField->values->data;
                        } else if (strcmp(formField->var, "os") == 0) {
                            os = formField->values->data;
                        } else if (strcmp(formField->var, "os_version") == 0) {
                            os_version = formField->values->data;
                        }
                    }
                    field = g_slist_next(field);
                }
            }

            stanza_destroy_form(form);
        }

        xmpp_stanza_t *child = xmpp_stanza_get_children(query);
        while (child != NULL) {
            if (g_strcmp0(xmpp_stanza_get_name(child), "feature") == 0) {
                features = g_slist_append(features, strdup(xmpp_stanza_get_attribute(child, "var")));
            }

            child = xmpp_stanza_get_next(child);
        }

        caps_add(caps_key, category, type, name, software, software_version,
            os, os_version, features);

        free(caps_key);
    }

    return 1;
}

static int
_iq_handle_discoitems_result(xmpp_conn_t * const conn, xmpp_stanza_t * const stanza,
    void * const userdata)
{

    log_debug("Recieved diso#items response");
    const char *id = xmpp_stanza_get_attribute(stanza, STANZA_ATTR_ID);
    const char *from = xmpp_stanza_get_attribute(stanza, STANZA_ATTR_FROM);
    const char *stanza_name = NULL;
    const char *item_jid = NULL;
    const char *item_name = NULL;
    GSList *items = NULL;

    if ((g_strcmp0(id, "confreq") == 0) || (g_strcmp0(id, "discoitemsreq") == 0)) {
        log_debug("Response to query: %s", id);
        xmpp_stanza_t *query = xmpp_stanza_get_child_by_name(stanza, STANZA_NAME_QUERY);

        if (query != NULL) {
            xmpp_stanza_t *child = xmpp_stanza_get_children(query);
            while (child != NULL) {
                stanza_name = xmpp_stanza_get_name(child);
                if ((stanza_name != NULL) && (g_strcmp0(stanza_name, STANZA_NAME_ITEM) == 0)) {
                    item_jid = xmpp_stanza_get_attribute(child, STANZA_ATTR_JID);
                    if (item_jid != NULL) {
                        DiscoItem *item = malloc(sizeof(struct disco_item_t));
                        item->jid = strdup(item_jid);
                        item_name = xmpp_stanza_get_attribute(child, STANZA_ATTR_NAME);
                        if (item_name != NULL) {
                            item->name = strdup(item_name);
                        } else {
                            item->name = NULL;
                        }
                        items = g_slist_append(items, item);
                    }
                }

                child = xmpp_stanza_get_next(child);
            }
        }
    }

    if (g_strcmp0(id, "confreq") == 0) {
        prof_handle_room_list(items, from);
    } else if (g_strcmp0(id, "discoitemsreq") == 0) {
        prof_handle_disco_items(items, from);
    }

    g_slist_free_full(items, (GDestroyNotify)_item_destroy);

    return 1;
}<|MERGE_RESOLUTION|>--- conflicted
+++ resolved
@@ -22,7 +22,7 @@
 
 #include "prof_config.h"
 
-#ifdef HAVE_GIT_VERSION
+#ifdef PROF_HAVE_GIT_VERSION
 #include "gitversion.c"
 #endif
 
@@ -238,19 +238,14 @@
         xmpp_stanza_t *version = xmpp_stanza_new(ctx);
         xmpp_stanza_set_name(version, "version");
         xmpp_stanza_t *version_txt = xmpp_stanza_new(ctx);
-<<<<<<< HEAD
         GString *version_str = g_string_new(PROF_PACKAGE_VERSION);
         if (strcmp(PROF_PACKAGE_STATUS, "development") == 0) {
-=======
-        GString *version_str = g_string_new(PACKAGE_VERSION);
-        if (strcmp(PACKAGE_STATUS, "development") == 0) {
-#ifdef HAVE_GIT_VERSION
+#ifdef PROF_HAVE_GIT_VERSION
             g_string_append(version_str, "dev.");
             g_string_append(version_str, PROF_GIT_BRANCH);
             g_string_append(version_str, ".");
             g_string_append(version_str, PROF_GIT_REVISION);
 #else
->>>>>>> ee8ff948
             g_string_append(version_str, "dev");
 #endif
         }
