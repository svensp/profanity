/*
 * connection.c
 *
 * Copyright (C) 2012 - 2015 James Booth <boothj5@gmail.com>
 *
 * This file is part of Profanity.
 *
 * Profanity is free software: you can redistribute it and/or modify
 * it under the terms of the GNU General Public License as published by
 * the Free Software Foundation, either version 3 of the License, or
 * (at your option) any later version.
 *
 * Profanity is distributed in the hope that it will be useful,
 * but WITHOUT ANY WARRANTY; without even the implied warranty of
 * MERCHANTABILITY or FITNESS FOR A PARTICULAR PURPOSE.  See the
 * GNU General Public License for more details.
 *
 * You should have received a copy of the GNU General Public License
 * along with Profanity.  If not, see <http://www.gnu.org/licenses/>.
 *
 * In addition, as a special exception, the copyright holders give permission to
 * link the code of portions of this program with the OpenSSL library under
 * certain conditions as described in each individual source file, and
 * distribute linked combinations including the two.
 *
 * You must obey the GNU General Public License in all respects for all of the
 * code used other than OpenSSL. If you modify file(s) with this exception, you
 * may extend this exception to your version of the file(s), but you are not
 * obligated to do so. If you do not wish to do so, delete this exception
 * statement from your version. If you delete this exception statement from all
 * source files in the program, then also delete it here.
 *
 */

#include "prof_config.h"

#include <assert.h>
#include <string.h>
#include <stdlib.h>

#ifdef PROF_HAVE_LIBMESODE
#include <mesode.h>
#endif
#ifdef PROF_HAVE_LIBSTROPHE
#include <strophe.h>
#endif

#include "chat_session.h"
#include "common.h"
#include "config/preferences.h"
#include "jid.h"
#include "log.h"
#include "muc.h"
#include "plugins/plugins.h"
#include "profanity.h"
#include "event/server_events.h"
#include "xmpp/bookmark.h"
#include "xmpp/capabilities.h"
#include "xmpp/connection.h"
#include "xmpp/iq.h"
#include "xmpp/message.h"
#include "xmpp/presence.h"
#include "xmpp/roster.h"
#include "xmpp/stanza.h"
#include "xmpp/xmpp.h"

static struct _jabber_conn_t {
    xmpp_log_t *log;
    xmpp_ctx_t *ctx;
    xmpp_conn_t *conn;
    jabber_conn_status_t conn_status;
    char *presence_message;
    int priority;
    char *domain;
} jabber_conn;

static GHashTable *available_resources;

// for auto reconnect
static struct {
    char *name;
    char *passwd;
} saved_account;

static struct {
    char *name;
    char *jid;
    char *passwd;
    char *altdomain;
    int port;
    char *tls_policy;
} saved_details;

static GTimer *reconnect_timer;

static log_level_t _get_log_level(xmpp_log_level_t xmpp_level);
static xmpp_log_level_t _get_xmpp_log_level(void);

static void _xmpp_file_logger(void *const userdata, const xmpp_log_level_t level, const char *const area,
    const char *const msg);

static xmpp_log_t* _xmpp_get_file_logger(void);

static jabber_conn_status_t _jabber_connect(const char *const fulljid, const char *const passwd,
    const char *const altdomain, int port, const char *const tls_policy);

static void _jabber_reconnect(void);
static void _jabber_lost_connection(void);
static void _connection_handler(xmpp_conn_t *const conn, const xmpp_conn_event_t status, const int error,
    xmpp_stream_error_t *const stream_error, void *const userdata);

void _connection_free_saved_account(void);
void _connection_free_saved_details(void);
void _connection_free_session_data(void);

void
jabber_init(void)
{
    log_info("Initialising XMPP");
    jabber_conn.conn_status = JABBER_STARTED;
    jabber_conn.presence_message = NULL;
    jabber_conn.conn = NULL;
    jabber_conn.ctx = NULL;
    jabber_conn.domain = NULL;
    presence_sub_requests_init();
    caps_init();
    available_resources = g_hash_table_new_full(g_str_hash, g_str_equal, free, (GDestroyNotify)resource_destroy);
    xmpp_initialize();
}

jabber_conn_status_t
jabber_connect_with_account(const ProfAccount *const account)
{
    assert(account != NULL);

    log_info("Connecting using account: %s", account->name);

    // save account name and password for reconnect
    if (saved_account.name) {
        free(saved_account.name);
    }
    saved_account.name = strdup(account->name);
    if (saved_account.passwd) {
        free(saved_account.passwd);
    }
    saved_account.passwd = strdup(account->password);

    // connect with fulljid
    Jid *jidp = jid_create_from_bare_and_resource(account->jid, account->resource);
    jabber_conn_status_t result =
        _jabber_connect(jidp->fulljid, account->password, account->server, account->port, account->tls_policy);
    jid_destroy(jidp);

    return result;
}

jabber_conn_status_t
jabber_connect_with_details(const char *const jid, const char *const passwd, const char *const altdomain,
    const int port, const char *const tls_policy)
{
    assert(jid != NULL);
    assert(passwd != NULL);

    // save details for reconnect, remember name for account creating on success
    saved_details.name = strdup(jid);
    saved_details.passwd = strdup(passwd);
    if (altdomain) {
        saved_details.altdomain = strdup(altdomain);
    } else {
        saved_details.altdomain = NULL;
    }
    if (port != 0) {
        saved_details.port = port;
    } else {
        saved_details.port = 0;
    }
    if (tls_policy) {
        saved_details.tls_policy = strdup(tls_policy);
    } else {
        saved_details.tls_policy = NULL;
    }

    // use 'profanity' when no resourcepart in provided jid
    Jid *jidp = jid_create(jid);
    if (jidp->resourcepart == NULL) {
        jid_destroy(jidp);
        jidp = jid_create_from_bare_and_resource(jid, "profanity");
        saved_details.jid = strdup(jidp->fulljid);
    } else {
        saved_details.jid = strdup(jid);
    }
    jid_destroy(jidp);

    // connect with fulljid
    log_info("Connecting without account, JID: %s", saved_details.jid);

    return _jabber_connect(
        saved_details.jid,
        passwd,
        saved_details.altdomain,
        saved_details.port,
        saved_details.tls_policy);
}

void
jabber_autoping_fail(void)
{
    if (jabber_conn.conn_status == JABBER_CONNECTED) {
        log_info("Closing connection");
        accounts_set_last_activity(jabber_get_account_name());
        jabber_conn.conn_status = JABBER_DISCONNECTING;
        xmpp_disconnect(jabber_conn.conn);

        while (jabber_get_connection_status() == JABBER_DISCONNECTING) {
            jabber_process_events(10);
        }
        if (jabber_conn.conn) {
            xmpp_conn_release(jabber_conn.conn);
            jabber_conn.conn = NULL;
        }
        if (jabber_conn.ctx) {
            xmpp_ctx_free(jabber_conn.ctx);
            jabber_conn.ctx = NULL;
        }
    }

    FREE_SET_NULL(jabber_conn.presence_message);
    FREE_SET_NULL(jabber_conn.domain);

    jabber_conn.conn_status = JABBER_DISCONNECTED;
    _jabber_lost_connection();
}

void
jabber_disconnect(void)
{
    // if connected, send end stream and wait for response
    if (jabber_conn.conn_status == JABBER_CONNECTED) {
        char *account_name = jabber_get_account_name();
        const char *fulljid = jabber_get_fulljid();
        plugins_on_disconnect(account_name, fulljid);
        log_info("Closing connection");
        accounts_set_last_activity(jabber_get_account_name());
        jabber_conn.conn_status = JABBER_DISCONNECTING;
        xmpp_disconnect(jabber_conn.conn);

        while (jabber_get_connection_status() == JABBER_DISCONNECTING) {
            jabber_process_events(10);
        }
        _connection_free_saved_account();
        _connection_free_saved_details();
        _connection_free_session_data();
        if (jabber_conn.conn) {
            xmpp_conn_release(jabber_conn.conn);
            jabber_conn.conn = NULL;
        }
        if (jabber_conn.ctx) {
            xmpp_ctx_free(jabber_conn.ctx);
            jabber_conn.ctx = NULL;
        }
    }

    jabber_conn.conn_status = JABBER_STARTED;
    FREE_SET_NULL(jabber_conn.presence_message);
    FREE_SET_NULL(jabber_conn.domain);
}

void
jabber_shutdown(void)
{
    _connection_free_saved_account();
    _connection_free_saved_details();
    _connection_free_session_data();
    xmpp_shutdown();
    free(jabber_conn.log);
    jabber_conn.log = NULL;
}

void
jabber_process_events(int millis)
{
    int reconnect_sec;

    switch (jabber_conn.conn_status)
    {
        case JABBER_CONNECTED:
        case JABBER_CONNECTING:
        case JABBER_DISCONNECTING:
            xmpp_run_once(jabber_conn.ctx, millis);
            break;
        case JABBER_DISCONNECTED:
            reconnect_sec = prefs_get_reconnect();
            if ((reconnect_sec != 0) && reconnect_timer) {
                int elapsed_sec = g_timer_elapsed(reconnect_timer, NULL);
                if (elapsed_sec > reconnect_sec) {
                    _jabber_reconnect();
                }
            }
            break;
        default:
            break;
    }
}

GList*
jabber_get_available_resources(void)
{
    return g_hash_table_get_values(available_resources);
}

jabber_conn_status_t
jabber_get_connection_status(void)
{
    return (jabber_conn.conn_status);
}

void
jabber_set_connection_status(jabber_conn_status_t status)
{
    jabber_conn.conn_status = status;
}

xmpp_conn_t*
connection_get_conn(void)
{
    return jabber_conn.conn;
}

xmpp_ctx_t*
connection_get_ctx(void)
{
    return jabber_conn.ctx;
}

const char*
jabber_get_fulljid(void)
{
    return xmpp_conn_get_jid(jabber_conn.conn);
}

const char*
jabber_get_domain(void)
{
    return jabber_conn.domain;
}

char*
jabber_get_presence_message(void)
{
    return jabber_conn.presence_message;
}

char*
jabber_get_account_name(void)
{
    return saved_account.name;
}

char*
jabber_create_uuid(void)
{
    return xmpp_uuid_gen(jabber_conn.ctx);
}

void
jabber_free_uuid(char *uuid)
{
    if (uuid) {
        xmpp_free(jabber_conn.ctx, uuid);
    }
}

void
connection_set_presence_message(const char *const message)
{
    FREE_SET_NULL(jabber_conn.presence_message);
    if (message) {
        jabber_conn.presence_message = strdup(message);
    }
}

void
connection_set_priority(const int priority)
{
    jabber_conn.priority = priority;
}

void
connection_add_available_resource(Resource *resource)
{
    g_hash_table_replace(available_resources, strdup(resource->name), resource);
}

void
connection_remove_available_resource(const char *const resource)
{
    g_hash_table_remove(available_resources, resource);
}

void
_connection_free_saved_account(void)
{
    FREE_SET_NULL(saved_account.name);
    FREE_SET_NULL(saved_account.passwd);
}

void
_connection_free_saved_details(void)
{
    FREE_SET_NULL(saved_details.name);
    FREE_SET_NULL(saved_details.jid);
    FREE_SET_NULL(saved_details.passwd);
    FREE_SET_NULL(saved_details.altdomain);
    FREE_SET_NULL(saved_details.tls_policy);
}

void
_connection_free_session_data(void)
{
    g_hash_table_remove_all(available_resources);
    chat_sessions_clear();
    presence_clear_sub_requests();
}

#ifdef PROF_HAVE_LIBMESODE
static int
_connection_certfail_cb(xmpp_tlscert_t *xmpptlscert, const char *const errormsg)
{
    int version = xmpp_conn_tlscert_version(xmpptlscert);
    char *serialnumber = xmpp_conn_tlscert_serialnumber(xmpptlscert);
    char *subjectname = xmpp_conn_tlscert_subjectname(xmpptlscert);
    char *issuername = xmpp_conn_tlscert_issuername(xmpptlscert);
    char *fingerprint = xmpp_conn_tlscert_fingerprint(xmpptlscert);
    char *notbefore = xmpp_conn_tlscert_notbefore(xmpptlscert);
    char *notafter = xmpp_conn_tlscert_notafter(xmpptlscert);
    char *key_alg = xmpp_conn_tlscert_key_algorithm(xmpptlscert);
    char *signature_alg = xmpp_conn_tlscert_signature_algorithm(xmpptlscert);

    TLSCertificate *cert = tlscerts_new(fingerprint, version, serialnumber, subjectname, issuername, notbefore,
        notafter, key_alg, signature_alg);
    int res = sv_ev_certfail(errormsg, cert);
    tlscerts_free(cert);

    return res;
}

TLSCertificate*
jabber_get_tls_peer_cert(void)
{
    xmpp_tlscert_t *xmpptlscert = xmpp_conn_tls_peer_cert(jabber_conn.conn);
    int version = xmpp_conn_tlscert_version(xmpptlscert);
    char *serialnumber = xmpp_conn_tlscert_serialnumber(xmpptlscert);
    char *subjectname = xmpp_conn_tlscert_subjectname(xmpptlscert);
    char *issuername = xmpp_conn_tlscert_issuername(xmpptlscert);
    char *fingerprint = xmpp_conn_tlscert_fingerprint(xmpptlscert);
    char *notbefore = xmpp_conn_tlscert_notbefore(xmpptlscert);
    char *notafter = xmpp_conn_tlscert_notafter(xmpptlscert);
    char *key_alg = xmpp_conn_tlscert_key_algorithm(xmpptlscert);
    char *signature_alg = xmpp_conn_tlscert_signature_algorithm(xmpptlscert);

    TLSCertificate *cert = tlscerts_new(fingerprint, version, serialnumber, subjectname, issuername, notbefore,
        notafter, key_alg, signature_alg);

    xmpp_conn_free_tlscert(jabber_conn.ctx, xmpptlscert);

    return cert;
}
#endif

gboolean
jabber_conn_is_secured(void)
{
    if (jabber_conn.conn_status == JABBER_CONNECTED) {
        return xmpp_conn_is_secured(jabber_conn.conn) == 0 ? FALSE : TRUE;
    } else {
        return FALSE;
    }
}

static jabber_conn_status_t
_jabber_connect(const char *const fulljid, const char *const passwd, const char *const altdomain, int port,
    const char *const tls_policy)
{
    assert(fulljid != NULL);
    assert(passwd != NULL);

    Jid *jid = jid_create(fulljid);

    if (jid == NULL) {
        log_error("Malformed JID not able to connect: %s", fulljid);
        jabber_conn.conn_status = JABBER_DISCONNECTED;
        return jabber_conn.conn_status;
    } else if (jid->fulljid == NULL) {
        log_error("Full JID required to connect, received: %s", fulljid);
        jabber_conn.conn_status = JABBER_DISCONNECTED;
        jid_destroy(jid);
        return jabber_conn.conn_status;
    }

    jid_destroy(jid);

    log_info("Connecting as %s", fulljid);
    if (jabber_conn.log) {
        free(jabber_conn.log);
    }
    jabber_conn.log = _xmpp_get_file_logger();

    if (jabber_conn.conn) {
        xmpp_conn_release(jabber_conn.conn);
    }
    if (jabber_conn.ctx) {
        xmpp_ctx_free(jabber_conn.ctx);
    }
    jabber_conn.ctx = xmpp_ctx_new(NULL, jabber_conn.log);
    if (jabber_conn.ctx == NULL) {
        log_warning("Failed to get libstrophe ctx during connect");
        return JABBER_DISCONNECTED;
    }
    jabber_conn.conn = xmpp_conn_new(jabber_conn.ctx);
    if (jabber_conn.conn == NULL) {
        log_warning("Failed to get libstrophe conn during connect");
        return JABBER_DISCONNECTED;
    }
    xmpp_conn_set_jid(jabber_conn.conn, fulljid);
    xmpp_conn_set_pass(jabber_conn.conn, passwd);

    if (!tls_policy || (g_strcmp0(tls_policy, "force") == 0)) {
        xmpp_conn_set_flags(jabber_conn.conn, XMPP_CONN_FLAG_MANDATORY_TLS);
    } else if (g_strcmp0(tls_policy, "disable") == 0) {
        xmpp_conn_set_flags(jabber_conn.conn, XMPP_CONN_FLAG_DISABLE_TLS);
    }

#ifdef PROF_HAVE_LIBMESODE
    char *cert_path = prefs_get_string(PREF_TLS_CERTPATH);
    if (cert_path) {
        xmpp_conn_tlscert_path(jabber_conn.conn, cert_path);
    }
    prefs_free_string(cert_path);
#endif

#ifdef PROF_HAVE_LIBMESODE
    int connect_status = xmpp_connect_client(
        jabber_conn.conn,
        altdomain,
        port,
        _connection_certfail_cb,
        _connection_handler,
        jabber_conn.ctx);
#else
    int connect_status = xmpp_connect_client(
        jabber_conn.conn,
        altdomain,
        port,
        _connection_handler,
        jabber_conn.ctx);
#endif

    if (connect_status == 0) {
        jabber_conn.conn_status = JABBER_CONNECTING;
    } else {
        jabber_conn.conn_status = JABBER_DISCONNECTED;
    }

    return jabber_conn.conn_status;
}

static void
_jabber_reconnect(void)
{
    // reconnect with account.
    ProfAccount *account = accounts_get_account(saved_account.name);

    if (account == NULL) {
        log_error("Unable to reconnect, account no longer exists: %s", saved_account.name);
    } else {
        char *fulljid = create_fulljid(account->jid, account->resource);
        log_debug("Attempting reconnect with account %s", account->name);
        _jabber_connect(fulljid, saved_account.passwd, account->server, account->port, account->tls_policy);
        free(fulljid);
        g_timer_start(reconnect_timer);
    }
}

static void
_jabber_lost_connection(void)
{
    sv_ev_lost_connection();
    if (prefs_get_reconnect() != 0) {
        assert(reconnect_timer == NULL);
        reconnect_timer = g_timer_new();
    } else {
        _connection_free_saved_account();
        _connection_free_saved_details();
    }
    _connection_free_session_data();
}

static void
_connection_handler(xmpp_conn_t *const conn, const xmpp_conn_event_t status, const int error,
    xmpp_stream_error_t *const stream_error, void *const userdata)
{
    // login success
    if (status == XMPP_CONN_CONNECT) {
        log_debug("Connection handler: XMPP_CONN_CONNECT");
        jabber_conn.conn_status = JABBER_CONNECTED;

        int secured = xmpp_conn_is_secured(jabber_conn.conn);

        // logged in with account
        if (saved_account.name) {
            log_debug("Connection handler: logged in with account name: %s", saved_account.name);
            sv_ev_login_account_success(saved_account.name, secured);

        // logged in without account, use details to create new account
        } else {
            log_debug("Connection handler: logged in with jid: %s", saved_details.name);
            accounts_add(saved_details.name, saved_details.altdomain, saved_details.port, saved_details.tls_policy);
            accounts_set_jid(saved_details.name, saved_details.jid);

            sv_ev_login_account_success(saved_details.name, secured);
            saved_account.name = strdup(saved_details.name);
            saved_account.passwd = strdup(saved_details.passwd);

            _connection_free_saved_details();
        }

        Jid *my_jid = jid_create(jabber_get_fulljid());
        jabber_conn.domain = strdup(my_jid->domainpart);
        jid_destroy(my_jid);

        chat_sessions_init();

        roster_add_handlers();
        message_add_handlers();
        presence_add_handlers();
        iq_add_handlers();

        roster_request();
        bookmark_request();

        if (prefs_get_boolean(PREF_CARBONS)){
            iq_enable_carbons();
        }

        if ((prefs_get_reconnect() != 0) && reconnect_timer) {
            g_timer_destroy(reconnect_timer);
            reconnect_timer = NULL;
        }

    } else if (status == XMPP_CONN_DISCONNECT) {
        log_debug("Connection handler: XMPP_CONN_DISCONNECT");

        // lost connection for unknown reason
        if (jabber_conn.conn_status == JABBER_CONNECTED) {
            log_debug("Connection handler: Lost connection for unknown reason");
<<<<<<< HEAD
            char *account_name = jabber_get_account_name();
            const char *fulljid = jabber_get_fulljid();
            plugins_on_disconnect(account_name, fulljid);
            sv_ev_lost_connection();
            if (prefs_get_reconnect() != 0) {
                assert(reconnect_timer == NULL);
                reconnect_timer = g_timer_new();
                // free resources but leave saved_user untouched
                _connection_free_session_data();
            } else {
                _connection_free_saved_account();
                _connection_free_saved_details();
                _connection_free_session_data();
            }
=======
            _jabber_lost_connection();
>>>>>>> f27cae68

        // login attempt failed
        } else if (jabber_conn.conn_status != JABBER_DISCONNECTING) {
            log_debug("Connection handler: Login failed");
            if (reconnect_timer == NULL) {
                log_debug("Connection handler: No reconnect timer");
                sv_ev_failed_login();
                _connection_free_saved_account();
                _connection_free_saved_details();
                _connection_free_session_data();
            } else {
                log_debug("Connection handler: Restarting reconnect timer");
                if (prefs_get_reconnect() != 0) {
                    g_timer_start(reconnect_timer);
                }
                // free resources but leave saved_user untouched
                _connection_free_session_data();
            }
        }

        // close stream response from server after disconnect is handled too
        jabber_conn.conn_status = JABBER_DISCONNECTED;
    } else if (status == XMPP_CONN_FAIL) {
        log_debug("Connection handler: XMPP_CONN_FAIL");
    } else {
        log_error("Connection handler: Unknown status");
    }
}

static log_level_t
_get_log_level(const xmpp_log_level_t xmpp_level)
{
    if (xmpp_level == XMPP_LEVEL_DEBUG) {
        return PROF_LEVEL_DEBUG;
    } else if (xmpp_level == XMPP_LEVEL_INFO) {
        return PROF_LEVEL_INFO;
    } else if (xmpp_level == XMPP_LEVEL_WARN) {
        return PROF_LEVEL_WARN;
    } else {
        return PROF_LEVEL_ERROR;
    }
}

static xmpp_log_level_t
_get_xmpp_log_level()
{
    log_level_t prof_level = log_get_filter();

    if (prof_level == PROF_LEVEL_DEBUG) {
        return XMPP_LEVEL_DEBUG;
    } else if (prof_level == PROF_LEVEL_INFO) {
        return XMPP_LEVEL_INFO;
    } else if (prof_level == PROF_LEVEL_WARN) {
        return XMPP_LEVEL_WARN;
    } else {
        return XMPP_LEVEL_ERROR;
    }
}

static void
_xmpp_file_logger(void *const userdata, const xmpp_log_level_t level, const char *const area, const char *const msg)
{
    log_level_t prof_level = _get_log_level(level);
    log_msg(prof_level, area, msg);
    if ((g_strcmp0(area, "xmpp") == 0) || (g_strcmp0(area, "conn")) == 0) {
        sv_ev_xmpp_stanza(msg);
    }
}

static xmpp_log_t*
_xmpp_get_file_logger()
{
    xmpp_log_level_t level = _get_xmpp_log_level();
    xmpp_log_t *file_log = malloc(sizeof(xmpp_log_t));

    file_log->handler = _xmpp_file_logger;
    file_log->userdata = &level;

    return file_log;
}<|MERGE_RESOLUTION|>--- conflicted
+++ resolved
@@ -584,6 +584,9 @@
 static void
 _jabber_lost_connection(void)
 {
+    char *account_name = jabber_get_account_name();
+    const char *fulljid = jabber_get_fulljid();
+    plugins_on_disconnect(account_name, fulljid);
     sv_ev_lost_connection();
     if (prefs_get_reconnect() != 0) {
         assert(reconnect_timer == NULL);
@@ -653,24 +656,7 @@
         // lost connection for unknown reason
         if (jabber_conn.conn_status == JABBER_CONNECTED) {
             log_debug("Connection handler: Lost connection for unknown reason");
-<<<<<<< HEAD
-            char *account_name = jabber_get_account_name();
-            const char *fulljid = jabber_get_fulljid();
-            plugins_on_disconnect(account_name, fulljid);
-            sv_ev_lost_connection();
-            if (prefs_get_reconnect() != 0) {
-                assert(reconnect_timer == NULL);
-                reconnect_timer = g_timer_new();
-                // free resources but leave saved_user untouched
-                _connection_free_session_data();
-            } else {
-                _connection_free_saved_account();
-                _connection_free_saved_details();
-                _connection_free_session_data();
-            }
-=======
             _jabber_lost_connection();
->>>>>>> f27cae68
 
         // login attempt failed
         } else if (jabber_conn.conn_status != JABBER_DISCONNECTING) {
