--- conflicted
+++ resolved
@@ -69,10 +69,6 @@
 int (*prof_win_show)(PROF_WIN_TAG win, char *line);
 int (*prof_win_show_themed)(PROF_WIN_TAG tag, char *group, char *key, char *def, char *line);
 
-<<<<<<< HEAD
-=======
 int (*prof_send_stanza)(char *stanza);
 
-
->>>>>>> 4c913aa0
 #endif