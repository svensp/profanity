--- conflicted
+++ resolved
@@ -71,8 +71,6 @@
 
 int (*prof_send_stanza)(char *stanza);
 
-<<<<<<< HEAD
-=======
 int (*prof_settings_get_boolean)(char *group, char *key, int def);
 void (*prof_settings_set_boolean)(char *group, char *key, int value);
 char* (*prof_settings_get_string)(char *group, char *key, char *def);
@@ -80,5 +78,4 @@
 int (*prof_settings_get_int)(char *group, char *key, int def);
 void (*prof_settings_set_int)(char *group, char *key, int value);
 
->>>>>>> ce9b0836
 #endif