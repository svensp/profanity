/*
 * client_events.c
 *
 * Copyright (C) 2012 - 2015 James Booth <boothj5@gmail.com>
 *
 * This file is part of Profanity.
 *
 * Profanity is free software: you can redistribute it and/or modify
 * it under the terms of the GNU General Public License as published by
 * the Free Software Foundation, either version 3 of the License, or
 * (at your option) any later version.
 *
 * Profanity is distributed in the hope that it will be useful,
 * but WITHOUT ANY WARRANTY; without even the implied warranty of
 * MERCHANTABILITY or FITNESS FOR A PARTICULAR PURPOSE.  See the
 * GNU General Public License for more details.
 *
 * You should have received a copy of the GNU General Public License
 * along with Profanity.  If not, see <http://www.gnu.org/licenses/>.
 *
 * In addition, as a special exception, the copyright holders give permission to
 * link the code of portions of this program with the OpenSSL library under
 * certain conditions as described in each individual source file, and
 * distribute linked combinations including the two.
 *
 * You must obey the GNU General Public License in all respects for all of the
 * code used other than OpenSSL. If you modify file(s) with this exception, you
 * may extend this exception to your version of the file(s), but you are not
 * obligated to do so. If you do not wish to do so, delete this exception
 * statement from your version. If you delete this exception statement from all
 * source files in the program, then also delete it here.
 *
 */

#include "prof_config.h"

#include <stdlib.h>
#include <glib.h>

#include "log.h"
#include "ui/ui.h"
#include "window_list.h"
#include "xmpp/xmpp.h"
#include "roster_list.h"
#include "chat_session.h"
#ifdef PROF_HAVE_LIBOTR
#include "otr/otr.h"
#endif
#include "plugins/plugins.h"
#ifdef PROF_HAVE_LIBGPGME
#include "pgp/gpg.h"
#endif

jabber_conn_status_t
cl_ev_connect_jid(const char *const jid, const char *const passwd, const char *const altdomain, const int port, const char *const tls_policy)
{
    cons_show("Connecting as %s", jid);
    return jabber_connect_with_details(jid, passwd, altdomain, port, tls_policy);
}

jabber_conn_status_t
cl_ev_connect_account(ProfAccount *account)
{
    char *jid = account_create_full_jid(account);
    cons_show("Connecting with account %s as %s", account->name, jid);
    free(jid);

    return jabber_connect_with_account(account);
}

void
cl_ev_disconnect(void)
{
    const char *jid = jabber_get_fulljid();
    cons_show("%s logged out successfully.", jid);

    ui_disconnected();
    ui_close_all_wins();
    jabber_disconnect();
    roster_destroy();
    muc_invites_clear();
    chat_sessions_clear();
    tlscerts_clear_current();
#ifdef PROF_HAVE_LIBGPGME
    p_gpg_on_disconnect();
#endif
}

void
cl_ev_presence_send(const resource_presence_t presence_type, const char *const msg, const int idle_secs)
{
    char *signed_status = NULL;

#ifdef PROF_HAVE_LIBGPGME
    char *account_name = jabber_get_account_name();
    ProfAccount *account = accounts_get_account(account_name);
    if (account->pgp_keyid) {
        signed_status = p_gpg_sign(msg, account->pgp_keyid);
    }
    account_free(account);
#endif

    presence_send(presence_type, msg, idle_secs, signed_status);

    free(signed_status);
}

void
cl_ev_send_msg(ProfChatWin *chatwin, const char *const msg)
{
    chat_state_active(chatwin->state);
    char *plugin_msg = plugins_pre_chat_message_send(chatwin->barejid, msg);

// OTR suported, PGP supported
#ifdef PROF_HAVE_LIBOTR
#ifdef PROF_HAVE_LIBGPGME
    if (chatwin->pgp_send) {
        char *id = message_send_chat_pgp(chatwin->barejid, plugin_msg);
        chat_log_pgp_msg_out(chatwin->barejid, plugin_msg);
        chatwin_outgoing_msg(chatwin, plugin_msg, id, PROF_MSG_PGP);
        free(id);
    } else {
        gboolean handled = otr_on_message_send(chatwin, plugin_msg);
        if (!handled) {
            char *id = message_send_chat(chatwin->barejid, plugin_msg);
            chat_log_msg_out(chatwin->barejid, plugin_msg);
            chatwin_outgoing_msg(chatwin, plugin_msg, id, PROF_MSG_PLAIN);
            free(id);
        }
    }
    return;
#endif
#endif

// OTR supported, PGP unsupported
#ifdef PROF_HAVE_LIBOTR
#ifndef PROF_HAVE_LIBGPGME
    gboolean handled = otr_on_message_send(chatwin, plugin_msg);
    if (!handled) {
        char *id = message_send_chat(chatwin->barejid, plugin_msg);
        chat_log_msg_out(chatwin->barejid, plugin_msg);
        chatwin_outgoing_msg(chatwin, plugin_msg, id, PROF_MSG_PLAIN);
        free(id);
    }
    return;
#endif
#endif

// OTR unsupported, PGP supported
#ifndef PROF_HAVE_LIBOTR
#ifdef PROF_HAVE_LIBGPGME
    if (chatwin->pgp_send) {
        char *id = message_send_chat_pgp(chatwin->barejid, plugin_msg);
        chat_log_pgp_msg_out(chatwin->barejid, plugin_msg);
        chatwin_outgoing_msg(chatwin, plugin_msg, id, PROF_MSG_PGP);
        free(id);
    } else {
        char *id = message_send_chat(chatwin->barejid, plugin_msg);
        chat_log_msg_out(chatwin->barejid, plugin_msg);
        chatwin_outgoing_msg(chatwin, plugin_msg, id, PROF_MSG_PLAIN);
        free(id);
    }
    return;
#endif
#endif

// OTR unsupported, PGP unsupported
#ifndef PROF_HAVE_LIBOTR
#ifndef PROF_HAVE_LIBGPGME
    char *id = message_send_chat(chatwin->barejid, plugin_msg);
    chat_log_msg_out(chatwin->barejid, plugin_msg);
    chatwin_outgoing_msg(chatwin, plugin_msg, id, PROF_MSG_PLAIN);
    free(id);
    return;
#endif
#endif

    plugins_post_chat_message_send(chatwin->barejid, plugin_msg);
    free(plugin_msg);
}

void
cl_ev_send_muc_msg(ProfMucWin *mucwin, const char *const msg)
{
    char *plugin_msg = plugins_pre_room_message_send(mucwin->roomjid, msg);

    message_send_groupchat(mucwin->roomjid, plugin_msg);

    plugins_post_room_message_send(mucwin->roomjid, plugin_msg);
    free(plugin_msg);
}

void
cl_ev_send_priv_msg(ProfPrivateWin *privwin, const char *const msg)
{
<<<<<<< HEAD
    char *plugin_msg = plugins_pre_priv_message_send(privwin->fulljid, msg);

    message_send_private(privwin->fulljid, plugin_msg);
    privwin_outgoing_msg(privwin, plugin_msg);

    plugins_post_priv_message_send(privwin->fulljid, plugin_msg);
    free(plugin_msg);
=======
    if (privwin->occupant_offline) {
        privwin_message_occupant_offline(privwin);
    } else {
        message_send_private(privwin->fulljid, msg);
        privwin_outgoing_msg(privwin, msg);
    }
>>>>>>> 292c9cf4
}<|MERGE_RESOLUTION|>--- conflicted
+++ resolved
@@ -193,20 +193,15 @@
 void
 cl_ev_send_priv_msg(ProfPrivateWin *privwin, const char *const msg)
 {
-<<<<<<< HEAD
-    char *plugin_msg = plugins_pre_priv_message_send(privwin->fulljid, msg);
-
-    message_send_private(privwin->fulljid, plugin_msg);
-    privwin_outgoing_msg(privwin, plugin_msg);
-
-    plugins_post_priv_message_send(privwin->fulljid, plugin_msg);
-    free(plugin_msg);
-=======
     if (privwin->occupant_offline) {
         privwin_message_occupant_offline(privwin);
     } else {
-        message_send_private(privwin->fulljid, msg);
-        privwin_outgoing_msg(privwin, msg);
-    }
->>>>>>> 292c9cf4
+        char *plugin_msg = plugins_pre_priv_message_send(privwin->fulljid, msg);
+
+        message_send_private(privwin->fulljid, plugin_msg);
+        privwin_outgoing_msg(privwin, plugin_msg);
+
+        plugins_post_priv_message_send(privwin->fulljid, plugin_msg);
+        free(plugin_msg);
+    }
 }