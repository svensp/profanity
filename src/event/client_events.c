--- conflicted
+++ resolved
@@ -97,27 +97,15 @@
     if (enc_mode == PROF_ENC_NONE || enc_mode == PROF_ENC_OTR) {
         gboolean handled = otr_on_message_send(chatwin, plugin_msg);
         if (!handled) {
-<<<<<<< HEAD
             char *id = message_send_chat(chatwin->barejid, plugin_msg);
             chat_log_msg_out(chatwin->barejid, plugin_msg);
-            ui_outgoing_chat_msg(chatwin, plugin_msg, id);
+            ui_outgoing_chat_msg(chatwin, plugin_msg, id, PROF_ENC_NONE);
             free(id);
         }
     } else { // enc_mode = PROF_ENC_PGP
         char *id = message_send_chat_pgp(chatwin->barejid, plugin_msg);
         chat_log_pgp_msg_out(chatwin->barejid, plugin_msg);
-        ui_outgoing_chat_msg(chatwin, plugin_msg, id);
-=======
-            char *id = message_send_chat(chatwin->barejid, msg);
-            chat_log_msg_out(chatwin->barejid, msg);
-            ui_outgoing_chat_msg(chatwin, msg, id, PROF_ENC_NONE);
-            free(id);
-        }
-    } else { // enc_mode = PROF_ENC_PGP
-        char *id = message_send_chat_pgp(chatwin->barejid, msg);
-        chat_log_pgp_msg_out(chatwin->barejid, msg);
-        ui_outgoing_chat_msg(chatwin, msg, id, PROF_ENC_PGP);
->>>>>>> 35239ee3
+        ui_outgoing_chat_msg(chatwin, plugin_msg, id, PROF_ENC_PGP);
         free(id);
     }
     return;
@@ -129,15 +117,9 @@
 #ifndef PROF_HAVE_LIBGPGME
     gboolean handled = otr_on_message_send(chatwin, plugin_msg);
     if (!handled) {
-<<<<<<< HEAD
         char *id = message_send_chat(chatwin->barejid, plugin_msg);
         chat_log_msg_out(chatwin->barejid, plugin_msg);
-        ui_outgoing_chat_msg(chatwin, plugin_msg, id);
-=======
-        char *id = message_send_chat(chatwin->barejid, msg);
-        chat_log_msg_out(chatwin->barejid, msg);
-        ui_outgoing_chat_msg(chatwin, msg, id, PROF_ENC_NONE);
->>>>>>> 35239ee3
+        ui_outgoing_chat_msg(chatwin, plugin_msg, id, PROF_ENC_NONE);
         free(id);
     }
     return;
@@ -149,25 +131,14 @@
 #ifdef PROF_HAVE_LIBGPGME
     prof_enc_t enc_mode = chatwin->enc_mode;
     if (enc_mode == PROF_ENC_NONE) {
-<<<<<<< HEAD
         char *id = message_send_chat(chatwin->barejid, plugin_msg);
         chat_log_msg_out(chatwin->barejid, plugin_msg);
-        ui_outgoing_chat_msg(chatwin, plugin_msg, id);
+        ui_outgoing_chat_msg(chatwin, plugin_msg, id, PROF_ENC_NONE);
         free(id);
     } else if (enc_mode == PROF_ENC_PGP) {
         char *id = message_send_chat_pgp(chatwin->barejid, plugin_msg);
         chat_log_pgp_msg_out(chatwin->barejid, plugin_msg);
-        ui_outgoing_chat_msg(chatwin, plugin_msg, id);
-=======
-        char *id = message_send_chat(chatwin->barejid, msg);
-        chat_log_msg_out(chatwin->barejid, msg);
-        ui_outgoing_chat_msg(chatwin, msg, id, PROF_ENC_NONE);
-        free(id);
-    } else if (enc_mode == PROF_ENC_PGP) {
-        char *id = message_send_chat_pgp(chatwin->barejid, msg);
-        chat_log_pgp_msg_out(chatwin->barejid, msg);
-        ui_outgoing_chat_msg(chatwin, msg, id, PROF_ENC_PGP);
->>>>>>> 35239ee3
+        ui_outgoing_chat_msg(chatwin, plugin_msg, id, PROF_ENC_PGP);
         free(id);
     }
     return;
@@ -175,19 +146,11 @@
 #endif
 
 // OTR unsupported, PGP unsupported
-<<<<<<< HEAD
 #ifndef PROF_HAVE_LIBOTR
 #ifndef PROF_HAVE_LIBGPGME
     char *id = message_send_chat(chatwin->barejid, plugin_msg);
     chat_log_msg_out(chatwin->barejid, plugin_msg);
-    ui_outgoing_chat_msg(chatwin, plugin_msg, id);
-=======
-#ifndef HAVE_LIBOTR
-#ifndef HAVE_LIBGPGME
-    char *id = message_send_chat(chatwin->barejid, msg);
-    chat_log_msg_out(chatwin->barejid, msg);
-    ui_outgoing_chat_msg(chatwin, msg, id, PROF_ENC_NONE;
->>>>>>> 35239ee3
+    ui_outgoing_chat_msg(chatwin, plugin_msg, id, PROF_ENC_NONE);
     free(id);
     return;
 #endif
