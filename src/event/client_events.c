--- conflicted
+++ resolved
@@ -41,13 +41,9 @@
 #include "ui/ui.h"
 #include "window_list.h"
 #include "xmpp/xmpp.h"
-<<<<<<< HEAD
-#ifdef PROF_HAVE_LIBOTR
-=======
 #include "roster_list.h"
 #include "chat_session.h"
-#ifdef HAVE_LIBOTR
->>>>>>> 8e9bf083
+#ifdef PROF_HAVE_LIBOTR
 #include "otr/otr.h"
 #endif
 #include "plugins/plugins.h"
@@ -85,7 +81,7 @@
     tlscerts_clear_current();
     ui_disconnected();
     ui_close_all_wins();
-#ifdef HAVE_LIBGPGME
+#ifdef PROF_HAVE_LIBGPGME
     p_gpg_on_disconnect();
 #endif
 }
