/*
 * client_events.c
 *
 * Copyright (C) 2012 - 2015 James Booth <boothj5@gmail.com>
 *
 * This file is part of Profanity.
 *
 * Profanity is free software: you can redistribute it and/or modify
 * it under the terms of the GNU General Public License as published by
 * the Free Software Foundation, either version 3 of the License, or
 * (at your option) any later version.
 *
 * Profanity is distributed in the hope that it will be useful,
 * but WITHOUT ANY WARRANTY; without even the implied warranty of
 * MERCHANTABILITY or FITNESS FOR A PARTICULAR PURPOSE.  See the
 * GNU General Public License for more details.
 *
 * You should have received a copy of the GNU General Public License
 * along with Profanity.  If not, see <http://www.gnu.org/licenses/>.
 *
 * In addition, as a special exception, the copyright holders give permission to
 * link the code of portions of this program with the OpenSSL library under
 * certain conditions as described in each individual source file, and
 * distribute linked combinations including the two.
 *
 * You must obey the GNU General Public License in all respects for all of the
 * code used other than OpenSSL. If you modify file(s) with this exception, you
 * may extend this exception to your version of the file(s), but you are not
 * obligated to do so. If you do not wish to do so, delete this exception
 * statement from your version. If you delete this exception statement from all
 * source files in the program, then also delete it here.
 *
 */

#include <stdlib.h>
#include <glib.h>

#include "config.h"
#include "log.h"
#include "ui/ui.h"
#include "window_list.h"
#include "xmpp/xmpp.h"
#ifdef PROF_HAVE_LIBOTR
#include "otr/otr.h"
#endif
<<<<<<< HEAD
#include "plugins/plugins.h"
=======
#ifdef HAVE_LIBGPGME
#include "pgp/gpg.h"
#endif
>>>>>>> 918e55be

jabber_conn_status_t
cl_ev_connect_jid(const char * const jid, const char * const passwd, const char * const altdomain, const int port)
{
    cons_show("Connecting as %s", jid);
    return jabber_connect_with_details(jid, passwd, altdomain, port);
}

jabber_conn_status_t
cl_ev_connect_account(ProfAccount *account)
{
    char *jid = account_create_full_jid(account);
    cons_show("Connecting with account %s as %s", account->name, jid);
    free(jid);

    return jabber_connect_with_account(account);
}

void
cl_ev_presence_send(const resource_presence_t presence_type, const char * const msg, const int idle)
{
    char *signed_status = NULL;

#ifdef HAVE_LIBGPGME
    char *account_name = jabber_get_account_name();
    ProfAccount *account = accounts_get_account(account_name);
    if (account->pgp_keyid) {
        signed_status = p_gpg_sign(msg, account->pgp_keyid);
    }
#endif

    presence_send(presence_type, msg, idle, signed_status);

    free(signed_status);
}

void
cl_ev_send_msg(ProfChatWin *chatwin, const char * const msg)
{
    chat_state_active(chatwin->state);

<<<<<<< HEAD
    char *plugin_msg = plugins_pre_chat_message_send(chatwin->barejid, msg);

#ifdef PROF_HAVE_LIBOTR
    otr_on_message_send(chatwin, plugin_msg);
#else
    char *id = message_send_chat(chatwin->barejid, plugin_msg);
    chat_log_msg_out(chatwin->barejid, plugin_msg);
    ui_outgoing_chat_msg(chatwin, plugin_msg, id);
=======
// OTR suported, PGP supported
#ifdef HAVE_LIBOTR
#ifdef HAVE_LIBGPGME
    prof_enc_t enc_mode = chatwin->enc_mode;
    if (enc_mode == PROF_ENC_NONE || enc_mode == PROF_ENC_OTR) {
        gboolean handled = otr_on_message_send(chatwin, msg);
        if (!handled) {
            char *id = message_send_chat(chatwin->barejid, msg);
            chat_log_msg_out(chatwin->barejid, msg);
            ui_outgoing_chat_msg(chatwin, msg, id);
            free(id);
        }
    } else { // enc_mode = PROF_ENC_PGP
        char *id = message_send_chat_pgp(chatwin->barejid, msg);
        chat_log_pgp_msg_out(chatwin->barejid, msg);
        ui_outgoing_chat_msg(chatwin, msg, id);
        free(id);
    }
    return;
#endif
#endif

// OTR supported, PGP unsupported
#ifdef HAVE_LIBOTR
#ifndef HAVE_LIBGPGME
    gboolean handled = otr_on_message_send(chatwin, msg);
    if (!handled) {
        char *id = message_send_chat(chatwin->barejid, msg);
        chat_log_msg_out(chatwin->barejid, msg);
        ui_outgoing_chat_msg(chatwin, msg, id);
        free(id);
    }
    return;
#endif
#endif

// OTR unsupported, PGP supported
#ifndef HAVE_LIBOTR
#ifdef HAVE_LIBGPGME
    prof_enc_t enc_mode = chatwin->enc_mode;
    if (enc_mode == PROF_ENC_NONE) {
        char *id = message_send_chat(chatwin->barejid, msg);
        chat_log_msg_out(chatwin->barejid, msg);
        ui_outgoing_chat_msg(chatwin, msg, id);
        free(id);
    } else if (enc_mode == PROF_ENC_PGP) {
        char *id = message_send_chat_pgp(chatwin->barejid, msg);
        chat_log_pgp_msg_out(chatwin->barejid, msg);
        ui_outgoing_chat_msg(chatwin, msg, id);
        free(id);
    }
    return;
#endif
#endif

// OTR unsupported, PGP unsupported
#ifndef HAVE_LIBOTR
#ifndef HAVE_LIBGPGME
    char *id = message_send_chat(chatwin->barejid, msg);
    chat_log_msg_out(chatwin->barejid, msg);
    ui_outgoing_chat_msg(chatwin, msg, id);
>>>>>>> 918e55be
    free(id);
    return;
#endif
#endif

    plugins_post_chat_message_send(chatwin->barejid, plugin_msg);
    free(plugin_msg);
}

void
cl_ev_send_muc_msg(ProfMucWin *mucwin, const char * const msg)
{
    char *plugin_msg = plugins_pre_room_message_send(mucwin->roomjid, msg);

    message_send_groupchat(mucwin->roomjid, plugin_msg);

    plugins_post_room_message_send(mucwin->roomjid, plugin_msg);
    free(plugin_msg);
}

void
cl_ev_send_priv_msg(ProfPrivateWin *privwin, const char * const msg)
{
    char *plugin_msg = plugins_pre_priv_message_send(privwin->fulljid, msg);

    message_send_private(privwin->fulljid, plugin_msg);
    ui_outgoing_private_msg(privwin, plugin_msg);

    plugins_post_priv_message_send(privwin->fulljid, plugin_msg);
    free(plugin_msg);
}<|MERGE_RESOLUTION|>--- conflicted
+++ resolved
@@ -35,7 +35,7 @@
 #include <stdlib.h>
 #include <glib.h>
 
-#include "config.h"
+#include "prof_config.h"
 #include "log.h"
 #include "ui/ui.h"
 #include "window_list.h"
@@ -43,13 +43,10 @@
 #ifdef PROF_HAVE_LIBOTR
 #include "otr/otr.h"
 #endif
-<<<<<<< HEAD
 #include "plugins/plugins.h"
-=======
-#ifdef HAVE_LIBGPGME
+#ifdef PROF_HAVE_LIBGPGME
 #include "pgp/gpg.h"
 #endif
->>>>>>> 918e55be
 
 jabber_conn_status_t
 cl_ev_connect_jid(const char * const jid, const char * const passwd, const char * const altdomain, const int port)
@@ -73,7 +70,7 @@
 {
     char *signed_status = NULL;
 
-#ifdef HAVE_LIBGPGME
+#ifdef PROF_HAVE_LIBGPGME
     char *account_name = jabber_get_account_name();
     ProfAccount *account = accounts_get_account(account_name);
     if (account->pgp_keyid) {
@@ -90,33 +87,24 @@
 cl_ev_send_msg(ProfChatWin *chatwin, const char * const msg)
 {
     chat_state_active(chatwin->state);
-
-<<<<<<< HEAD
     char *plugin_msg = plugins_pre_chat_message_send(chatwin->barejid, msg);
 
+// OTR suported, PGP supported
 #ifdef PROF_HAVE_LIBOTR
-    otr_on_message_send(chatwin, plugin_msg);
-#else
-    char *id = message_send_chat(chatwin->barejid, plugin_msg);
-    chat_log_msg_out(chatwin->barejid, plugin_msg);
-    ui_outgoing_chat_msg(chatwin, plugin_msg, id);
-=======
-// OTR suported, PGP supported
-#ifdef HAVE_LIBOTR
-#ifdef HAVE_LIBGPGME
+#ifdef PROF_HAVE_LIBGPGME
     prof_enc_t enc_mode = chatwin->enc_mode;
     if (enc_mode == PROF_ENC_NONE || enc_mode == PROF_ENC_OTR) {
-        gboolean handled = otr_on_message_send(chatwin, msg);
+        gboolean handled = otr_on_message_send(chatwin, plugin_msg);
         if (!handled) {
-            char *id = message_send_chat(chatwin->barejid, msg);
-            chat_log_msg_out(chatwin->barejid, msg);
-            ui_outgoing_chat_msg(chatwin, msg, id);
+            char *id = message_send_chat(chatwin->barejid, plugin_msg);
+            chat_log_msg_out(chatwin->barejid, plugin_msg);
+            ui_outgoing_chat_msg(chatwin, plugin_msg, id);
             free(id);
         }
     } else { // enc_mode = PROF_ENC_PGP
-        char *id = message_send_chat_pgp(chatwin->barejid, msg);
-        chat_log_pgp_msg_out(chatwin->barejid, msg);
-        ui_outgoing_chat_msg(chatwin, msg, id);
+        char *id = message_send_chat_pgp(chatwin->barejid, plugin_msg);
+        chat_log_pgp_msg_out(chatwin->barejid, plugin_msg);
+        ui_outgoing_chat_msg(chatwin, plugin_msg, id);
         free(id);
     }
     return;
@@ -124,13 +112,13 @@
 #endif
 
 // OTR supported, PGP unsupported
-#ifdef HAVE_LIBOTR
-#ifndef HAVE_LIBGPGME
-    gboolean handled = otr_on_message_send(chatwin, msg);
+#ifdef PROF_HAVE_LIBOTR
+#ifndef PROF_HAVE_LIBGPGME
+    gboolean handled = otr_on_message_send(chatwin, plugin_msg);
     if (!handled) {
-        char *id = message_send_chat(chatwin->barejid, msg);
-        chat_log_msg_out(chatwin->barejid, msg);
-        ui_outgoing_chat_msg(chatwin, msg, id);
+        char *id = message_send_chat(chatwin->barejid, plugin_msg);
+        chat_log_msg_out(chatwin->barejid, plugin_msg);
+        ui_outgoing_chat_msg(chatwin, plugin_msg, id);
         free(id);
     }
     return;
@@ -138,18 +126,18 @@
 #endif
 
 // OTR unsupported, PGP supported
-#ifndef HAVE_LIBOTR
-#ifdef HAVE_LIBGPGME
+#ifndef PROF_HAVE_LIBOTR
+#ifdef PROF_HAVE_LIBGPGME
     prof_enc_t enc_mode = chatwin->enc_mode;
     if (enc_mode == PROF_ENC_NONE) {
-        char *id = message_send_chat(chatwin->barejid, msg);
-        chat_log_msg_out(chatwin->barejid, msg);
-        ui_outgoing_chat_msg(chatwin, msg, id);
+        char *id = message_send_chat(chatwin->barejid, plugin_msg);
+        chat_log_msg_out(chatwin->barejid, plugin_msg);
+        ui_outgoing_chat_msg(chatwin, plugin_msg, id);
         free(id);
     } else if (enc_mode == PROF_ENC_PGP) {
-        char *id = message_send_chat_pgp(chatwin->barejid, msg);
-        chat_log_pgp_msg_out(chatwin->barejid, msg);
-        ui_outgoing_chat_msg(chatwin, msg, id);
+        char *id = message_send_chat_pgp(chatwin->barejid, plugin_msg);
+        chat_log_pgp_msg_out(chatwin->barejid, plugin_msg);
+        ui_outgoing_chat_msg(chatwin, plugin_msg, id);
         free(id);
     }
     return;
@@ -157,12 +145,11 @@
 #endif
 
 // OTR unsupported, PGP unsupported
-#ifndef HAVE_LIBOTR
-#ifndef HAVE_LIBGPGME
-    char *id = message_send_chat(chatwin->barejid, msg);
-    chat_log_msg_out(chatwin->barejid, msg);
-    ui_outgoing_chat_msg(chatwin, msg, id);
->>>>>>> 918e55be
+#ifndef PROF_HAVE_LIBOTR
+#ifndef PROF_HAVE_LIBGPGME
+    char *id = message_send_chat(chatwin->barejid, plugin_msg);
+    chat_log_msg_out(chatwin->barejid, plugin_msg);
+    ui_outgoing_chat_msg(chatwin, plugin_msg, id);
     free(id);
     return;
 #endif
