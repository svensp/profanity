/*
 * server_events.c
 *
 * Copyright (C) 2012 - 2015 James Booth <boothj5@gmail.com>
 *
 * This file is part of Profanity.
 *
 * Profanity is free software: you can redistribute it and/or modify
 * it under the terms of the GNU General Public License as published by
 * the Free Software Foundation, either version 3 of the License, or
 * (at your option) any later version.
 *
 * Profanity is distributed in the hope that it will be useful,
 * but WITHOUT ANY WARRANTY; without even the implied warranty of
 * MERCHANTABILITY or FITNESS FOR A PARTICULAR PURPOSE.  See the
 * GNU General Public License for more details.
 *
 * You should have received a copy of the GNU General Public License
 * along with Profanity.  If not, see <http://www.gnu.org/licenses/>.
 *
 * In addition, as a special exception, the copyright holders give permission to
 * link the code of portions of this program with the OpenSSL library under
 * certain conditions as described in each individual source file, and
 * distribute linked combinations including the two.
 *
 * You must obey the GNU General Public License in all respects for all of the
 * code used other than OpenSSL. If you modify file(s) with this exception, you
 * may extend this exception to your version of the file(s), but you are not
 * obligated to do so. If you do not wish to do so, delete this exception
 * statement from your version. If you delete this exception statement from all
 * source files in the program, then also delete it here.
 *
 */

#include "prof_config.h"

#include <string.h>
#include <stdlib.h>
#include <assert.h>

#include "chat_session.h"
#include "log.h"
#include "muc.h"
#include "config/preferences.h"
#include "config/account.h"
#include "config/scripts.h"
#include "roster_list.h"
#include "plugins/plugins.h"
#include "window_list.h"
#include "config/tlscerts.h"
#include "profanity.h"
#include "event/client_events.h"

#ifdef PROF_HAVE_LIBOTR
#include "otr/otr.h"
#endif
#ifdef PROF_HAVE_LIBGPGME
#include "pgp/gpg.h"
#endif

#include "ui/ui.h"

void
sv_ev_login_account_success(char *account_name, int secured)
{
    ProfAccount *account = accounts_get_account(account_name);
<<<<<<< HEAD
#ifdef PROF_HAVE_LIBOTR
=======

    roster_create();

#ifdef HAVE_LIBOTR
>>>>>>> 393e6901
    otr_on_connect(account);
#endif

#ifdef PROF_HAVE_LIBGPGME
    p_gpg_on_connect(account->jid);
#endif

    ui_handle_login_account_success(account, secured);

    // attempt to rejoin rooms with passwords
    GList *curr = muc_rooms();
    while (curr) {
        char *password = muc_password(curr->data);
        if (password) {
            char *nick = muc_nick(curr->data);
            presence_join_room(curr->data, nick, password);
        }
        curr = g_list_next(curr);
    }
    g_list_free(curr);

    log_info("%s logged in successfully", account->jid);

    if (account->startscript) {
        scripts_exec(account->startscript);
    }

    account_free(account);
}

void
sv_ev_roster_received(void)
{
    if (prefs_get_boolean(PREF_ROSTER)) {
        ui_show_roster();
    }

    char *account_name = jabber_get_account_name();

#ifdef PROF_HAVE_LIBGPGME
    // check pgp key valid if specified
    ProfAccount *account = accounts_get_account(account_name);
    if (account && account->pgp_keyid) {
        char *err_str = NULL;
        if (!p_gpg_valid_key(account->pgp_keyid, &err_str)) {
            cons_show_error("Invalid PGP key ID specified: %s, %s", account->pgp_keyid, err_str);
        }
        free(err_str);
    }
#endif

    // send initial presence
    resource_presence_t conn_presence = accounts_get_login_presence(account_name);
    char *last_activity_str = accounts_get_last_activity(account_name);
    if (last_activity_str) {
        GDateTime *nowdt = g_date_time_new_now_utc();

        GTimeVal lasttv;
        gboolean res = g_time_val_from_iso8601(last_activity_str, &lasttv);
        if (res) {
            GDateTime *lastdt = g_date_time_new_from_timeval_utc(&lasttv);
            GTimeSpan diff_micros = g_date_time_difference(nowdt, lastdt);
            int diff_secs = (diff_micros / 1000) / 1000;
            if (prefs_get_boolean(PREF_LASTACTIVITY)) {
                cl_ev_presence_send(conn_presence, NULL, diff_secs);
            } else {
                cl_ev_presence_send(conn_presence, NULL, 0);
            }
            g_date_time_unref(lastdt);
        } else {
            cl_ev_presence_send(conn_presence, NULL, 0);
        }

        free(last_activity_str);
        g_date_time_unref(nowdt);
    } else {
        cl_ev_presence_send(conn_presence, NULL, 0);
    }

    const char *fulljid = jabber_get_fulljid();
    plugins_on_connect(account_name, fulljid);
}

void
sv_ev_lost_connection(void)
{
    cons_show_error("Lost connection.");

    roster_destroy();
    muc_invites_clear();
    chat_sessions_clear();
    ui_disconnected();
#ifdef PROF_HAVE_LIBGPGME
    p_gpg_on_disconnect();
#endif
}

void
sv_ev_failed_login(void)
{
    cons_show_error("Login failed.");
    log_info("Login failed");
    tlscerts_clear_current();
}

void
sv_ev_room_invite(jabber_invite_t invite_type, const char *const invitor, const char *const room,
    const char *const reason, const char *const password)
{
    if (!muc_active(room) && !muc_invites_contain(room)) {
        cons_show_room_invite(invitor, room, reason);
        muc_invites_add(room, password);
    }
}

void
sv_ev_room_broadcast(const char *const room_jid, const char *const message)
{
    if (muc_roster_complete(room_jid)) {
        ProfMucWin *mucwin = wins_get_muc(room_jid);
        if (mucwin) {
            mucwin_broadcast(mucwin, message);
        }
    } else {
        muc_pending_broadcasts_add(room_jid, message);
    }
}

void
sv_ev_room_subject(const char *const room, const char *const nick, const char *const subject)
{
    muc_set_subject(room, subject);
    ProfMucWin *mucwin = wins_get_muc(room);
    if (mucwin && muc_roster_complete(room)) {
        mucwin_subject(mucwin, nick, subject);
    }
}

void
sv_ev_room_history(const char *const room_jid, const char *const nick,
    GDateTime *timestamp, const char *const message)
{
    ProfMucWin *mucwin = wins_get_muc(room_jid);
    if (mucwin) {
        char *new_message = plugins_pre_room_message_display(room_jid, nick, message);
        mucwin_history(mucwin, nick, timestamp, new_message);
        plugins_post_room_message_display(room_jid, nick, new_message);
        free(new_message);
    }
}

void
sv_ev_room_message(const char *const room_jid, const char *const nick,
    const char *const message)
{
    if (prefs_get_boolean(PREF_GRLOG)) {
        Jid *jid = jid_create(jabber_get_fulljid());
        groupchat_log_chat(jid->barejid, room_jid, nick, message);
        jid_destroy(jid);
    }

    ProfMucWin *mucwin = wins_get_muc(room_jid);
    if (!mucwin) {
        return;
    }

    char *new_message = plugins_pre_room_message_display(room_jid, nick, message);

    mucwin_message(mucwin, nick, new_message);

    ProfWin *window = (ProfWin*)mucwin;
    gboolean is_current = wins_is_current(window);
    int num = wins_get_num(window);
    char *my_nick = muc_nick(mucwin->roomjid);
    gboolean notify = prefs_do_room_notify(is_current, mucwin->roomjid, my_nick, new_message);

    // currently in groupchat window
    if (wins_is_current(window)) {
        status_bar_active(num);

    // not currently on groupchat window
    } else {
        status_bar_new(num);
        char *muc_show = prefs_get_string(PREF_CONSOLE_MUC);
        if (g_strcmp0(muc_show, "all") == 0) {
            cons_show_incoming_room_message(nick, mucwin->roomjid, num);
        } else if (g_strcmp0(muc_show, "first") == 0 && mucwin->unread == 0) {
            cons_show_incoming_room_message(NULL, mucwin->roomjid, num);
        }
        prefs_free_string(muc_show);

        if (prefs_get_boolean(PREF_FLASH) && (strcmp(nick, my_nick) != 0)) {
            flash();
        }

        mucwin->unread++;
        if (notify) {
            mucwin->notify = TRUE;
        }
    }

    rosterwin_roster();

    // don't notify self messages
    if (strcmp(nick, my_nick) == 0) {
        return;
    }

    if (prefs_get_boolean(PREF_BEEP)) {
        beep();
    }

    if (!notify) {
        return;
    }

    Jid *jidp = jid_create(mucwin->roomjid);
    int ui_index = num;
    if (ui_index == 10) {
        ui_index = 0;
    }

    if (prefs_get_boolean(PREF_NOTIFY_ROOM_TEXT)) {
        notify_room_message(nick, jidp->localpart, ui_index, new_message);
    } else {
        notify_room_message(nick, jidp->localpart, ui_index, NULL);
    }
    jid_destroy(jidp);

    plugins_post_room_message_display(room_jid, nick, new_message);
    free(new_message);
}

void
sv_ev_incoming_private_message(const char *const fulljid, char *message)
{
    char *plugin_message =  plugins_pre_priv_message_display(fulljid, message);

    ProfPrivateWin *privatewin = wins_get_private(fulljid);
    if (privatewin == NULL) {
        ProfWin *window = wins_new_private(fulljid);
        privatewin = (ProfPrivateWin*)window;
    }
    privwin_incoming_msg(privatewin, plugin_message, NULL);

    plugins_post_priv_message_display(fulljid, plugin_message);

    free(plugin_message);
}

void
sv_ev_delayed_private_message(const char *const fulljid, char *message, GDateTime *timestamp)
{
    char *new_message = plugins_pre_priv_message_display(fulljid, message);

    ProfPrivateWin *privatewin = wins_get_private(fulljid);
    if (privatewin == NULL) {
        ProfWin *window = wins_new_private(fulljid);
        privatewin = (ProfPrivateWin*)window;
    }
    privwin_incoming_msg(privatewin, new_message, timestamp);

    plugins_post_priv_message_display(fulljid, new_message);

    free(new_message);
}

void
sv_ev_outgoing_carbon(char *barejid, char *message)
{
    ProfChatWin *chatwin = wins_get_chat(barejid);
    if (!chatwin) {
        chatwin = chatwin_new(barejid);
    }

    chat_state_active(chatwin->state);

    chatwin_outgoing_carbon(chatwin, message);
}

void
sv_ev_incoming_carbon(char *barejid, char *resource, char *message)
{
    gboolean new_win = FALSE;
    ProfChatWin *chatwin = wins_get_chat(barejid);
    if (!chatwin) {
        ProfWin *window = wins_new_chat(barejid);
        chatwin = (ProfChatWin*)window;
        new_win = TRUE;
    }

    chatwin_incoming_msg(chatwin, resource, message, NULL, new_win, PROF_MSG_PLAIN);
    chat_log_msg_in(barejid, message, NULL);
}

#ifdef PROF_HAVE_LIBGPGME
static void
_sv_ev_incoming_pgp(ProfChatWin *chatwin, gboolean new_win, char *barejid, char *resource, char *message, char *pgp_message, GDateTime *timestamp)
{
    char *decrypted = p_gpg_decrypt(pgp_message);
    if (decrypted) {
        chatwin_incoming_msg(chatwin, resource, decrypted, timestamp, new_win, PROF_MSG_PGP);
        chat_log_pgp_msg_in(barejid, decrypted, timestamp);
        chatwin->pgp_recv = TRUE;
        p_gpg_free_decrypted(decrypted);
    } else {
        chatwin_incoming_msg(chatwin, resource, message, timestamp, new_win, PROF_MSG_PLAIN);
        chat_log_msg_in(barejid, message, timestamp);
        chatwin->pgp_recv = FALSE;
    }
}
#endif

#ifdef PROF_HAVE_LIBOTR
static void
_sv_ev_incoming_otr(ProfChatWin *chatwin, gboolean new_win, char *barejid, char *resource, char *message, GDateTime *timestamp)
{
    gboolean decrypted = FALSE;
    char *otr_res = otr_on_message_recv(barejid, resource, message, &decrypted);
    if (otr_res) {
        if (decrypted) {
            chatwin_incoming_msg(chatwin, resource, otr_res, timestamp, new_win, PROF_MSG_OTR);
            chatwin->pgp_send = FALSE;
        } else {
            chatwin_incoming_msg(chatwin, resource, otr_res, timestamp, new_win, PROF_MSG_PLAIN);
        }
        chat_log_otr_msg_in(barejid, otr_res, decrypted, timestamp);
        otr_free_message(otr_res);
        chatwin->pgp_recv = FALSE;
    }
}
#endif

#ifndef PROF_HAVE_LIBOTR
static void
_sv_ev_incoming_plain(ProfChatWin *chatwin, gboolean new_win, char *barejid, char *resource, char *message, GDateTime *timestamp)
{
    chatwin_incoming_msg(chatwin, resource, message, timestamp, new_win, PROF_MSG_PLAIN);
    chat_log_msg_in(barejid, message, timestamp);
    chatwin->pgp_recv = FALSE;
}
#endif

void
sv_ev_incoming_message(char *barejid, char *resource, char *message, char *pgp_message, GDateTime *timestamp)
{
    gboolean new_win = FALSE;
    ProfChatWin *chatwin = wins_get_chat(barejid);
    if (!chatwin) {
        ProfWin *window = wins_new_chat(barejid);
        chatwin = (ProfChatWin*)window;
        new_win = TRUE;
    }

// OTR suported, PGP supported
#ifdef PROF_HAVE_LIBOTR
#ifdef PROF_HAVE_LIBGPGME
    if (pgp_message) {
        if (chatwin->is_otr) {
            win_println((ProfWin*)chatwin, 0, "PGP encrypted message received whilst in OTR session.");
        } else { // PROF_ENC_NONE, PROF_ENC_PGP
            _sv_ev_incoming_pgp(chatwin, new_win, barejid, resource, message, pgp_message, timestamp);
        }
    } else {
        _sv_ev_incoming_otr(chatwin, new_win, barejid, resource, message, timestamp);
    }
    return;
#endif
#endif

// OTR supported, PGP unsupported
#ifdef PROF_HAVE_LIBOTR
#ifndef PROF_HAVE_LIBGPGME
    _sv_ev_incoming_otr(chatwin, new_win, barejid, resource, message, timestamp);
    return;
#endif
#endif

// OTR unsupported, PGP supported
#ifndef PROF_HAVE_LIBOTR
#ifdef PROF_HAVE_LIBGPGME
    if (pgp_message) {
        _sv_ev_incoming_pgp(chatwin, new_win, barejid, resource, message, pgp_message, timestamp);
    } else {
        _sv_ev_incoming_plain(chatwin, new_win, barejid, resource, message, timestamp);
    }
    return;
#endif
#endif

// OTR unsupported, PGP unsupported
#ifndef PROF_HAVE_LIBOTR
#ifndef PROF_HAVE_LIBGPGME
    _sv_ev_incoming_plain(chatwin, new_win, barejid, resource, message, timestamp);
    return;
#endif
#endif
}

void
sv_ev_message_receipt(char *barejid, char *id)
{
    ProfChatWin *chatwin = wins_get_chat(barejid);
    if (!chatwin)
        return;

    chatwin_receipt_received(chatwin, id);
}

void
sv_ev_typing(char *barejid, char *resource)
{
    ui_contact_typing(barejid, resource);
    if (wins_chat_exists(barejid)) {
        chat_session_recipient_typing(barejid, resource);
    }
}

void
sv_ev_paused(char *barejid, char *resource)
{
    if (wins_chat_exists(barejid)) {
        chat_session_recipient_paused(barejid, resource);
    }
}

void
sv_ev_inactive(char *barejid, char *resource)
{
    if (wins_chat_exists(barejid)) {
        chat_session_recipient_inactive(barejid, resource);
    }
}

void
sv_ev_gone(const char *const barejid, const char *const resource)
{
    if (barejid && resource) {
        gboolean show_message = TRUE;

        ProfChatWin *chatwin = wins_get_chat(barejid);
        if (chatwin) {
            ChatSession *session = chat_session_get(barejid);
            if (session && g_strcmp0(session->resource, resource) != 0) {
                show_message = FALSE;
            }
            if (show_message) {
                chatwin_recipient_gone(chatwin);
            }
        }
    }

    if (wins_chat_exists(barejid)) {
        chat_session_recipient_gone(barejid, resource);
    }
}

void
sv_ev_activity(const char *const barejid, const char *const resource, gboolean send_states)
{
    if (wins_chat_exists(barejid)) {
        chat_session_recipient_active(barejid, resource, send_states);
    }
}

void
sv_ev_subscription(const char *barejid, jabber_subscr_t type)
{
    switch (type) {
    case PRESENCE_SUBSCRIBE:
        /* TODO: auto-subscribe if needed */
        cons_show("Received authorization request from %s", barejid);
        log_info("Received authorization request from %s", barejid);
        ui_print_system_msg_from_recipient(barejid, "Authorization request, type '/sub allow' to accept or '/sub deny' to reject");
        if (prefs_get_boolean(PREF_NOTIFY_SUB)) {
            notify_subscription(barejid);
        }
        break;
    case PRESENCE_SUBSCRIBED:
        cons_show("Subscription received from %s", barejid);
        log_info("Subscription received from %s", barejid);
        ui_print_system_msg_from_recipient(barejid, "Subscribed");
        break;
    case PRESENCE_UNSUBSCRIBED:
        cons_show("%s deleted subscription", barejid);
        log_info("%s deleted subscription", barejid);
        ui_print_system_msg_from_recipient(barejid, "Unsubscribed");
        break;
    default:
        /* unknown type */
        break;
    }
}

void
sv_ev_contact_offline(char *barejid, char *resource, char *status)
{
    gboolean updated = roster_contact_offline(barejid, resource, status);

    if (resource && updated) {
        ui_contact_offline(barejid, resource, status);
    }

#ifdef PROF_HAVE_LIBOTR
    ProfChatWin *chatwin = wins_get_chat(barejid);
    if (chatwin && otr_is_secure(barejid)) {
        chatwin_otr_unsecured(chatwin);
        otr_end_session(chatwin->barejid);
    }
#endif

    rosterwin_roster();
    chat_session_remove(barejid);
}

void
sv_ev_contact_online(char *barejid, Resource *resource, GDateTime *last_activity, char *pgpsig)
{
    gboolean updated = roster_update_presence(barejid, resource, last_activity);

    if (updated) {
        ui_contact_online(barejid, resource, last_activity);
    }

#ifdef PROF_HAVE_LIBGPGME
    if (pgpsig) {
        p_gpg_verify(barejid, pgpsig);
    }
#endif

    rosterwin_roster();
    chat_session_remove(barejid);
}

void
sv_ev_leave_room(const char *const room)
{
    muc_leave(room);
    ui_leave_room(room);
}

void
sv_ev_room_destroy(const char *const room)
{
    muc_leave(room);
    ui_room_destroy(room);
}

void
sv_ev_room_destroyed(const char *const room, const char *const new_jid, const char *const password,
    const char *const reason)
{
    muc_leave(room);
    ui_room_destroyed(room, reason, new_jid, password);
}

void
sv_ev_room_kicked(const char *const room, const char *const actor, const char *const reason)
{
    muc_leave(room);
    ui_room_kicked(room, actor, reason);
}

void
sv_ev_room_banned(const char *const room, const char *const actor, const char *const reason)
{
    muc_leave(room);
    ui_room_banned(room, actor, reason);
}

void
sv_ev_room_occupant_offline(const char *const room, const char *const nick,
    const char *const show, const char *const status)
{
    muc_roster_remove(room, nick);

    char *muc_status_pref = prefs_get_string(PREF_STATUSES_MUC);
    ProfMucWin *mucwin = wins_get_muc(room);
    if (mucwin && (g_strcmp0(muc_status_pref, "none") != 0)) {
        mucwin_occupant_offline(mucwin, nick);
    }
    prefs_free_string(muc_status_pref);
    occupantswin_occupants(room);
}

void
sv_ev_room_occupent_kicked(const char *const room, const char *const nick, const char *const actor,
    const char *const reason)
{
    muc_roster_remove(room, nick);
    ProfMucWin *mucwin = wins_get_muc(room);
    if (mucwin) {
        mucwin_occupant_kicked(mucwin, nick, actor, reason);
    }
    occupantswin_occupants(room);
}

void
sv_ev_room_occupent_banned(const char *const room, const char *const nick, const char *const actor,
    const char *const reason)
{
    muc_roster_remove(room, nick);
    ProfMucWin *mucwin = wins_get_muc(room);
    if (mucwin) {
        mucwin_occupant_banned(mucwin, nick, actor, reason);
    }
    occupantswin_occupants(room);
}

void
sv_ev_roster_update(const char *const barejid, const char *const name,
    GSList *groups, const char *const subscription, gboolean pending_out)
{
    roster_update(barejid, name, groups, subscription, pending_out);
    rosterwin_roster();
}

void
sv_ev_xmpp_stanza(const char *const msg)
{
    ProfXMLWin *xmlwin = wins_get_xmlconsole();
    if (xmlwin) {
        xmlwin_show(xmlwin, msg);
    }
}

void
sv_ev_muc_self_online(const char *const room, const char *const nick, gboolean config_required,
    const char *const role, const char *const affiliation, const char *const actor, const char *const reason,
    const char *const jid, const char *const show, const char *const status)
{
    muc_roster_add(room, nick, jid, role, affiliation, show, status);
    char *old_role = muc_role_str(room);
    char *old_affiliation = muc_affiliation_str(room);
    muc_set_role(room, role);
    muc_set_affiliation(room, affiliation);

    // handle self nick change
    if (muc_nick_change_pending(room)) {
        muc_nick_change_complete(room, nick);
        ProfMucWin *mucwin = wins_get_muc(room);
        if (mucwin) {
            mucwin_nick_change(mucwin, nick);
        }

    // handle roster complete
    } else if (!muc_roster_complete(room)) {
        if (muc_autojoin(room)) {
            ui_room_join(room, FALSE);
        } else {
            ui_room_join(room, TRUE);
        }

        iq_room_info_request(room, FALSE);

        muc_invites_remove(room);
        muc_roster_set_complete(room);

        // show roster if occupants list disabled by default
        ProfMucWin *mucwin = wins_get_muc(room);
        if (mucwin && !prefs_get_boolean(PREF_OCCUPANTS)) {
            GList *occupants = muc_roster(room);
            mucwin_roster(mucwin, occupants, NULL);
            g_list_free(occupants);
        }

        char *subject = muc_subject(room);
        if (mucwin && subject) {
            mucwin_subject(mucwin, NULL, subject);
        }

        GList *pending_broadcasts = muc_pending_broadcasts(room);
        if (mucwin && pending_broadcasts) {
            GList *curr = pending_broadcasts;
            while (curr) {
                mucwin_broadcast(mucwin, curr->data);
                curr = g_list_next(curr);
            }
        }

        // room configuration required
        if (config_required) {
            muc_set_requires_config(room, TRUE);
            if (mucwin) {
                mucwin_requires_config(mucwin);
            }
        }

        rosterwin_roster();

    // check for change in role/affiliation
    } else {
        ProfMucWin *mucwin = wins_get_muc(room);
        if (mucwin && prefs_get_boolean(PREF_MUC_PRIVILEGES)) {
            // both changed
            if ((g_strcmp0(role, old_role) != 0) && (g_strcmp0(affiliation, old_affiliation) != 0)) {
                mucwin_role_and_affiliation_change(mucwin, role, affiliation, actor, reason);

            // role changed
            } else if (g_strcmp0(role, old_role) != 0) {
                mucwin_role_change(mucwin, role, actor, reason);

            // affiliation changed
            } else if (g_strcmp0(affiliation, old_affiliation) != 0) {
                mucwin_affiliation_change(mucwin, affiliation, actor, reason);
            }
        }
    }

    occupantswin_occupants(room);
}

void
sv_ev_muc_occupant_online(const char *const room, const char *const nick, const char *const jid,
    const char *const role, const char *const affiliation, const char *const actor, const char *const reason,
    const char *const show, const char *const status)
{
    Occupant *occupant = muc_roster_item(room, nick);

    const char *old_role = NULL;
    const char *old_affiliation = NULL;
    if (occupant) {
        old_role = muc_occupant_role_str(occupant);
        old_affiliation = muc_occupant_affiliation_str(occupant);
    }

    gboolean updated = muc_roster_add(room, nick, jid, role, affiliation, show, status);

    // not yet finished joining room
    if (!muc_roster_complete(room)) {
        return;
    }

    // handle nickname change
    char *old_nick = muc_roster_nick_change_complete(room, nick);
    if (old_nick) {
        ProfMucWin *mucwin = wins_get_muc(room);
        if (mucwin) {
            mucwin_occupant_nick_change(mucwin, old_nick, nick);
        }
        free(old_nick);
        occupantswin_occupants(room);
        return;
    }

    // joined room
    if (!occupant) {
        char *muc_status_pref = prefs_get_string(PREF_STATUSES_MUC);
        ProfMucWin *mucwin = wins_get_muc(room);
        if (mucwin && g_strcmp0(muc_status_pref, "none") != 0) {
            mucwin_occupant_online(mucwin, nick, role, affiliation, show, status);
        }
        prefs_free_string(muc_status_pref);
        occupantswin_occupants(room);
        return;
    }

    // presence updated
    if (updated) {
        char *muc_status_pref = prefs_get_string(PREF_STATUSES_MUC);
        ProfMucWin *mucwin = wins_get_muc(room);
        if (mucwin && (g_strcmp0(muc_status_pref, "all") == 0)) {
            mucwin_occupant_presence(mucwin, nick, show, status);
        }
        prefs_free_string(muc_status_pref);
        occupantswin_occupants(room);

    // presence unchanged, check for role/affiliation change
    } else {
        ProfMucWin *mucwin = wins_get_muc(room);
        if (mucwin && prefs_get_boolean(PREF_MUC_PRIVILEGES)) {
            // both changed
            if ((g_strcmp0(role, old_role) != 0) && (g_strcmp0(affiliation, old_affiliation) != 0)) {
                mucwin_occupant_role_and_affiliation_change(mucwin, nick, role, affiliation, actor, reason);

            // role changed
            } else if (g_strcmp0(role, old_role) != 0) {
                mucwin_occupant_role_change(mucwin, nick, role, actor, reason);

            // affiliation changed
            } else if (g_strcmp0(affiliation, old_affiliation) != 0) {
                mucwin_occupant_affiliation_change(mucwin, nick, affiliation, actor, reason);
            }
        }
        occupantswin_occupants(room);
    }
}

int
sv_ev_certfail(const char *const errormsg, TLSCertificate *cert)
{
    // check profanity trusted certs
    if (tlscerts_exists(cert->fingerprint)) {
        return 1;
    }

    // check current cert
    char *current_fp = tlscerts_get_current();
    if (current_fp && g_strcmp0(current_fp, cert->fingerprint) == 0) {
        return 1;
    }

    cons_show("");
    cons_show_error("TLS certificate verification failed: %s", errormsg);
    cons_show_tlscert(cert);
    cons_show("");
    cons_show("Use '/tls allow' to accept this certificate.");
    cons_show("Use '/tls always' to accept this certificate permanently.");
    cons_show("Use '/tls deny' to reject this certificate.");
    cons_show("");
    ui_update();

    char *cmd = ui_get_line();

    while ((g_strcmp0(cmd, "/tls allow") != 0)
                && (g_strcmp0(cmd, "/tls always") != 0)
                && (g_strcmp0(cmd, "/tls deny") != 0)
                && (g_strcmp0(cmd, "/quit") != 0)) {
        cons_show("Use '/tls allow' to accept this certificate.");
        cons_show("Use '/tls always' to accept this certificate permanently.");
        cons_show("Use '/tls deny' to reject this certificate.");
        cons_show("");
        ui_update();
        free(cmd);
        cmd = ui_get_line();
    }

    if (g_strcmp0(cmd, "/tls allow") == 0) {
        cons_show("Coninuing with connection.");
        tlscerts_set_current(cert->fingerprint);
        free(cmd);
        return 1;
    } else if (g_strcmp0(cmd, "/tls always") == 0) {
        cons_show("Adding %s to trusted certificates.", cert->fingerprint);
        if (!tlscerts_exists(cert->fingerprint)) {
            tlscerts_add(cert);
        }
        free(cmd);
        return 1;
    } else if (g_strcmp0(cmd, "/quit") == 0) {
        prof_set_quit();
        free(cmd);
        return 0;
    } else {
        cons_show("Aborting connection.");
        free(cmd);
        return 0;
    }
}

void
sv_ev_lastactivity_response(const char *const from, const int seconds, const char *const msg)
{
    Jid *jidp = jid_create(from);

    if (!jidp) {
        return;
    }

    GDateTime *now = g_date_time_new_now_local();
    GDateTime *active = g_date_time_add_seconds(now, 0 - seconds);

    gchar *date_fmt = NULL;
    char *time_pref = prefs_get_string(PREF_TIME_LASTACTIVITY);
    date_fmt = g_date_time_format(active, time_pref);
    prefs_free_string(time_pref);
    assert(date_fmt != NULL);

    // full jid - last activity
    if (jidp->resourcepart) {
        if (seconds == 0) {
            if (msg) {
                cons_show("%s currently active, status: %s", from, msg);
            } else {
                cons_show("%s currently active", from);
            }
        } else {
            if (msg) {
                cons_show("%s last active %s, status: %s", from, date_fmt, msg);
            } else {
                cons_show("%s last active %s", from, date_fmt);
            }
        }

    // barejid - last logged in
    } else if (jidp->localpart) {
        if (seconds == 0) {
            if (msg) {
                cons_show("%s currently logged in, status: %s", from, msg);
            } else {
                cons_show("%s currently logged in", from);
            }
        } else {
            if (msg) {
                cons_show("%s last logged in %s, status: %s", from, date_fmt, msg);
            } else {
                cons_show("%s last logged in %s", from, date_fmt);
            }
        }

    // domain only - uptime
    } else {
        int left = seconds;
        int days = seconds / 86400;
        left = left - days * 86400;
        int hours = left / 3600;
        left = left - hours * 3600;
        int minutes = left / 60;
        left = left - minutes * 60;
        int seconds = left;

        cons_show("%s up since %s, uptime %d days, %d hrs, %d mins, %d secs", from, date_fmt, days, hours, minutes, seconds);
    }

    g_date_time_unref(now);
    g_date_time_unref(active);
    g_free(date_fmt);
    jid_destroy(jidp);
}<|MERGE_RESOLUTION|>--- conflicted
+++ resolved
@@ -64,14 +64,10 @@
 sv_ev_login_account_success(char *account_name, int secured)
 {
     ProfAccount *account = accounts_get_account(account_name);
-<<<<<<< HEAD
+
+    roster_create();
+
 #ifdef PROF_HAVE_LIBOTR
-=======
-
-    roster_create();
-
-#ifdef HAVE_LIBOTR
->>>>>>> 393e6901
     otr_on_connect(account);
 #endif
 
