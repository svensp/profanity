--- conflicted
+++ resolved
@@ -293,14 +293,9 @@
         notify_room_message(nick, jidp->localpart, ui_index, NULL);
     }
     jid_destroy(jidp);
-<<<<<<< HEAD
-
-    rosterwin_roster();
 
     plugins_post_room_message_display(room_jid, nick, new_message);
     free(new_message);
-=======
->>>>>>> 8ca3fe4e
 }
 
 void
