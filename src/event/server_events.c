--- conflicted
+++ resolved
@@ -43,16 +43,13 @@
 #include "config/preferences.h"
 #include "config/account.h"
 #include "roster_list.h"
-<<<<<<< HEAD
 #include "plugins/plugins.h"
-=======
 #include "window_list.h"
->>>>>>> 918e55be
 
 #ifdef PROF_HAVE_LIBOTR
 #include "otr/otr.h"
 #endif
-#ifdef HAVE_LIBGPGME
+#ifdef PROF_HAVE_LIBGPGME
 #include "pgp/gpg.h"
 #endif
 
@@ -200,13 +197,6 @@
 void
 sv_ev_incoming_message(char *barejid, char *resource, char *message, char *enc_message)
 {
-<<<<<<< HEAD
-#ifdef PROF_HAVE_LIBOTR
-    otr_on_message_recv(barejid, resource, message);
-#else
-    ui_incoming_msg(barejid, resource, newmessage, NULL);
-    chat_log_msg_in(barejid, newmessage);
-=======
     gboolean new_win = FALSE;
     ProfChatWin *chatwin = wins_get_chat(barejid);
     if (!chatwin) {
@@ -216,8 +206,8 @@
     }
 
 // OTR suported, PGP supported
-#ifdef HAVE_LIBOTR
-#ifdef HAVE_LIBGPGME
+#ifdef PROF_HAVE_LIBOTR
+#ifdef PROF_HAVE_LIBGPGME
     prof_enc_t enc_mode = chatwin->enc_mode;
     if (enc_message) {
         if (enc_mode == PROF_ENC_OTR) {
@@ -258,8 +248,8 @@
 #endif
 
 // OTR supported, PGP unsupported
-#ifdef HAVE_LIBOTR
-#ifndef HAVE_LIBGPGME
+#ifdef PROF_HAVE_LIBOTR
+#ifndef PROF_HAVE_LIBGPGME
     gboolean decrypted = FALSE;
     char *otr_res = otr_on_message_recv(barejid, resource, message, &decrypted);
     if (otr_res) {
@@ -272,8 +262,8 @@
 #endif
 
 // OTR unsupported, PGP supported
-#ifndef HAVE_LIBOTR
-#ifdef HAVE_LIBGPGME
+#ifndef PROF_HAVE_LIBOTR
+#ifdef PROF_HAVE_LIBGPGME
     prof_enc_t enc_mode = chatwin->enc_mode;
     if (enc_message) {
         char *decrypted = p_gpg_decrypt(jid->barejid, enc_message);
@@ -296,14 +286,13 @@
 #endif
 
 // OTR unsupported, PGP unsupported
-#ifndef HAVE_LIBOTR
-#ifndef HAVE_LIBGPGME
+#ifndef PROF_HAVE_LIBOTR
+#ifndef PROF_HAVE_LIBGPGME
     ui_incoming_msg(chatwin, resource, message, NULL, new_win);
     chat_log_msg_in(barejid, message);
     chatwin->enc_mode = PROF_ENC_NONE;
     return;
 #endif
->>>>>>> 918e55be
 #endif
 }
 
@@ -431,7 +420,7 @@
         ui_contact_online(barejid, resource, last_activity);
     }
 
-#ifdef HAVE_LIBGPGME
+#ifdef PROF_HAVE_LIBGPGME
     if (pgpsig) {
         p_gpg_verify(barejid, pgpsig);
     }
