--- conflicted
+++ resolved
@@ -191,31 +191,35 @@
 void
 sv_ev_incoming_private_message(const char *const fulljid, char *message)
 {
-<<<<<<< HEAD
     char *plugin_message =  plugins_pre_priv_message_display(fulljid, message);
-    ui_incoming_private_msg(fulljid, plugin_message, NULL);
-    plugins_post_priv_message_display(fulljid, plugin_message);
-
-    free(plugin_message);
-=======
+
     ProfPrivateWin *privatewin = wins_get_private(fulljid);
     if (privatewin == NULL) {
         ProfWin *window = wins_new_private(fulljid);
         privatewin = (ProfPrivateWin*)window;
     }
-    privwin_incoming_msg(privatewin, message, NULL);
+    privwin_incoming_msg(privatewin, plugin_message, NULL);
+
+    plugins_post_priv_message_display(fulljid, plugin_message);
+
+    free(plugin_message);
 }
 
 void
 sv_ev_delayed_private_message(const char *const fulljid, char *message, GDateTime *timestamp)
 {
+    char *new_message = plugins_pre_priv_message_display(fulljid, message);
+
     ProfPrivateWin *privatewin = wins_get_private(fulljid);
     if (privatewin == NULL) {
         ProfWin *window = wins_new_private(fulljid);
         privatewin = (ProfPrivateWin*)window;
     }
-    privwin_incoming_msg(privatewin, message, timestamp);
->>>>>>> 60215cdf
+    privwin_incoming_msg(privatewin, new_message, timestamp);
+
+    plugins_post_priv_message_display(fulljid, new_message);
+
+    free(new_message);
 }
 
 void
@@ -351,19 +355,6 @@
 }
 
 void
-<<<<<<< HEAD
-sv_ev_delayed_private_message(const char *const fulljid, char *message, GDateTime *timestamp)
-{
-    char *new_message = plugins_pre_priv_message_display(fulljid, message);
-    ui_incoming_private_msg(fulljid, new_message, timestamp);
-    plugins_post_priv_message_display(fulljid, new_message);
-
-    free(new_message);
-}
-
-void
-=======
->>>>>>> 60215cdf
 sv_ev_message_receipt(char *barejid, char *id)
 {
     ProfChatWin *chatwin = wins_get_chat(barejid);
