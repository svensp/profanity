/*
 * server_events.c
 *
 * Copyright (C) 2012 - 2015 James Booth <boothj5@gmail.com>
 *
 * This file is part of Profanity.
 *
 * Profanity is free software: you can redistribute it and/or modify
 * it under the terms of the GNU General Public License as published by
 * the Free Software Foundation, either version 3 of the License, or
 * (at your option) any later version.
 *
 * Profanity is distributed in the hope that it will be useful,
 * but WITHOUT ANY WARRANTY; without even the implied warranty of
 * MERCHANTABILITY or FITNESS FOR A PARTICULAR PURPOSE.  See the
 * GNU General Public License for more details.
 *
 * You should have received a copy of the GNU General Public License
 * along with Profanity.  If not, see <http://www.gnu.org/licenses/>.
 *
 * In addition, as a special exception, the copyright holders give permission to
 * link the code of portions of this program with the OpenSSL library under
 * certain conditions as described in each individual source file, and
 * distribute linked combinations including the two.
 *
 * You must obey the GNU General Public License in all respects for all of the
 * code used other than OpenSSL. If you modify file(s) with this exception, you
 * may extend this exception to your version of the file(s), but you are not
 * obligated to do so. If you do not wish to do so, delete this exception
 * statement from your version. If you delete this exception statement from all
 * source files in the program, then also delete it here.
 *
 */

#include <string.h>
#include <stdlib.h>

#include "prof_config.h"

#include "chat_session.h"
#include "log.h"
#include "muc.h"
#include "config/preferences.h"
#include "config/account.h"
#include "roster_list.h"
#include "plugins/plugins.h"
#include "window_list.h"

#ifdef PROF_HAVE_LIBOTR
#include "otr/otr.h"
#endif
#ifdef PROF_HAVE_LIBGPGME
#include "pgp/gpg.h"
#endif

#include "ui/ui.h"

void
sv_ev_login_account_success(char *account_name)
{
    ProfAccount *account = accounts_get_account(account_name);
#ifdef PROF_HAVE_LIBOTR
    otr_on_connect(account);
#endif

#ifdef PROF_HAVE_LIBGPGME
    p_gpg_on_connect(account->jid);
#endif

    ui_handle_login_account_success(account);

    // attempt to rejoin rooms with passwords
    GList *curr = muc_rooms();
    while (curr) {
        char *password = muc_password(curr->data);
        if (password) {
            char *nick = muc_nick(curr->data);
            presence_join_room(curr->data, nick, password);
        }
        curr = g_list_next(curr);
    }
    g_list_free(curr);

    log_info("%s logged in successfully", account->jid);
    account_free(account);
}

void
sv_ev_roster_received(void)
{
    if (prefs_get_boolean(PREF_ROSTER)) {
        ui_show_roster();
    }
}

void
sv_ev_lost_connection(void)
{
    cons_show_error("Lost connection.");
    roster_clear();
    muc_invites_clear();
    chat_sessions_clear();
    ui_disconnected();
#ifdef HAVE_LIBGPGME
    p_gpg_on_disconnect();
#endif
}

void
sv_ev_failed_login(void)
{
    cons_show_error("Login failed.");
    log_info("Login failed");
}

void
sv_ev_room_invite(jabber_invite_t invite_type,
    const char * const invitor, const char * const room,
    const char * const reason, const char * const password)
{
    if (!muc_active(room) && !muc_invites_contain(room)) {
        cons_show_room_invite(invitor, room, reason);
        muc_invites_add(room, password);
    }
}

void
sv_ev_room_broadcast(const char *const room_jid,
    const char * const message)
{
    if (muc_roster_complete(room_jid)) {
        ui_room_broadcast(room_jid, message);
    } else {
        muc_pending_broadcasts_add(room_jid, message);
    }
}

void
sv_ev_room_subject(const char * const room, const char * const nick, const char * const subject)
{
    muc_set_subject(room, subject);
    if (muc_roster_complete(room)) {
        ui_room_subject(room, nick, subject);
    }
}

void
sv_ev_room_history(const char * const room_jid, const char * const nick,
    GDateTime *timestamp, const char * const message)
{
    char *new_message = plugins_pre_room_message_display(room_jid, nick, message);
    ui_room_history(room_jid, nick, timestamp, new_message);
    plugins_post_room_message_display(room_jid, nick, new_message);
}

void
sv_ev_room_message(const char * const room_jid, const char * const nick,
    const char * const message)
{
    char *new_message = plugins_pre_room_message_display(room_jid, nick, message);
    ui_room_message(room_jid, nick, new_message);
    plugins_post_room_message_display(room_jid, nick, new_message);

    if (prefs_get_boolean(PREF_GRLOG)) {
        Jid *jid = jid_create(jabber_get_fulljid());
        groupchat_log_chat(jid->barejid, room_jid, nick, message);
        jid_destroy(jid);
    }

    free(new_message);
}

void
sv_ev_incoming_private_message(const char * const fulljid, char *message)
{
    char *plugin_message =  plugins_pre_priv_message_display(fulljid, message);
    ui_incoming_private_msg(fulljid, plugin_message, NULL);
    plugins_post_priv_message_display(fulljid, plugin_message);

    free(plugin_message);
}

void
sv_ev_outgoing_carbon(char *barejid, char *message)
{
    ui_outgoing_chat_msg_carbon(barejid, message);
}

void
sv_ev_incoming_carbon(char *barejid, char *resource, char *message)
{
    gboolean new_win = FALSE;
    ProfChatWin *chatwin = wins_get_chat(barejid);
    if (!chatwin) {
        ProfWin *window = wins_new_chat(barejid);
        chatwin = (ProfChatWin*)window;
        new_win = TRUE;
    }

    ui_incoming_msg(chatwin, resource, message, NULL, new_win, PROF_ENC_NONE);
    chat_log_msg_in(barejid, message);
}

void
sv_ev_incoming_message(char *barejid, char *resource, char *message, char *enc_message)
{
    gboolean new_win = FALSE;
    ProfChatWin *chatwin = wins_get_chat(barejid);
    if (!chatwin) {
        ProfWin *window = wins_new_chat(barejid);
        chatwin = (ProfChatWin*)window;
        new_win = TRUE;
    }

// OTR suported, PGP supported
#ifdef PROF_HAVE_LIBOTR
#ifdef PROF_HAVE_LIBGPGME
    prof_enc_t enc_mode = chatwin->enc_mode;
    if (enc_message) {
        if (enc_mode == PROF_ENC_OTR) {
            win_println((ProfWin*)chatwin, 0, "PGP encrypted message received whilst in OTR session.");
        } else { // PROF_ENC_NONE, PROF_ENC_PGP
            char *decrypted = p_gpg_decrypt(enc_message);
            if (decrypted) {
                if (enc_mode == PROF_ENC_NONE) {
                    win_println((ProfWin*)chatwin, 0, "PGP encryption enabled.");
                }
                ui_incoming_msg(chatwin, resource, decrypted, NULL, new_win, PROF_ENC_PGP);
                chat_log_pgp_msg_in(barejid, decrypted);
                chatwin->enc_mode = PROF_ENC_PGP;
                p_gpg_free_decrypted(decrypted);
            } else {
                ui_incoming_msg(chatwin, resource, message, NULL, new_win, PROF_ENC_NONE);
                chat_log_msg_in(barejid, message);
                chatwin->enc_mode = PROF_ENC_NONE;
            }
        }
    } else {
        if (enc_mode == PROF_ENC_PGP) {
            win_println((ProfWin*)chatwin, 0, "PGP encryption disabled.");
            ui_incoming_msg(chatwin, resource, message, NULL, new_win, PROF_ENC_NONE);
            chat_log_msg_in(barejid, message);
            chatwin->enc_mode = PROF_ENC_NONE;
        } else {
            gboolean decrypted = FALSE;
            char *otr_res = otr_on_message_recv(barejid, resource, message, &decrypted);
            if (otr_res) {
                if (decrypted && g_strrstr(message, otr_res) == NULL) {
                    ui_incoming_msg(chatwin, resource, otr_res, NULL, new_win, PROF_ENC_OTR);
                } else {
                    ui_incoming_msg(chatwin, resource, otr_res, NULL, new_win, PROF_ENC_NONE);
                }
                chat_log_otr_msg_in(barejid, otr_res, decrypted);
                otr_free_message(otr_res);
            }
        }
    }
    return;
#endif
#endif

// OTR supported, PGP unsupported
#ifdef PROF_HAVE_LIBOTR
#ifndef PROF_HAVE_LIBGPGME
    gboolean decrypted = FALSE;
    char *otr_res = otr_on_message_recv(barejid, resource, message, &decrypted);
    if (otr_res) {
        if (decrypted && g_strrstr(message, otr_res) == NULL) {
            ui_incoming_msg(chatwin, resource, otr_res, NULL, new_win, PROF_ENC_OTR);
        } else {
            ui_incoming_msg(chatwin, resource, otr_res, NULL, new_win, PROF_ENC_NONE);
        }
        chat_log_otr_msg_in(barejid, otr_res, decrypted);
        otr_free_message(otr_res);
    }
    return;
#endif
#endif

// OTR unsupported, PGP supported
#ifndef PROF_HAVE_LIBOTR
#ifdef PROF_HAVE_LIBGPGME
    if (enc_message) {
        char *decrypted = p_gpg_decrypt(enc_message);
        if (decrypted) {
            ui_incoming_msg(chatwin, resource, decrypted, NULL, new_win, PROF_ENC_PGP);
            chat_log_pgp_msg_in(barejid, decrypted);
            chatwin->enc_mode = PROF_ENC_PGP;
            p_gpg_free_decrypted(decrypted);
        } else {
            ui_incoming_msg(chatwin, resource, message, NULL, new_win, PROF_ENC_NONE);
            chat_log_msg_in(barejid, message);
            chatwin->enc_mode = PROF_ENC_NONE;
        }
    } else {
        ui_incoming_msg(chatwin, resource, message, NULL, new_win, PROF_ENC_NONE);
        chat_log_msg_in(barejid, message);
        chatwin->enc_mode = PROF_ENC_NONE;
    }
    return;
#endif
#endif

// OTR unsupported, PGP unsupported
<<<<<<< HEAD
#ifndef PROF_HAVE_LIBOTR
#ifndef PROF_HAVE_LIBGPGME
    ui_incoming_msg(chatwin, resource, message, NULL, new_win);
=======
#ifndef HAVE_LIBOTR
#ifndef HAVE_LIBGPGME
    ui_incoming_msg(chatwin, resource, message, NULL, new_win, PROF_ENC_NONE);
>>>>>>> 35239ee3
    chat_log_msg_in(barejid, message);
    chatwin->enc_mode = PROF_ENC_NONE;
    return;
#endif
#endif
}

void
sv_ev_delayed_private_message(const char * const fulljid, char *message, GDateTime *timestamp)
{
    char *new_message = plugins_pre_priv_message_display(fulljid, message);
    ui_incoming_private_msg(fulljid, new_message, timestamp);
    plugins_post_priv_message_display(fulljid, new_message);

    free(new_message);
}

void
sv_ev_delayed_message(char *barejid, char *message, GDateTime *timestamp)
{
    gboolean new_win = FALSE;
    ProfChatWin *chatwin = wins_get_chat(barejid);
    if (!chatwin) {
        ProfWin *window = wins_new_chat(barejid);
        chatwin = (ProfChatWin*)window;
        new_win = TRUE;
    }

    ui_incoming_msg(chatwin, NULL, message, timestamp, new_win, PROF_ENC_NONE);
    chat_log_msg_in_delayed(barejid, message, timestamp);
}

void
sv_ev_message_receipt(char *barejid, char *id)
{
    ui_message_receipt(barejid, id);
}

void
sv_ev_typing(char *barejid, char *resource)
{
    ui_contact_typing(barejid, resource);
    if (ui_chat_win_exists(barejid)) {
        chat_session_recipient_typing(barejid, resource);
    }
}

void
sv_ev_paused(char *barejid, char *resource)
{
    if (ui_chat_win_exists(barejid)) {
        chat_session_recipient_paused(barejid, resource);
    }
}

void
sv_ev_inactive(char *barejid, char *resource)
{
    if (ui_chat_win_exists(barejid)) {
        chat_session_recipient_inactive(barejid, resource);
    }
}

void
sv_ev_gone(const char * const barejid, const char * const resource)
{
    ui_recipient_gone(barejid, resource);
    if (ui_chat_win_exists(barejid)) {
        chat_session_recipient_gone(barejid, resource);
    }
}

void
sv_ev_activity(const char * const barejid, const char * const resource, gboolean send_states)
{
    if (ui_chat_win_exists(barejid)) {
        chat_session_recipient_active(barejid, resource, send_states);
    }
}

void
sv_ev_subscription(const char *barejid, jabber_subscr_t type)
{
    switch (type) {
    case PRESENCE_SUBSCRIBE:
        /* TODO: auto-subscribe if needed */
        cons_show("Received authorization request from %s", barejid);
        log_info("Received authorization request from %s", barejid);
        ui_print_system_msg_from_recipient(barejid, "Authorization request, type '/sub allow' to accept or '/sub deny' to reject");
        if (prefs_get_boolean(PREF_NOTIFY_SUB)) {
            notify_subscription(barejid);
        }
        break;
    case PRESENCE_SUBSCRIBED:
        cons_show("Subscription received from %s", barejid);
        log_info("Subscription received from %s", barejid);
        ui_print_system_msg_from_recipient(barejid, "Subscribed");
        break;
    case PRESENCE_UNSUBSCRIBED:
        cons_show("%s deleted subscription", barejid);
        log_info("%s deleted subscription", barejid);
        ui_print_system_msg_from_recipient(barejid, "Unsubscribed");
        break;
    default:
        /* unknown type */
        break;
    }
}

void
sv_ev_contact_offline(char *barejid, char *resource, char *status)
{
    gboolean updated = roster_contact_offline(barejid, resource, status);

    if (resource && updated) {
        ui_contact_offline(barejid, resource, status);
    }

    rosterwin_roster();
    chat_session_remove(barejid);
}

void
sv_ev_contact_online(char *barejid, Resource *resource, GDateTime *last_activity, char *pgpsig)
{
    gboolean updated = roster_update_presence(barejid, resource, last_activity);

    if (updated) {
        ui_contact_online(barejid, resource, last_activity);
    }

#ifdef PROF_HAVE_LIBGPGME
    if (pgpsig) {
        p_gpg_verify(barejid, pgpsig);
    }
#endif

    rosterwin_roster();
    chat_session_remove(barejid);
}

void
sv_ev_leave_room(const char * const room)
{
    muc_leave(room);
    ui_leave_room(room);
}

void
sv_ev_room_destroy(const char * const room)
{
    muc_leave(room);
    ui_room_destroy(room);
}

void
sv_ev_room_destroyed(const char * const room, const char * const new_jid, const char * const password,
    const char * const reason)
{
    muc_leave(room);
    ui_room_destroyed(room, reason, new_jid, password);
}

void
sv_ev_room_kicked(const char * const room, const char * const actor, const char * const reason)
{
    muc_leave(room);
    ui_room_kicked(room, actor, reason);
}

void
sv_ev_room_banned(const char * const room, const char * const actor, const char * const reason)
{
    muc_leave(room);
    ui_room_banned(room, actor, reason);
}

void
sv_ev_room_occupant_offline(const char * const room, const char * const nick,
    const char * const show, const char * const status)
{
    muc_roster_remove(room, nick);

    char *muc_status_pref = prefs_get_string(PREF_STATUSES_MUC);
    if (g_strcmp0(muc_status_pref, "none") != 0) {
        ui_room_member_offline(room, nick);
    }
    prefs_free_string(muc_status_pref);
    occupantswin_occupants(room);
}

void
sv_ev_room_occupent_kicked(const char * const room, const char * const nick, const char * const actor,
    const char * const reason)
{
    muc_roster_remove(room, nick);
    ui_room_member_kicked(room, nick, actor, reason);
    occupantswin_occupants(room);
}

void
sv_ev_room_occupent_banned(const char * const room, const char * const nick, const char * const actor,
    const char * const reason)
{
    muc_roster_remove(room, nick);
    ui_room_member_banned(room, nick, actor, reason);
    occupantswin_occupants(room);
}

void
sv_ev_roster_update(const char * const barejid, const char * const name,
    GSList *groups, const char * const subscription, gboolean pending_out)
{
    roster_update(barejid, name, groups, subscription, pending_out);
    rosterwin_roster();
}

void
sv_ev_xmpp_stanza(const char * const msg)
{
    ui_handle_stanza(msg);
}

void
sv_ev_muc_self_online(const char * const room, const char * const nick, gboolean config_required,
    const char * const role, const char * const affiliation, const char * const actor, const char * const reason,
    const char * const jid, const char * const show, const char * const status)
{
    muc_roster_add(room, nick, jid, role, affiliation, show, status);
    char *old_role = muc_role_str(room);
    char *old_affiliation = muc_affiliation_str(room);
    muc_set_role(room, role);
    muc_set_affiliation(room, affiliation);

    // handle self nick change
    if (muc_nick_change_pending(room)) {
        muc_nick_change_complete(room, nick);
        ui_room_nick_change(room, nick);

    // handle roster complete
    } else if (!muc_roster_complete(room)) {
        if (muc_autojoin(room)) {
            ui_room_join(room, FALSE);
        } else {
            ui_room_join(room, TRUE);
        }

        iq_room_info_request(room, FALSE);

        muc_invites_remove(room);
        muc_roster_set_complete(room);

        // show roster if occupants list disabled by default
        if (!prefs_get_boolean(PREF_OCCUPANTS)) {
            GList *occupants = muc_roster(room);
            ui_room_roster(room, occupants, NULL);
            g_list_free(occupants);
        }

        char *subject = muc_subject(room);
        if (subject) {
            ui_room_subject(room, NULL, subject);
        }

        GList *pending_broadcasts = muc_pending_broadcasts(room);
        if (pending_broadcasts) {
            GList *curr = pending_broadcasts;
            while (curr) {
                ui_room_broadcast(room, curr->data);
                curr = g_list_next(curr);
            }
        }

        // room configuration required
        if (config_required) {
            muc_set_requires_config(room, TRUE);
            ui_room_requires_config(room);
        }

    // check for change in role/affiliation
    } else {
        if (prefs_get_boolean(PREF_MUC_PRIVILEGES)) {
            // both changed
            if ((g_strcmp0(role, old_role) != 0) && (g_strcmp0(affiliation, old_affiliation) != 0)) {
                ui_room_role_and_affiliation_change(room, role, affiliation, actor, reason);

            // role changed
            } else if (g_strcmp0(role, old_role) != 0) {
                ui_room_role_change(room, role, actor, reason);

            // affiliation changed
            } else if (g_strcmp0(affiliation, old_affiliation) != 0) {
                ui_room_affiliation_change(room, affiliation, actor, reason);
            }
        }
    }

    occupantswin_occupants(room);
}

void
sv_ev_muc_occupant_online(const char * const room, const char * const nick, const char * const jid,
    const char * const role, const char * const affiliation, const char * const actor, const char * const reason,
    const char * const show, const char * const status)
{
    Occupant *occupant = muc_roster_item(room, nick);

    const char *old_role = NULL;
    const char *old_affiliation = NULL;
    if (occupant) {
        old_role = muc_occupant_role_str(occupant);
        old_affiliation = muc_occupant_affiliation_str(occupant);
    }

    gboolean updated = muc_roster_add(room, nick, jid, role, affiliation, show, status);

    // not yet finished joining room
    if (!muc_roster_complete(room)) {
        return;
    }

    // handle nickname change
    char *old_nick = muc_roster_nick_change_complete(room, nick);
    if (old_nick) {
        ui_room_member_nick_change(room, old_nick, nick);
        free(old_nick);
        occupantswin_occupants(room);
        return;
    }

    // joined room
    if (!occupant) {
        char *muc_status_pref = prefs_get_string(PREF_STATUSES_MUC);
        if (g_strcmp0(muc_status_pref, "none") != 0) {
            ui_room_member_online(room, nick, role, affiliation, show, status);
        }
        prefs_free_string(muc_status_pref);
        occupantswin_occupants(room);
        return;
    }

    // presence updated
    if (updated) {
        char *muc_status_pref = prefs_get_string(PREF_STATUSES_MUC);
        if (g_strcmp0(muc_status_pref, "all") == 0) {
            ui_room_member_presence(room, nick, show, status);
        }
        prefs_free_string(muc_status_pref);
        occupantswin_occupants(room);

    // presence unchanged, check for role/affiliation change
    } else {
        if (prefs_get_boolean(PREF_MUC_PRIVILEGES)) {
            // both changed
            if ((g_strcmp0(role, old_role) != 0) && (g_strcmp0(affiliation, old_affiliation) != 0)) {
                ui_room_occupant_role_and_affiliation_change(room, nick, role, affiliation, actor, reason);

            // role changed
            } else if (g_strcmp0(role, old_role) != 0) {
                ui_room_occupant_role_change(room, nick, role, actor, reason);

            // affiliation changed
            } else if (g_strcmp0(affiliation, old_affiliation) != 0) {
                ui_room_occupant_affiliation_change(room, nick, affiliation, actor, reason);
            }
        }
        occupantswin_occupants(room);
    }
}<|MERGE_RESOLUTION|>--- conflicted
+++ resolved
@@ -101,7 +101,7 @@
     muc_invites_clear();
     chat_sessions_clear();
     ui_disconnected();
-#ifdef HAVE_LIBGPGME
+#ifdef PROF_HAVE_LIBGPGME
     p_gpg_on_disconnect();
 #endif
 }
@@ -302,15 +302,9 @@
 #endif
 
 // OTR unsupported, PGP unsupported
-<<<<<<< HEAD
 #ifndef PROF_HAVE_LIBOTR
 #ifndef PROF_HAVE_LIBGPGME
-    ui_incoming_msg(chatwin, resource, message, NULL, new_win);
-=======
-#ifndef HAVE_LIBOTR
-#ifndef HAVE_LIBGPGME
     ui_incoming_msg(chatwin, resource, message, NULL, new_win, PROF_ENC_NONE);
->>>>>>> 35239ee3
     chat_log_msg_in(barejid, message);
     chatwin->enc_mode = PROF_ENC_NONE;
     return;
