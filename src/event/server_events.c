--- conflicted
+++ resolved
@@ -148,13 +148,9 @@
 sv_ev_room_history(const char * const room_jid, const char * const nick,
     GDateTime *timestamp, const char * const message)
 {
-<<<<<<< HEAD
     char *new_message = plugins_pre_room_message_display(room_jid, nick, message);
-    ui_room_history(room_jid, nick, tv_stamp, new_message);
+    ui_room_history(room_jid, nick, timestamp, new_message);
     plugins_post_room_message_display(room_jid, nick, new_message);
-=======
-    ui_room_history(room_jid, nick, timestamp, message);
->>>>>>> 3892665f
 }
 
 void
@@ -309,15 +305,11 @@
 void
 sv_ev_delayed_private_message(const char * const fulljid, char *message, GDateTime *timestamp)
 {
-<<<<<<< HEAD
     char *new_message = plugins_pre_priv_message_display(fulljid, message);
-    ui_incoming_private_msg(fulljid, new_message, &tv_stamp);
+    ui_incoming_private_msg(fulljid, new_message, timestamp);
     plugins_post_priv_message_display(fulljid, new_message);
 
     free(new_message);
-=======
-    ui_incoming_private_msg(fulljid, message, timestamp);
->>>>>>> 3892665f
 }
 
 void
