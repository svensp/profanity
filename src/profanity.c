/*
 * profanity.c
 *
 * Copyright (C) 2012 - 2015 James Booth <boothj5@gmail.com>
 *
 * This file is part of Profanity.
 *
 * Profanity is free software: you can redistribute it and/or modify
 * it under the terms of the GNU General Public License as published by
 * the Free Software Foundation, either version 3 of the License, or
 * (at your option) any later version.
 *
 * Profanity is distributed in the hope that it will be useful,
 * but WITHOUT ANY WARRANTY; without even the implied warranty of
 * MERCHANTABILITY or FITNESS FOR A PARTICULAR PURPOSE.  See the
 * GNU General Public License for more details.
 *
 * You should have received a copy of the GNU General Public License
 * along with Profanity.  If not, see <http://www.gnu.org/licenses/>.
 *
 * In addition, as a special exception, the copyright holders give permission to
 * link the code of portions of this program with the OpenSSL library under
 * certain conditions as described in each individual source file, and
 * distribute linked combinations including the two.
 *
 * You must obey the GNU General Public License in all respects for all of the
 * code used other than OpenSSL. If you modify file(s) with this exception, you
 * may extend this exception to your version of the file(s), but you are not
 * obligated to do so. If you do not wish to do so, delete this exception
 * statement from your version. If you delete this exception statement from all
 * source files in the program, then also delete it here.
 *
 */
#include "prof_config.h"

#ifdef PROF_HAVE_GIT_VERSION
#include "gitversion.h"
#endif

#include <locale.h>
#include <signal.h>
#include <stdlib.h>
#include <string.h>
#include <assert.h>

#include <glib.h>

#include "profanity.h"
#include "chat_session.h"
#include "chat_state.h"
#include "config/accounts.h"
#include "config/preferences.h"
#include "config/theme.h"
#include "command/command.h"
#include "common.h"
#include "contact.h"
#include "roster_list.h"
#include "log.h"
#include "muc.h"
#include "plugins/plugins.h"
#ifdef PROF_HAVE_LIBOTR
#include "otr/otr.h"
#endif
#ifdef PROF_HAVE_LIBGPGME
#include "pgp/gpg.h"
#endif
#include "resource.h"
#include "xmpp/xmpp.h"
#include "ui/ui.h"
#include "window_list.h"
#include "event/client_events.h"

static void _check_autoaway(void);
static void _init(const int disable_tls, char *log_level);
static void _shutdown(void);
static void _create_directories(void);
static void _connect_default(const char * const account);

static gboolean idle = FALSE;
static gboolean cont = TRUE;

void
prof_run(const int disable_tls, char *log_level, char *account_name)
{
    _init(disable_tls, log_level);
    plugins_on_start();
    _connect_default(account_name);

    ui_update();

    log_info("Starting main event loop");

    char *line = NULL;
    while(cont) {
        log_stderr_handler();
        _check_autoaway();

        line = ui_readline();
        if (line) {
            ProfWin *window = wins_get_current();
            cont = cmd_process_input(window, line);
            free(line);
            line = NULL;
        } else {
            cont = TRUE;
        }

#ifdef PROF_HAVE_LIBOTR
        otr_poll();
#endif
        plugins_run_timed();
        notify_remind();
        jabber_process_events(10);
        ui_update();
    }
}

void
prof_handle_idle(void)
{
    jabber_conn_status_t status = jabber_get_connection_status();
    if (status == JABBER_CONNECTED) {
        GSList *recipients = ui_get_chat_recipients();
        GSList *curr = recipients;

        while (curr) {
            char *barejid = curr->data;
            ProfChatWin *chatwin = wins_get_chat(barejid);
            chat_state_handle_idle(chatwin->barejid, chatwin->state);
            curr = g_slist_next(curr);
        }

        if (recipients) {
            g_slist_free(recipients);
        }
    }
}

void
prof_handle_activity(void)
{
    jabber_conn_status_t status = jabber_get_connection_status();
    ProfWin *current = wins_get_current();

    if ((status == JABBER_CONNECTED) && (current->type == WIN_CHAT)) {
        ProfChatWin *chatwin = (ProfChatWin*)current;
        assert(chatwin->memcheck == PROFCHATWIN_MEMCHECK);
        chat_state_handle_typing(chatwin->barejid, chatwin->state);
    }
}

static void
_connect_default(const char * const account)
{
    ProfWin *window = wins_get_current();
    if (account) {
        cmd_execute_connect(window, account);
    } else {
        char *pref_connect_account = prefs_get_string(PREF_CONNECT_ACCOUNT);
        if (pref_connect_account) {
            cmd_execute_connect(window, pref_connect_account);
            prefs_free_string(pref_connect_account);
        }
    }
}

static void
_check_autoaway(void)
{
    jabber_conn_status_t conn_status = jabber_get_connection_status();
    if (conn_status != JABBER_CONNECTED) {
        return;
    }

    gint prefs_time = prefs_get_autoaway_time() * 60000;
    unsigned long idle_ms = ui_get_idle_time();
    char *pref_autoaway_mode = prefs_get_string(PREF_AUTOAWAY_MODE);

    if (!idle) {
        resource_presence_t current_presence = accounts_get_last_presence(jabber_get_account_name());
        if ((current_presence == RESOURCE_ONLINE) || (current_presence == RESOURCE_CHAT)) {
            if (idle_ms >= prefs_time) {
                idle = TRUE;
                char *pref_autoaway_message = prefs_get_string(PREF_AUTOAWAY_MESSAGE);

                // handle away mode
                if (strcmp(pref_autoaway_mode, "away") == 0) {
                    cl_ev_presence_send(RESOURCE_AWAY, pref_autoaway_message, 0);
                    ui_auto_away();

                // handle idle mode
                } else if (strcmp(pref_autoaway_mode, "idle") == 0) {
                    cl_ev_presence_send(RESOURCE_ONLINE, pref_autoaway_message, idle_ms / 1000);
                }

                prefs_free_string(pref_autoaway_message);
            }
        }

    } else {
        if (idle_ms < prefs_time) {
            idle = FALSE;

            // handle check
            if (prefs_get_boolean(PREF_AUTOAWAY_CHECK)) {
                if (strcmp(pref_autoaway_mode, "away") == 0) {
                    cl_ev_presence_send(RESOURCE_ONLINE, NULL, 0);
                    ui_end_auto_away();
                } else if (strcmp(pref_autoaway_mode, "idle") == 0) {
                    cl_ev_presence_send(RESOURCE_ONLINE, NULL, 0);
                    ui_titlebar_presence(CONTACT_ONLINE);
                }
            }
        }
    }

    prefs_free_string(pref_autoaway_mode);
}

static void
_init(const int disable_tls, char *log_level)
{
    setlocale(LC_ALL, "");
    // ignore SIGPIPE
    signal(SIGPIPE, SIG_IGN);
    signal(SIGINT, SIG_IGN);
    signal(SIGTSTP, SIG_IGN);
    signal(SIGWINCH, ui_sigwinch_handler);
    _create_directories();
    log_level_t prof_log_level = log_level_from_string(log_level);
    prefs_load();
    log_init(prof_log_level);
<<<<<<< HEAD
    if (strcmp(PROF_PACKAGE_STATUS, "development") == 0) {
#ifdef PROF_HAVE_GIT_VERSION
            log_info("Starting Profanity (%sdev.%s.%s)...", PROF_PACKAGE_VERSION, PROF_GIT_BRANCH, PROF_GIT_REVISION);
=======
    log_stderr_init(PROF_LEVEL_ERROR);
    if (strcmp(PACKAGE_STATUS, "development") == 0) {
#ifdef HAVE_GIT_VERSION
            log_info("Starting Profanity (%sdev.%s.%s)...", PACKAGE_VERSION, PROF_GIT_BRANCH, PROF_GIT_REVISION);
>>>>>>> 583bccf6
#else
            log_info("Starting Profanity (%sdev)...", PROF_PACKAGE_VERSION);
#endif
    } else {
        log_info("Starting Profanity (%s)...", PROF_PACKAGE_VERSION);
    }
    chat_log_init();
    groupchat_log_init();
    accounts_load();
    char *theme = prefs_get_string(PREF_THEME);
    theme_init(theme);
    prefs_free_string(theme);
    ui_init();
    jabber_init(disable_tls);
    cmd_init();
    log_info("Initialising contact list");
    roster_init();
    muc_init();
#ifdef PROF_HAVE_LIBOTR
    otr_init();
#endif
#ifdef PROF_HAVE_LIBGPGME
    p_gpg_init();
#endif
    atexit(_shutdown);
    plugins_init();
    ui_input_nonblocking(TRUE);
}

static void
_shutdown(void)
{
    if (prefs_get_boolean(PREF_TITLEBAR_SHOW)) {
        if (prefs_get_boolean(PREF_TITLEBAR_GOODBYE)) {
            ui_goodbye_title();
        } else {
            ui_clear_win_title();
        }
    }
    ui_close_all_wins();
    jabber_disconnect();
    jabber_shutdown();
    plugins_on_shutdown();
    roster_free();
    muc_close();
    caps_close();
    ui_close();
#ifdef PROF_HAVE_LIBOTR
    otr_shutdown();
#endif
#ifdef PROF_HAVE_LIBGPGME
    p_gpg_close();
#endif
    chat_log_close();
    theme_close();
    accounts_close();
    cmd_uninit();
    log_stderr_close();
    log_close();
    plugins_shutdown();
    prefs_close();
}

static void
_create_directories(void)
{
    gchar *xdg_config = xdg_get_config_home();
    gchar *xdg_data = xdg_get_data_home();

    GString *themes_dir = g_string_new(xdg_config);
    g_string_append(themes_dir, "/profanity/themes");
    GString *chatlogs_dir = g_string_new(xdg_data);
    g_string_append(chatlogs_dir, "/profanity/chatlogs");
    GString *logs_dir = g_string_new(xdg_data);
    g_string_append(logs_dir, "/profanity/logs");
    GString *plugins_dir = g_string_new(xdg_data);
    g_string_append(plugins_dir, "/profanity/plugins");

    if (!mkdir_recursive(themes_dir->str)) {
        log_error("Error while creating directory %s", themes_dir->str);
    }
    if (!mkdir_recursive(chatlogs_dir->str)) {
        log_error("Error while creating directory %s", chatlogs_dir->str);
    }
    if (!mkdir_recursive(logs_dir->str)) {
        log_error("Error while creating directory %s", logs_dir->str);
    }
    if (!mkdir_recursive(plugins_dir->str)) {
        log_error("Error while creating directory %s", plugins_dir->str);
    }

    g_string_free(themes_dir, TRUE);
    g_string_free(chatlogs_dir, TRUE);
    g_string_free(logs_dir, TRUE);
    g_string_free(plugins_dir, TRUE);

    g_free(xdg_config);
    g_free(xdg_data);
}<|MERGE_RESOLUTION|>--- conflicted
+++ resolved
@@ -230,16 +230,10 @@
     log_level_t prof_log_level = log_level_from_string(log_level);
     prefs_load();
     log_init(prof_log_level);
-<<<<<<< HEAD
+    log_stderr_init(PROF_LEVEL_ERROR);
     if (strcmp(PROF_PACKAGE_STATUS, "development") == 0) {
 #ifdef PROF_HAVE_GIT_VERSION
             log_info("Starting Profanity (%sdev.%s.%s)...", PROF_PACKAGE_VERSION, PROF_GIT_BRANCH, PROF_GIT_REVISION);
-=======
-    log_stderr_init(PROF_LEVEL_ERROR);
-    if (strcmp(PACKAGE_STATUS, "development") == 0) {
-#ifdef HAVE_GIT_VERSION
-            log_info("Starting Profanity (%sdev.%s.%s)...", PACKAGE_VERSION, PROF_GIT_BRANCH, PROF_GIT_REVISION);
->>>>>>> 583bccf6
 #else
             log_info("Starting Profanity (%sdev)...", PROF_PACKAGE_VERSION);
 #endif
