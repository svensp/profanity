/*
 * profanity.c
 *
 * Copyright (C) 2012 - 2015 James Booth <boothj5@gmail.com>
 *
 * This file is part of Profanity.
 *
 * Profanity is free software: you can redistribute it and/or modify
 * it under the terms of the GNU General Public License as published by
 * the Free Software Foundation, either version 3 of the License, or
 * (at your option) any later version.
 *
 * Profanity is distributed in the hope that it will be useful,
 * but WITHOUT ANY WARRANTY; without even the implied warranty of
 * MERCHANTABILITY or FITNESS FOR A PARTICULAR PURPOSE.  See the
 * GNU General Public License for more details.
 *
 * You should have received a copy of the GNU General Public License
 * along with Profanity.  If not, see <http://www.gnu.org/licenses/>.
 *
 * In addition, as a special exception, the copyright holders give permission to
 * link the code of portions of this program with the OpenSSL library under
 * certain conditions as described in each individual source file, and
 * distribute linked combinations including the two.
 *
 * You must obey the GNU General Public License in all respects for all of the
 * code used other than OpenSSL. If you modify file(s) with this exception, you
 * may extend this exception to your version of the file(s), but you are not
 * obligated to do so. If you do not wish to do so, delete this exception
 * statement from your version. If you delete this exception statement from all
 * source files in the program, then also delete it here.
 *
 */
#include "prof_config.h"

#ifdef PROF_HAVE_GIT_VERSION
#include "gitversion.h"
#endif

#include <locale.h>
#include <signal.h>
#include <stdlib.h>
#include <string.h>
#include <assert.h>

#include <glib.h>

#include "profanity.h"
#include "chat_session.h"
#include "chat_state.h"
#include "config/accounts.h"
#include "config/preferences.h"
#include "config/theme.h"
#include "config/scripts.h"
#include "command/command.h"
#include "common.h"
#include "contact.h"
#include "roster_list.h"
#include "config/tlscerts.h"
#include "log.h"
#include "muc.h"
#include "plugins/plugins.h"
#ifdef PROF_HAVE_LIBOTR
#include "otr/otr.h"
#endif
#ifdef PROF_HAVE_LIBGPGME
#include "pgp/gpg.h"
#endif
#include "resource.h"
#include "xmpp/xmpp.h"
#include "ui/ui.h"
#include "window_list.h"
#include "event/client_events.h"
#include "config/tlscerts.h"

static void _check_autoaway(void);
static void _init(const int disable_tls, char *log_level);
static void _shutdown(void);
static void _create_directories(void);
static void _connect_default(const char * const account);

typedef enum {
    ACTIVITY_ST_ACTIVE,
    ACTIVITY_ST_IDLE,
    ACTIVITY_ST_AWAY,
    ACTIVITY_ST_XA,
} activity_state_t;

activity_state_t activity_state;
resource_presence_t saved_presence;
char *saved_status;

static gboolean cont = TRUE;

void
prof_run(const int disable_tls, char *log_level, char *account_name)
{
    _init(disable_tls, log_level);
    plugins_on_start();
    _connect_default(account_name);

    ui_update();

    log_info("Starting main event loop");

    activity_state = ACTIVITY_ST_ACTIVE;
    saved_status = NULL;

    char *line = NULL;
    while(cont) {
        log_stderr_handler();
        _check_autoaway();

        line = ui_readline();
        if (line) {
            ProfWin *window = wins_get_current();
            cont = cmd_process_input(window, line);
            free(line);
            line = NULL;
        } else {
            cont = TRUE;
        }

#ifdef PROF_HAVE_LIBOTR
        otr_poll();
#endif
        plugins_run_timed();
        notify_remind();
        jabber_process_events(10);
        ui_update();
    }
}

void
prof_handle_idle(void)
{
    jabber_conn_status_t status = jabber_get_connection_status();
    if (status == JABBER_CONNECTED) {
        GSList *recipients = ui_get_chat_recipients();
        GSList *curr = recipients;

        while (curr) {
            char *barejid = curr->data;
            ProfChatWin *chatwin = wins_get_chat(barejid);
            chat_state_handle_idle(chatwin->barejid, chatwin->state);
            curr = g_slist_next(curr);
        }

        if (recipients) {
            g_slist_free(recipients);
        }
    }
}

void
prof_handle_activity(void)
{
    jabber_conn_status_t status = jabber_get_connection_status();
    ProfWin *current = wins_get_current();

    if ((status == JABBER_CONNECTED) && (current->type == WIN_CHAT)) {
        ProfChatWin *chatwin = (ProfChatWin*)current;
        assert(chatwin->memcheck == PROFCHATWIN_MEMCHECK);
        chat_state_handle_typing(chatwin->barejid, chatwin->state);
    }
}

static void
_connect_default(const char * const account)
{
    ProfWin *window = wins_get_current();
    if (account) {
        cmd_execute_connect(window, account);
    } else {
        char *pref_connect_account = prefs_get_string(PREF_CONNECT_ACCOUNT);
        if (pref_connect_account) {
            cmd_execute_connect(window, pref_connect_account);
            prefs_free_string(pref_connect_account);
        }
    }
}

static void
_check_autoaway(void)
{
    jabber_conn_status_t conn_status = jabber_get_connection_status();
    if (conn_status != JABBER_CONNECTED) {
        return;
    }

    char *mode = prefs_get_string(PREF_AUTOAWAY_MODE);
    gboolean check = prefs_get_boolean(PREF_AUTOAWAY_CHECK);
    gint away_time = prefs_get_autoaway_time();
    gint xa_time = prefs_get_autoxa_time();
    int away_time_ms = away_time * 60000;
    int xa_time_ms = xa_time * 60000;

    char *account = jabber_get_account_name();
    resource_presence_t curr_presence = accounts_get_last_presence(account);
    char *curr_status = accounts_get_last_status(account);

    unsigned long idle_ms = ui_get_idle_time();

    switch (activity_state) {
    case ACTIVITY_ST_ACTIVE:
        if (idle_ms >= away_time_ms) {
            if (g_strcmp0(mode, "away") == 0) {
                if ((curr_presence == RESOURCE_ONLINE) || (curr_presence == RESOURCE_CHAT) || (curr_presence == RESOURCE_DND)) {
                    activity_state = ACTIVITY_ST_AWAY;

                    // save current presence
                    saved_presence = curr_presence;
                    if (saved_status) {
                        free(saved_status);
                    }
                    saved_status = curr_status;

                    // send away presence with last activity
                    char *message = prefs_get_string(PREF_AUTOAWAY_MESSAGE);
                    if (prefs_get_boolean(PREF_LASTACTIVITY)) {
                        cl_ev_presence_send(RESOURCE_AWAY, message, idle_ms / 1000);
                    } else {
                        cl_ev_presence_send(RESOURCE_AWAY, message, 0);
                    }

                    int pri = accounts_get_priority_for_presence_type(account, RESOURCE_AWAY);
                    if (message) {
                        cons_show("Idle for %d minutes, status set to away (priority %d), \"%s\".", away_time, pri, message);
                    } else {
                        cons_show("Idle for %d minutes, status set to away (priority %d).", away_time, pri);
                    }
                    prefs_free_string(message);

                    ui_titlebar_presence(CONTACT_AWAY);
                }
            } else if (g_strcmp0(mode, "idle") == 0) {
                activity_state = ACTIVITY_ST_IDLE;

                // send current presence with last activity
                cl_ev_presence_send(curr_presence, curr_status, idle_ms / 1000);
            }
        }
        break;
    case ACTIVITY_ST_IDLE:
        if (check && (idle_ms < away_time_ms)) {
            activity_state = ACTIVITY_ST_ACTIVE;

            cons_show("No longer idle.");

            // send current presence without last activity
            cl_ev_presence_send(curr_presence, curr_status, 0);
        }
        break;
    case ACTIVITY_ST_AWAY:
        if (xa_time_ms > 0 && (idle_ms >= xa_time_ms)) {
            activity_state = ACTIVITY_ST_XA;

            // send extended away presence with last activity
            char *message = prefs_get_string(PREF_AUTOXA_MESSAGE);
            if (prefs_get_boolean(PREF_LASTACTIVITY)) {
                cl_ev_presence_send(RESOURCE_XA, message, idle_ms / 1000);
            } else {
                cl_ev_presence_send(RESOURCE_XA, message, 0);
            }

            int pri = accounts_get_priority_for_presence_type(account, RESOURCE_XA);
            if (message) {
                cons_show("Idle for %d minutes, status set to xa (priority %d), \"%s\".", xa_time, pri, message);
            } else {
                cons_show("Idle for %d minutes, status set to xa (priority %d).", xa_time, pri);
            }
            prefs_free_string(message);

            ui_titlebar_presence(CONTACT_XA);
        } else if (check && (idle_ms < away_time_ms)) {
            activity_state = ACTIVITY_ST_ACTIVE;

            cons_show("No longer idle.");

            // send saved presence without last activity
            cl_ev_presence_send(saved_presence, saved_status, 0);
            contact_presence_t contact_pres = contact_presence_from_resource_presence(saved_presence);
            ui_titlebar_presence(contact_pres);
        }
        break;
    case ACTIVITY_ST_XA:
        if (check && (idle_ms < away_time_ms)) {
            activity_state = ACTIVITY_ST_ACTIVE;

            cons_show("No longer idle.");

            // send saved presence without last activity
            cl_ev_presence_send(saved_presence, saved_status, 0);
            contact_presence_t contact_pres = contact_presence_from_resource_presence(saved_presence);
            ui_titlebar_presence(contact_pres);
        }
        break;
    }

    prefs_free_string(mode);
}

static void
_init(const int disable_tls, char *log_level)
{
    setlocale(LC_ALL, "");
    // ignore SIGPIPE
    signal(SIGPIPE, SIG_IGN);
    signal(SIGINT, SIG_IGN);
    signal(SIGTSTP, SIG_IGN);
    signal(SIGWINCH, ui_sigwinch_handler);
    _create_directories();
    log_level_t prof_log_level = log_level_from_string(log_level);
    prefs_load();
    log_init(prof_log_level);
    log_stderr_init(PROF_LEVEL_ERROR);
    if (strcmp(PROF_PACKAGE_STATUS, "development") == 0) {
#ifdef PROF_HAVE_GIT_VERSION
            log_info("Starting Profanity (%sdev.%s.%s)...", PROF_PACKAGE_VERSION, PROF_GIT_BRANCH, PROF_GIT_REVISION);
#else
            log_info("Starting Profanity (%sdev)...", PROF_PACKAGE_VERSION);
#endif
    } else {
        log_info("Starting Profanity (%s)...", PROF_PACKAGE_VERSION);
    }
    chat_log_init();
    groupchat_log_init();
    accounts_load();
    char *theme = prefs_get_string(PREF_THEME);
    theme_init(theme);
    prefs_free_string(theme);
    ui_init();
    jabber_init(disable_tls);
    cmd_init();
    log_info("Initialising contact list");
    roster_init();
    muc_init();
    tlscerts_init();
<<<<<<< HEAD
#ifdef PROF_HAVE_LIBOTR
=======
    scripts_init();
#ifdef HAVE_LIBOTR
>>>>>>> 904a5a81
    otr_init();
#endif
#ifdef PROF_HAVE_LIBGPGME
    p_gpg_init();
#endif
    atexit(_shutdown);
    plugins_init();
    ui_input_nonblocking(TRUE);
}

static void
_shutdown(void)
{
    if (prefs_get_boolean(PREF_TITLEBAR_SHOW)) {
        if (prefs_get_boolean(PREF_TITLEBAR_GOODBYE)) {
            ui_goodbye_title();
        } else {
            ui_clear_win_title();
        }
    }
    ui_close_all_wins();
    jabber_disconnect();
    jabber_shutdown();
    plugins_on_shutdown();
    roster_free();
    muc_close();
    caps_close();
    ui_close();
#ifdef PROF_HAVE_LIBOTR
    otr_shutdown();
#endif
#ifdef PROF_HAVE_LIBGPGME
    p_gpg_close();
#endif
    chat_log_close();
    theme_close();
    accounts_close();
    tlscerts_close();
    cmd_uninit();
    log_stderr_close();
    log_close();
    plugins_shutdown();
    prefs_close();
    if (saved_status) {
        free(saved_status);
    }
}

static void
_create_directories(void)
{
    gchar *xdg_config = xdg_get_config_home();
    gchar *xdg_data = xdg_get_data_home();

    GString *themes_dir = g_string_new(xdg_config);
    g_string_append(themes_dir, "/profanity/themes");
    GString *chatlogs_dir = g_string_new(xdg_data);
    g_string_append(chatlogs_dir, "/profanity/chatlogs");
    GString *logs_dir = g_string_new(xdg_data);
    g_string_append(logs_dir, "/profanity/logs");
    GString *plugins_dir = g_string_new(xdg_data);
    g_string_append(plugins_dir, "/profanity/plugins");

    if (!mkdir_recursive(themes_dir->str)) {
        log_error("Error while creating directory %s", themes_dir->str);
    }
    if (!mkdir_recursive(chatlogs_dir->str)) {
        log_error("Error while creating directory %s", chatlogs_dir->str);
    }
    if (!mkdir_recursive(logs_dir->str)) {
        log_error("Error while creating directory %s", logs_dir->str);
    }
    if (!mkdir_recursive(plugins_dir->str)) {
        log_error("Error while creating directory %s", plugins_dir->str);
    }

    g_string_free(themes_dir, TRUE);
    g_string_free(chatlogs_dir, TRUE);
    g_string_free(logs_dir, TRUE);
    g_string_free(plugins_dir, TRUE);

    g_free(xdg_config);
    g_free(xdg_data);
}<|MERGE_RESOLUTION|>--- conflicted
+++ resolved
@@ -336,12 +336,8 @@
     roster_init();
     muc_init();
     tlscerts_init();
-<<<<<<< HEAD
+    scripts_init();
 #ifdef PROF_HAVE_LIBOTR
-=======
-    scripts_init();
-#ifdef HAVE_LIBOTR
->>>>>>> 904a5a81
     otr_init();
 #endif
 #ifdef PROF_HAVE_LIBGPGME
