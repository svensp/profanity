/*
 * profanity.c
 *
 * Copyright (C) 2012 - 2014 James Booth <boothj5@gmail.com>
 *
 * This file is part of Profanity.
 *
 * Profanity is free software: you can redistribute it and/or modify
 * it under the terms of the GNU General Public License as published by
 * the Free Software Foundation, either version 3 of the License, or
 * (at your option) any later version.
 *
 * Profanity is distributed in the hope that it will be useful,
 * but WITHOUT ANY WARRANTY; without even the implied warranty of
 * MERCHANTABILITY or FITNESS FOR A PARTICULAR PURPOSE.  See the
 * GNU General Public License for more details.
 *
 * You should have received a copy of the GNU General Public License
 * along with Profanity.  If not, see <http://www.gnu.org/licenses/>.
 *
 * In addition, as a special exception, the copyright holders give permission to
 * link the code of portions of this program with the OpenSSL library under
 * certain conditions as described in each individual source file, and
 * distribute linked combinations including the two.
 *
 * You must obey the GNU General Public License in all respects for all of the
 * code used other than OpenSSL. If you modify file(s) with this exception, you
 * may extend this exception to your version of the file(s), but you are not
 * obligated to do so. If you do not wish to do so, delete this exception
 * statement from your version. If you delete this exception statement from all
 * source files in the program, then also delete it here.
 *
 */
#include "prof_config.h"

#ifdef PROF_HAVE_GIT_VERSION
#include "gitversion.h"
#endif

#include <locale.h>
#include <signal.h>
#include <stdlib.h>
#include <string.h>

#include <glib.h>

#include "profanity.h"
#include "chat_session.h"
#include "config/accounts.h"
#include "config/preferences.h"
#include "config/theme.h"
#include "command/command.h"
#include "common.h"
#include "contact.h"
#include "roster_list.h"
#include "log.h"
#include "muc.h"
#include "plugins/plugins.h"
#ifdef PROF_HAVE_LIBOTR
#include "otr/otr.h"
#endif
#include "resource.h"
#include "xmpp/xmpp.h"
#include "ui/ui.h"

static void _handle_idle_time(void);
static void _init(const int disable_tls, char *log_level);
static void _shutdown(void);
static void _create_directories(void);

static gboolean idle = FALSE;

void
prof_run(const int disable_tls, char *log_level, char *account_name)
{
    _init(disable_tls, log_level);
    log_info("Starting main event loop");
    ui_input_nonblocking();
    GTimer *timer = g_timer_new();
    gboolean cmd_result = TRUE;
    jabber_conn_status_t conn_status = jabber_get_connection_status();

    char inp[INP_WIN_MAX];
    int size = 0;

<<<<<<< HEAD
    ui_update_screen();
    plugins_on_start();

=======
>>>>>>> 1a6dc763
    char *pref_connect_account = prefs_get_string(PREF_CONNECT_ACCOUNT);
    if (account_name != NULL) {
        char *cmd = "/connect";
        snprintf(inp, sizeof(inp), "%s %s", cmd, account_name);
        prof_process_input(inp);
    } else if (pref_connect_account != NULL) {
        char *cmd = "/connect";
        snprintf(inp, sizeof(inp), "%s %s", cmd, pref_connect_account);
        prof_process_input(inp);
    }
    prefs_free_string(pref_connect_account);
    ui_update();

    while(cmd_result == TRUE) {
        wint_t ch = ERR;
        size = 0;

        while(ch != '\n') {
            conn_status = jabber_get_connection_status();
            if (conn_status == JABBER_CONNECTED) {
                _handle_idle_time();
            }

            gdouble elapsed = g_timer_elapsed(timer, NULL);

            gint remind_period = prefs_get_notify_remind();
            if (remind_period > 0 && elapsed >= remind_period) {
                notify_remind();
                g_timer_start(timer);
            }

            plugins_run_timed();

            ui_handle_special_keys(&ch, inp, size);
<<<<<<< HEAD
            ui_update_screen();
#ifdef PROF_HAVE_LIBOTR
=======
#ifdef HAVE_LIBOTR
>>>>>>> 1a6dc763
            otr_poll();
#endif
            jabber_process_events();
            ui_update();

            ch = ui_get_char(inp, &size);
        }

        inp[size++] = '\0';
        cmd_result = prof_process_input(inp);
    }

    g_timer_destroy(timer);
}

void
prof_handle_idle(void)
{
    jabber_conn_status_t status = jabber_get_connection_status();
    if (status == JABBER_CONNECTED) {
        GSList *recipients = ui_get_recipients();
        GSList *curr = recipients;

        while (curr != NULL) {
            char *recipient = curr->data;
            if (chat_session_get_recipient_supports(recipient)) {
                chat_session_no_activity(recipient);

                if (chat_session_is_gone(recipient) &&
                        !chat_session_get_sent(recipient)) {
                    message_send_gone(recipient);
                } else if (chat_session_is_inactive(recipient) &&
                        !chat_session_get_sent(recipient)) {
                    message_send_inactive(recipient);
                } else if (prefs_get_boolean(PREF_OUTTYPE) &&
                        chat_session_is_paused(recipient) &&
                        !chat_session_get_sent(recipient)) {
                    message_send_paused(recipient);
                }
            }

            curr = g_slist_next(curr);
        }

        if (recipients != NULL) {
            g_slist_free(recipients);
        }
    }
}

void
prof_handle_activity(void)
{
    win_type_t win_type = ui_current_win_type();
    jabber_conn_status_t status = jabber_get_connection_status();

    if ((status == JABBER_CONNECTED) && (win_type == WIN_CHAT)) {
        char *recipient = ui_current_recipient();
        if (chat_session_get_recipient_supports(recipient)) {
            chat_session_set_composing(recipient);
            if (!chat_session_get_sent(recipient) ||
                    chat_session_is_paused(recipient)) {
                message_send_composing(recipient);
            }
        }
    }
}

/*
 * Take a line of input and process it, return TRUE if profanity is to
 * continue, FALSE otherwise
 */
gboolean
prof_process_input(char *inp)
{
    log_debug("Input received: %s", inp);
    gboolean result = FALSE;
    g_strstrip(inp);

    // add line to history if something typed
    if (strlen(inp) > 0) {
        cmd_history_append(inp);
    }

    // just carry on if no input
    if (strlen(inp) == 0) {
        result = TRUE;

    // handle command if input starts with a '/'
    } else if (inp[0] == '/') {
        char *inp_cpy = strdup(inp);
        char *command = strtok(inp_cpy, " ");
        result = cmd_execute(command, inp);
        free(inp_cpy);

    // call a default handler if input didn't start with '/'
    } else {
        result = cmd_execute_default(inp);
    }

    ui_input_clear();
    roster_reset_search_attempts();

    return result;
}

static void
_handle_idle_time()
{
    gint prefs_time = prefs_get_autoaway_time() * 60000;
    resource_presence_t current_presence = accounts_get_last_presence(jabber_get_account_name());
    unsigned long idle_ms = ui_get_idle_time();
    char *pref_autoaway_mode = prefs_get_string(PREF_AUTOAWAY_MODE);
    char *pref_autoaway_message = prefs_get_string(PREF_AUTOAWAY_MESSAGE);

    if (!idle) {
        if ((current_presence == RESOURCE_ONLINE) || (current_presence == RESOURCE_CHAT)) {
            if (idle_ms >= prefs_time) {
                idle = TRUE;

                // handle away mode
                if (strcmp(pref_autoaway_mode, "away") == 0) {
                    presence_update(RESOURCE_AWAY, pref_autoaway_message, 0);
                    ui_auto_away();

                // handle idle mode
                } else if (strcmp(pref_autoaway_mode, "idle") == 0) {
                    presence_update(RESOURCE_ONLINE, pref_autoaway_message, idle_ms / 1000);
                }
            }
        }

    } else {
        if (idle_ms < prefs_time) {
            idle = FALSE;

            // handle check
            if (prefs_get_boolean(PREF_AUTOAWAY_CHECK)) {
                if (strcmp(pref_autoaway_mode, "away") == 0) {
                    presence_update(RESOURCE_ONLINE, NULL, 0);
                    ui_end_auto_away();
                } else if (strcmp(pref_autoaway_mode, "idle") == 0) {
                    presence_update(RESOURCE_ONLINE, NULL, 0);
                    ui_titlebar_presence(CONTACT_ONLINE);
                }
            }
        }
    }
    prefs_free_string(pref_autoaway_mode);
    prefs_free_string(pref_autoaway_message);
}

static void
_init(const int disable_tls, char *log_level)
{
    setlocale(LC_ALL, "");
    // ignore SIGPIPE
    signal(SIGPIPE, SIG_IGN);
    _create_directories();
    log_level_t prof_log_level = log_level_from_string(log_level);
    prefs_load();
    log_init(prof_log_level);
    if (strcmp(PROF_PACKAGE_STATUS, "development") == 0) {
#ifdef PROF_HAVE_GIT_VERSION
            log_info("Starting Profanity (%sdev.%s.%s)...", PROF_PACKAGE_VERSION, PROF_GIT_BRANCH, PROF_GIT_REVISION);
#else
            log_info("Starting Profanity (%sdev)...", PROF_PACKAGE_VERSION);
#endif
    } else {
        log_info("Starting Profanity (%s)...", PROF_PACKAGE_VERSION);
    }
    chat_log_init();
    groupchat_log_init();
    accounts_load();
    char *theme = prefs_get_string(PREF_THEME);
    theme_init(theme);
    prefs_free_string(theme);
    ui_init();
    jabber_init(disable_tls);
    cmd_init();
    log_info("Initialising contact list");
    roster_init();
    muc_init();
#ifdef PROF_HAVE_LIBOTR
    otr_init();
#endif
    atexit(_shutdown);
    plugins_init();
}

static void
_shutdown(void)
{
    ui_clear_win_title();
    ui_close_all_wins();
    jabber_disconnect();
    jabber_shutdown();
    plugins_on_shutdown();
    roster_free();
    muc_close();
    caps_close();
    ui_close();
#ifdef HAVE_LIBOTR
    otr_shutdown();
#endif
    chat_log_close();
    prefs_close();
    theme_close();
    accounts_close();
    cmd_uninit();
    log_close();
    plugins_shutdown();
}

static void
_create_directories(void)
{
    gchar *xdg_config = xdg_get_config_home();
    gchar *xdg_data = xdg_get_data_home();

    GString *themes_dir = g_string_new(xdg_config);
    g_string_append(themes_dir, "/profanity/themes");
    GString *chatlogs_dir = g_string_new(xdg_data);
    g_string_append(chatlogs_dir, "/profanity/chatlogs");
    GString *logs_dir = g_string_new(xdg_data);
    g_string_append(logs_dir, "/profanity/logs");
    GString *plugins_dir = g_string_new(xdg_data);
    g_string_append(plugins_dir, "/profanity/plugins");

    if (!mkdir_recursive(themes_dir->str)) {
        log_error("Error while creating directory %s", themes_dir->str);
    }
    if (!mkdir_recursive(chatlogs_dir->str)) {
        log_error("Error while creating directory %s", chatlogs_dir->str);
    }
    if (!mkdir_recursive(logs_dir->str)) {
        log_error("Error while creating directory %s", logs_dir->str);
    }
    if (!mkdir_recursive(plugins_dir->str)) {
        log_error("Error while creating directory %s", plugins_dir->str);
    }

    g_string_free(themes_dir, TRUE);
    g_string_free(chatlogs_dir, TRUE);
    g_string_free(logs_dir, TRUE);
    g_string_free(plugins_dir, TRUE);

    g_free(xdg_config);
    g_free(xdg_data);
}<|MERGE_RESOLUTION|>--- conflicted
+++ resolved
@@ -83,12 +83,8 @@
     char inp[INP_WIN_MAX];
     int size = 0;
 
-<<<<<<< HEAD
-    ui_update_screen();
     plugins_on_start();
 
-=======
->>>>>>> 1a6dc763
     char *pref_connect_account = prefs_get_string(PREF_CONNECT_ACCOUNT);
     if (account_name != NULL) {
         char *cmd = "/connect";
@@ -123,12 +119,7 @@
             plugins_run_timed();
 
             ui_handle_special_keys(&ch, inp, size);
-<<<<<<< HEAD
-            ui_update_screen();
 #ifdef PROF_HAVE_LIBOTR
-=======
-#ifdef HAVE_LIBOTR
->>>>>>> 1a6dc763
             otr_poll();
 #endif
             jabber_process_events();
