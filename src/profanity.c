/*
 * profanity.c
 *
 * Copyright (C) 2012 - 2014 James Booth <boothj5@gmail.com>
 *
 * This file is part of Profanity.
 *
 * Profanity is free software: you can redistribute it and/or modify
 * it under the terms of the GNU General Public License as published by
 * the Free Software Foundation, either version 3 of the License, or
 * (at your option) any later version.
 *
 * Profanity is distributed in the hope that it will be useful,
 * but WITHOUT ANY WARRANTY; without even the implied warranty of
 * MERCHANTABILITY or FITNESS FOR A PARTICULAR PURPOSE.  See the
 * GNU General Public License for more details.
 *
 * You should have received a copy of the GNU General Public License
 * along with Profanity.  If not, see <http://www.gnu.org/licenses/>.
 *
 * In addition, as a special exception, the copyright holders give permission to
 * link the code of portions of this program with the OpenSSL library under
 * certain conditions as described in each individual source file, and
 * distribute linked combinations including the two.
 *
 * You must obey the GNU General Public License in all respects for all of the
 * code used other than OpenSSL. If you modify file(s) with this exception, you
 * may extend this exception to your version of the file(s), but you are not
 * obligated to do so. If you do not wish to do so, delete this exception
 * statement from your version. If you delete this exception statement from all
 * source files in the program, then also delete it here.
 *
 */
#include "prof_config.h"

#ifdef PROF_HAVE_GIT_VERSION
#include "gitversion.h"
#endif

#include <locale.h>
#include <signal.h>
#include <stdlib.h>
#include <string.h>

#include <glib.h>

#include "profanity.h"
#include "chat_session.h"
#include "chat_state.h"
#include "config/accounts.h"
#include "config/preferences.h"
#include "config/theme.h"
#include "command/command.h"
#include "common.h"
#include "contact.h"
#include "roster_list.h"
#include "log.h"
#include "muc.h"
#include "plugins/plugins.h"
#ifdef PROF_HAVE_LIBOTR
#include "otr/otr.h"
#endif
#include "resource.h"
#include "xmpp/xmpp.h"
#include "ui/ui.h"
#include "ui/windows.h"

static void _handle_idle_time(void);
static void _init(const int disable_tls, char *log_level);
static void _shutdown(void);
static void _create_directories(void);
static void _connect_default(const char * const account);

static gboolean idle = FALSE;

void
prof_run(const int disable_tls, char *log_level, char *account_name)
{
    _init(disable_tls, log_level);
<<<<<<< HEAD

    char inp[INP_WIN_MAX];

    plugins_on_start();

    char *pref_connect_account = prefs_get_string(PREF_CONNECT_ACCOUNT);
    if (account_name != NULL) {
        snprintf(inp, sizeof(inp), "%s %s", "/connect", account_name);
        prof_process_input(inp);
    } else if (pref_connect_account != NULL) {
        snprintf(inp, sizeof(inp), "%s %s", "/connect", pref_connect_account);
        prof_process_input(inp);
    }
    prefs_free_string(pref_connect_account);

=======
    _connect_default(account_name);
>>>>>>> 3656c782
    ui_update();

    char inp[INP_WIN_MAX];
    jabber_conn_status_t conn_status = jabber_get_connection_status();
    gboolean read_input = TRUE;
    gboolean cmd_result = TRUE;

    log_info("Starting main event loop");
    while(cmd_result == TRUE) {
        read_input = TRUE;
        while(read_input) {
            conn_status = jabber_get_connection_status();
            if (conn_status == JABBER_CONNECTED) {
                _handle_idle_time();
            }

            read_input = ui_get_char(inp);

            plugins_run_timed();

#ifdef PROF_HAVE_LIBOTR
            otr_poll();
#endif
            notify_remind();
            jabber_process_events();
            ui_update();
        }

<<<<<<< HEAD
        cmd_result = prof_process_input(inp);
=======
        cmd_result = cmd_process_input(inp);
        ui_input_clear();
>>>>>>> 3656c782
    }
}

void
prof_handle_idle(void)
{
    jabber_conn_status_t status = jabber_get_connection_status();
    if (status == JABBER_CONNECTED) {
        GSList *recipients = ui_get_chat_recipients();
        GSList *curr = recipients;

        while (curr != NULL) {
            char *barejid = curr->data;
            ProfChatWin *chatwin = wins_get_chat(barejid);
            chat_state_handle_idle(chatwin->barejid, chatwin->state);
            curr = g_slist_next(curr);
        }

        if (recipients != NULL) {
            g_slist_free(recipients);
        }
    }
}

void
prof_handle_activity(void)
{
    win_type_t win_type = ui_current_win_type();
    jabber_conn_status_t status = jabber_get_connection_status();

    if ((status == JABBER_CONNECTED) && (win_type == WIN_CHAT)) {
        ProfChatWin *chatwin = wins_get_current_chat();
        chat_state_handle_typing(chatwin->barejid, chatwin->state);
    }
}

<<<<<<< HEAD
/*
 * Take a line of input and process it, return TRUE if profanity is to
 * continue, FALSE otherwise
 */
gboolean
prof_process_input(char *inp)
=======
static void
_connect_default(const char * const account)
>>>>>>> 3656c782
{
    if (account) {
        cmd_execute_connect(account);
    } else {
        char *pref_connect_account = prefs_get_string(PREF_CONNECT_ACCOUNT);
        if (pref_connect_account) {
            cmd_execute_connect(pref_connect_account);
            prefs_free_string(pref_connect_account);
        }
    }
}

static void
_handle_idle_time()
{
    gint prefs_time = prefs_get_autoaway_time() * 60000;
    unsigned long idle_ms = ui_get_idle_time();
    char *pref_autoaway_mode = prefs_get_string(PREF_AUTOAWAY_MODE);

    if (!idle) {
        resource_presence_t current_presence = accounts_get_last_presence(jabber_get_account_name());
        if ((current_presence == RESOURCE_ONLINE) || (current_presence == RESOURCE_CHAT)) {
            if (idle_ms >= prefs_time) {
                idle = TRUE;
                char *pref_autoaway_message = prefs_get_string(PREF_AUTOAWAY_MESSAGE);

                // handle away mode
                if (strcmp(pref_autoaway_mode, "away") == 0) {
                    presence_update(RESOURCE_AWAY, pref_autoaway_message, 0);
                    ui_auto_away();

                // handle idle mode
                } else if (strcmp(pref_autoaway_mode, "idle") == 0) {
                    presence_update(RESOURCE_ONLINE, pref_autoaway_message, idle_ms / 1000);
                }

                prefs_free_string(pref_autoaway_message);
            }
        }

    } else {
        if (idle_ms < prefs_time) {
            idle = FALSE;

            // handle check
            if (prefs_get_boolean(PREF_AUTOAWAY_CHECK)) {
                if (strcmp(pref_autoaway_mode, "away") == 0) {
                    presence_update(RESOURCE_ONLINE, NULL, 0);
                    ui_end_auto_away();
                } else if (strcmp(pref_autoaway_mode, "idle") == 0) {
                    presence_update(RESOURCE_ONLINE, NULL, 0);
                    ui_titlebar_presence(CONTACT_ONLINE);
                }
            }
        }
    }

    prefs_free_string(pref_autoaway_mode);
}

static void
_init(const int disable_tls, char *log_level)
{
    setlocale(LC_ALL, "");
    // ignore SIGPIPE
    signal(SIGPIPE, SIG_IGN);
    signal(SIGINT, SIG_IGN);
    signal(SIGTSTP, SIG_IGN);
    _create_directories();
    log_level_t prof_log_level = log_level_from_string(log_level);
    prefs_load();
    log_init(prof_log_level);
    if (strcmp(PROF_PACKAGE_STATUS, "development") == 0) {
#ifdef PROF_HAVE_GIT_VERSION
            log_info("Starting Profanity (%sdev.%s.%s)...", PROF_PACKAGE_VERSION, PROF_GIT_BRANCH, PROF_GIT_REVISION);
#else
            log_info("Starting Profanity (%sdev)...", PROF_PACKAGE_VERSION);
#endif
    } else {
        log_info("Starting Profanity (%s)...", PROF_PACKAGE_VERSION);
    }
    chat_log_init();
    groupchat_log_init();
    accounts_load();
    char *theme = prefs_get_string(PREF_THEME);
    theme_init(theme);
    prefs_free_string(theme);
    ui_init();
    jabber_init(disable_tls);
    cmd_init();
    log_info("Initialising contact list");
    roster_init();
    muc_init();
#ifdef PROF_HAVE_LIBOTR
    otr_init();
#endif
    atexit(_shutdown);
    plugins_init();
    ui_input_nonblocking(TRUE);
}

static void
_shutdown(void)
{
    if (prefs_get_boolean(PREF_TITLEBAR_SHOW)) {
        if (prefs_get_boolean(PREF_TITLEBAR_GOODBYE)) {
            ui_goodbye_title();
        } else {
            ui_clear_win_title();
        }
    }
    ui_close_all_wins();
    jabber_disconnect();
    jabber_shutdown();
    plugins_on_shutdown();
    roster_free();
    muc_close();
    caps_close();
    ui_close();
#ifdef HAVE_LIBOTR
    otr_shutdown();
#endif
    chat_log_close();
    prefs_close();
    theme_close();
    accounts_close();
    cmd_uninit();
    log_close();
    plugins_shutdown();
}

static void
_create_directories(void)
{
    gchar *xdg_config = xdg_get_config_home();
    gchar *xdg_data = xdg_get_data_home();

    GString *themes_dir = g_string_new(xdg_config);
    g_string_append(themes_dir, "/profanity/themes");
    GString *chatlogs_dir = g_string_new(xdg_data);
    g_string_append(chatlogs_dir, "/profanity/chatlogs");
    GString *logs_dir = g_string_new(xdg_data);
    g_string_append(logs_dir, "/profanity/logs");
    GString *plugins_dir = g_string_new(xdg_data);
    g_string_append(plugins_dir, "/profanity/plugins");

    if (!mkdir_recursive(themes_dir->str)) {
        log_error("Error while creating directory %s", themes_dir->str);
    }
    if (!mkdir_recursive(chatlogs_dir->str)) {
        log_error("Error while creating directory %s", chatlogs_dir->str);
    }
    if (!mkdir_recursive(logs_dir->str)) {
        log_error("Error while creating directory %s", logs_dir->str);
    }
    if (!mkdir_recursive(plugins_dir->str)) {
        log_error("Error while creating directory %s", plugins_dir->str);
    }

    g_string_free(themes_dir, TRUE);
    g_string_free(chatlogs_dir, TRUE);
    g_string_free(logs_dir, TRUE);
    g_string_free(plugins_dir, TRUE);

    g_free(xdg_config);
    g_free(xdg_data);
}<|MERGE_RESOLUTION|>--- conflicted
+++ resolved
@@ -77,25 +77,9 @@
 prof_run(const int disable_tls, char *log_level, char *account_name)
 {
     _init(disable_tls, log_level);
-<<<<<<< HEAD
-
-    char inp[INP_WIN_MAX];
-
     plugins_on_start();
-
-    char *pref_connect_account = prefs_get_string(PREF_CONNECT_ACCOUNT);
-    if (account_name != NULL) {
-        snprintf(inp, sizeof(inp), "%s %s", "/connect", account_name);
-        prof_process_input(inp);
-    } else if (pref_connect_account != NULL) {
-        snprintf(inp, sizeof(inp), "%s %s", "/connect", pref_connect_account);
-        prof_process_input(inp);
-    }
-    prefs_free_string(pref_connect_account);
-
-=======
     _connect_default(account_name);
->>>>>>> 3656c782
+
     ui_update();
 
     char inp[INP_WIN_MAX];
@@ -124,12 +108,8 @@
             ui_update();
         }
 
-<<<<<<< HEAD
-        cmd_result = prof_process_input(inp);
-=======
         cmd_result = cmd_process_input(inp);
         ui_input_clear();
->>>>>>> 3656c782
     }
 }
 
@@ -166,17 +146,8 @@
     }
 }
 
-<<<<<<< HEAD
-/*
- * Take a line of input and process it, return TRUE if profanity is to
- * continue, FALSE otherwise
- */
-gboolean
-prof_process_input(char *inp)
-=======
 static void
 _connect_default(const char * const account)
->>>>>>> 3656c782
 {
     if (account) {
         cmd_execute_connect(account);
