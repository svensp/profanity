/*
 * profanity.c
 *
 * Copyright (C) 2012 - 2015 James Booth <boothj5@gmail.com>
 *
 * This file is part of Profanity.
 *
 * Profanity is free software: you can redistribute it and/or modify
 * it under the terms of the GNU General Public License as published by
 * the Free Software Foundation, either version 3 of the License, or
 * (at your option) any later version.
 *
 * Profanity is distributed in the hope that it will be useful,
 * but WITHOUT ANY WARRANTY; without even the implied warranty of
 * MERCHANTABILITY or FITNESS FOR A PARTICULAR PURPOSE.  See the
 * GNU General Public License for more details.
 *
 * You should have received a copy of the GNU General Public License
 * along with Profanity.  If not, see <http://www.gnu.org/licenses/>.
 *
 * In addition, as a special exception, the copyright holders give permission to
 * link the code of portions of this program with the OpenSSL library under
 * certain conditions as described in each individual source file, and
 * distribute linked combinations including the two.
 *
 * You must obey the GNU General Public License in all respects for all of the
 * code used other than OpenSSL. If you modify file(s) with this exception, you
 * may extend this exception to your version of the file(s), but you are not
 * obligated to do so. If you do not wish to do so, delete this exception
 * statement from your version. If you delete this exception statement from all
 * source files in the program, then also delete it here.
 *
 */
#include "prof_config.h"

#ifdef PROF_HAVE_GIT_VERSION
#include "gitversion.h"
#endif

#include <locale.h>
#include <signal.h>
#include <stdlib.h>
#include <string.h>

#include <glib.h>

#include "profanity.h"
#include "chat_session.h"
#include "chat_state.h"
#include "config/accounts.h"
#include "config/preferences.h"
#include "config/theme.h"
#include "command/command.h"
#include "common.h"
#include "contact.h"
#include "roster_list.h"
#include "log.h"
#include "muc.h"
#include "plugins/plugins.h"
#ifdef PROF_HAVE_LIBOTR
#include "otr/otr.h"
#endif
#include "resource.h"
#include "xmpp/xmpp.h"
#include "ui/ui.h"
#include "ui/windows.h"

static void _check_autoaway(void);
static void _init(const int disable_tls, char *log_level);
static void _shutdown(void);
static void _create_directories(void);
static void _connect_default(const char * const account);

static gboolean idle = FALSE;
static gboolean cont = TRUE;

void
prof_run(const int disable_tls, char *log_level, char *account_name)
{
    _init(disable_tls, log_level);
    plugins_on_start();
    _connect_default(account_name);

    ui_update();

    log_info("Starting main event loop");

<<<<<<< HEAD
    while(cmd_result) {
        while(!line) {
            _check_autoaway();
            line = ui_readline();
            plugins_run_timed();
#ifdef PROF_HAVE_LIBOTR
            otr_poll();
=======
    char *line = NULL;
    while(cont) {
        _check_autoaway();

        line = ui_readline();
        if (line) {
            cont = cmd_process_input(line);
            free(line);
            line = NULL;
        } else {
            cont = TRUE;
        }

#ifdef HAVE_LIBOTR
        otr_poll();
>>>>>>> 232bf9b7
#endif
        notify_remind();
        jabber_process_events();
        ui_update();
    }
}

void
prof_handle_idle(void)
{
    jabber_conn_status_t status = jabber_get_connection_status();
    if (status == JABBER_CONNECTED) {
        GSList *recipients = ui_get_chat_recipients();
        GSList *curr = recipients;

        while (curr != NULL) {
            char *barejid = curr->data;
            ProfChatWin *chatwin = wins_get_chat(barejid);
            chat_state_handle_idle(chatwin->barejid, chatwin->state);
            curr = g_slist_next(curr);
        }

        if (recipients != NULL) {
            g_slist_free(recipients);
        }
    }
}

void
prof_handle_activity(void)
{
    win_type_t win_type = ui_current_win_type();
    jabber_conn_status_t status = jabber_get_connection_status();

    if ((status == JABBER_CONNECTED) && (win_type == WIN_CHAT)) {
        ProfChatWin *chatwin = wins_get_current_chat();
        chat_state_handle_typing(chatwin->barejid, chatwin->state);
    }
}

static void
_connect_default(const char * const account)
{
    if (account) {
        cmd_execute_connect(account);
    } else {
        char *pref_connect_account = prefs_get_string(PREF_CONNECT_ACCOUNT);
        if (pref_connect_account) {
            cmd_execute_connect(pref_connect_account);
            prefs_free_string(pref_connect_account);
        }
    }
}

static void
_check_autoaway(void)
{
    jabber_conn_status_t conn_status = jabber_get_connection_status();
    if (conn_status != JABBER_CONNECTED) {
        return;
    }

    gint prefs_time = prefs_get_autoaway_time() * 60000;
    unsigned long idle_ms = ui_get_idle_time();
    char *pref_autoaway_mode = prefs_get_string(PREF_AUTOAWAY_MODE);

    if (!idle) {
        resource_presence_t current_presence = accounts_get_last_presence(jabber_get_account_name());
        if ((current_presence == RESOURCE_ONLINE) || (current_presence == RESOURCE_CHAT)) {
            if (idle_ms >= prefs_time) {
                idle = TRUE;
                char *pref_autoaway_message = prefs_get_string(PREF_AUTOAWAY_MESSAGE);

                // handle away mode
                if (strcmp(pref_autoaway_mode, "away") == 0) {
                    presence_update(RESOURCE_AWAY, pref_autoaway_message, 0);
                    ui_auto_away();

                // handle idle mode
                } else if (strcmp(pref_autoaway_mode, "idle") == 0) {
                    presence_update(RESOURCE_ONLINE, pref_autoaway_message, idle_ms / 1000);
                }

                prefs_free_string(pref_autoaway_message);
            }
        }

    } else {
        if (idle_ms < prefs_time) {
            idle = FALSE;

            // handle check
            if (prefs_get_boolean(PREF_AUTOAWAY_CHECK)) {
                if (strcmp(pref_autoaway_mode, "away") == 0) {
                    presence_update(RESOURCE_ONLINE, NULL, 0);
                    ui_end_auto_away();
                } else if (strcmp(pref_autoaway_mode, "idle") == 0) {
                    presence_update(RESOURCE_ONLINE, NULL, 0);
                    ui_titlebar_presence(CONTACT_ONLINE);
                }
            }
        }
    }

    prefs_free_string(pref_autoaway_mode);
}

static void
_init(const int disable_tls, char *log_level)
{
    setlocale(LC_ALL, "");
    // ignore SIGPIPE
    signal(SIGPIPE, SIG_IGN);
    signal(SIGINT, SIG_IGN);
    signal(SIGTSTP, SIG_IGN);
    signal(SIGWINCH, ui_sigwinch_handler);
    _create_directories();
    log_level_t prof_log_level = log_level_from_string(log_level);
    prefs_load();
    log_init(prof_log_level);
    if (strcmp(PROF_PACKAGE_STATUS, "development") == 0) {
#ifdef PROF_HAVE_GIT_VERSION
            log_info("Starting Profanity (%sdev.%s.%s)...", PROF_PACKAGE_VERSION, PROF_GIT_BRANCH, PROF_GIT_REVISION);
#else
            log_info("Starting Profanity (%sdev)...", PROF_PACKAGE_VERSION);
#endif
    } else {
        log_info("Starting Profanity (%s)...", PROF_PACKAGE_VERSION);
    }
    chat_log_init();
    groupchat_log_init();
    accounts_load();
    char *theme = prefs_get_string(PREF_THEME);
    theme_init(theme);
    prefs_free_string(theme);
    ui_init();
    jabber_init(disable_tls);
    cmd_init();
    log_info("Initialising contact list");
    roster_init();
    muc_init();
#ifdef PROF_HAVE_LIBOTR
    otr_init();
#endif
    atexit(_shutdown);
    plugins_init();
    ui_input_nonblocking(TRUE);
}

static void
_shutdown(void)
{
    if (prefs_get_boolean(PREF_TITLEBAR_SHOW)) {
        if (prefs_get_boolean(PREF_TITLEBAR_GOODBYE)) {
            ui_goodbye_title();
        } else {
            ui_clear_win_title();
        }
    }
    ui_close_all_wins();
    jabber_disconnect();
    jabber_shutdown();
    plugins_on_shutdown();
    roster_free();
    muc_close();
    caps_close();
    ui_close();
#ifdef HAVE_LIBOTR
    otr_shutdown();
#endif
    chat_log_close();
    prefs_close();
    theme_close();
    accounts_close();
    cmd_uninit();
    log_close();
    plugins_shutdown();
}

static void
_create_directories(void)
{
    gchar *xdg_config = xdg_get_config_home();
    gchar *xdg_data = xdg_get_data_home();

    GString *themes_dir = g_string_new(xdg_config);
    g_string_append(themes_dir, "/profanity/themes");
    GString *chatlogs_dir = g_string_new(xdg_data);
    g_string_append(chatlogs_dir, "/profanity/chatlogs");
    GString *logs_dir = g_string_new(xdg_data);
    g_string_append(logs_dir, "/profanity/logs");
    GString *plugins_dir = g_string_new(xdg_data);
    g_string_append(plugins_dir, "/profanity/plugins");

    if (!mkdir_recursive(themes_dir->str)) {
        log_error("Error while creating directory %s", themes_dir->str);
    }
    if (!mkdir_recursive(chatlogs_dir->str)) {
        log_error("Error while creating directory %s", chatlogs_dir->str);
    }
    if (!mkdir_recursive(logs_dir->str)) {
        log_error("Error while creating directory %s", logs_dir->str);
    }
    if (!mkdir_recursive(plugins_dir->str)) {
        log_error("Error while creating directory %s", plugins_dir->str);
    }

    g_string_free(themes_dir, TRUE);
    g_string_free(chatlogs_dir, TRUE);
    g_string_free(logs_dir, TRUE);
    g_string_free(plugins_dir, TRUE);

    g_free(xdg_config);
    g_free(xdg_data);
}<|MERGE_RESOLUTION|>--- conflicted
+++ resolved
@@ -85,15 +85,6 @@
 
     log_info("Starting main event loop");
 
-<<<<<<< HEAD
-    while(cmd_result) {
-        while(!line) {
-            _check_autoaway();
-            line = ui_readline();
-            plugins_run_timed();
-#ifdef PROF_HAVE_LIBOTR
-            otr_poll();
-=======
     char *line = NULL;
     while(cont) {
         _check_autoaway();
@@ -107,10 +98,10 @@
             cont = TRUE;
         }
 
-#ifdef HAVE_LIBOTR
+#ifdef PROF_HAVE_LIBOTR
         otr_poll();
->>>>>>> 232bf9b7
-#endif
+#endif
+        plugins_run_timed();
         notify_remind();
         jabber_process_events();
         ui_update();
